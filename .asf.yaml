#
# Licensed to the Apache Software Foundation (ASF) under one or more
# contributor license agreements.  See the NOTICE file distributed with
# this work for additional information regarding copyright ownership.
# The ASF licenses this file to You under the Apache License, Version 2.0
# (the "License"); you may not use this file except in compliance with
# the License.  You may obtain a copy of the License at
#
#     http://www.apache.org/licenses/LICENSE-2.0
#
# Unless required by applicable law or agreed to in writing, software
# distributed under the License is distributed on an "AS IS" BASIS,
# WITHOUT WARRANTIES OR CONDITIONS OF ANY KIND, either express or implied.
# See the License for the specific language governing permissions and
# limitations under the License.
#

github:
  description: Apache Doris is an easy-to-use, high performance and unified analytics database. 
  homepage: https://doris.apache.org
  labels:
    - data-warehousing
    - mpp
    - olap
    - dbms
    - database
    - sql
    - big-data
    - real-time
    - analytics
    - distributed-database
    - iceberg
    - hudi
    - datalake
    - hive
    - hadoop
    - tpch
    - ssb
    - vectorized

  enabled_merge_buttons:
    squash:  true
    merge:   false
    rebase:  false
  protected_branches:
    master:
      required_status_checks:
        # if strict is true, means "Require branches to be up to date before merging".
        strict: false
        contexts:
          - License Check
          - Clang Formatter
          - CheckStyle
          - P0 Regression (Doris Regression)
          - P1 Regression (Doris Regression)
          - FE UT (Doris FE UT)
          - BE UT (Doris BE UT)
          - Build Broker
          - Build Documents
          - BE UT (Clang)
          - ShellCheck
<<<<<<< HEAD
=======
          - clickbench (benchmark)
          - BE UT (macOS)
          - Build Third Party Libraries (Linux)
          - Build Third Party Libraries (macOS)
>>>>>>> 6b773939

      required_pull_request_reviews:
        dismiss_stale_reviews: true
        required_approving_review_count: 1
    branch-1.1-lts:
      required_status_checks:
        # if strict is true, means "Require branches to be up to date before merging".
        strict: false
        contexts:
          - License Check
          - FE UT (Doris FE UT)
          - BE UT (Doris BE UT)
          - Build Extensions

      required_pull_request_reviews:
        dismiss_stale_reviews: true
        required_approving_review_count: 1
  collaborators:
    - tinkerrrr
    - luzhijing
    - spaces-X
    - zuochunwei
    - thomascai126
    - dataalive
    - LemonLiTree
    - zy-kkk

notifications:
    pullrequests_status:  commits@doris.apache.org<|MERGE_RESOLUTION|>--- conflicted
+++ resolved
@@ -59,13 +59,10 @@
           - Build Documents
           - BE UT (Clang)
           - ShellCheck
-<<<<<<< HEAD
-=======
           - clickbench (benchmark)
           - BE UT (macOS)
           - Build Third Party Libraries (Linux)
           - Build Third Party Libraries (macOS)
->>>>>>> 6b773939
 
       required_pull_request_reviews:
         dismiss_stale_reviews: true
