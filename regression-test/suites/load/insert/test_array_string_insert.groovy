--- conflicted
+++ resolved
@@ -81,11 +81,7 @@
         // select the table and check whether the data is correct
         qt_select "select * from ${testTable} order by k1"
     }
-<<<<<<< HEAD
-    
-=======
 
     // case2: enable_vectorized_flag = true
->>>>>>> a50b3348
     test_insert_array_string(true);
 }