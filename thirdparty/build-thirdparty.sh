--- conflicted
+++ resolved
@@ -73,6 +73,8 @@
 else
     PARALLEL="$(($(nproc) / 4 + 1))"
 fi
+
+BUILDCLUCENE=0
 
 if [[ "$#" -ne 1 ]]; then
     while true; do
@@ -862,10 +864,7 @@
     CFLAGS="-fPIC" \
         CPPFLAGS="-I${TP_INCLUDE_DIR}" \
         LDFLAGS="-L${TP_LIB_DIR}" \
-<<<<<<< HEAD
-=======
         LIBS="-lcrypto" \
->>>>>>> 6b773939
         ./configure --prefix="${TP_INSTALL_DIR}" --enable-static --enable-shared=no --with-openssl="${TP_INSTALL_DIR}" --with-pic --enable-gssapi="${TP_INSTALL_DIR}" --with-gss_impl=mit --with-dblib=none
 
     if [[ "${KERNEL}" != 'Darwin' ]]; then
@@ -1572,14 +1571,11 @@
     build_gettext
 fi
 
-<<<<<<< HEAD
 if [ $BUILDCLUCENE -gt 0 ];then
     build_clucene
     exit 0
 fi
 
-=======
->>>>>>> 6b773939
 build_libunixodbc
 build_openssl
 build_libevent
