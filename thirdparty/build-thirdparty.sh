#!/usr/bin/env bash
# shellcheck disable=2034

# Licensed to the Apache Software Foundation (ASF) under one
# or more contributor license agreements.  See the NOTICE file
# distributed with this work for additional information
# regarding copyright ownership.  The ASF licenses this file
# to you under the Apache License, Version 2.0 (the
# "License"); you may not use this file except in compliance
# with the License.  You may obtain a copy of the License at
#
#   http://www.apache.org/licenses/LICENSE-2.0
#
# Unless required by applicable law or agreed to in writing,
# software distributed under the License is distributed on an
# "AS IS" BASIS, WITHOUT WARRANTIES OR CONDITIONS OF ANY
# KIND, either express or implied.  See the License for the
# specific language governing permissions and limitations
# under the License.

#################################################################################
# This script will
# 1. Check prerequisite libraries. Including:
#    cmake byacc flex automake libtool binutils-dev libiberty-dev bison
# 2. Compile and install all thirdparties which are downloaded
#    using *download-thirdparty.sh*.
#
# This script will run *download-thirdparty.sh* once again
# to check if all thirdparties have been downloaded, unpacked and patched.
#################################################################################

set -eo pipefail

curdir="$(cd "$(dirname "${BASH_SOURCE[0]}")" &>/dev/null && pwd)"

export DORIS_HOME="${curdir}/.."
export TP_DIR="${curdir}"

# include custom environment variables
if [[ -f "${DORIS_HOME}/env.sh" ]]; then
    export BUILD_THIRDPARTY_WIP=1
    . "${DORIS_HOME}/env.sh"
    export BUILD_THIRDPARTY_WIP=
fi

# Check args
usage() {
    echo "
Usage: $0 <options>
  Optional options:
<<<<<<< HEAD
     -j build thirdparty parallel
     -d build specified dependencies, space separated, e.g. -d \"re2 curl clucene\"
     -a rebuild all dependencies
=======
     -j                 build thirdparty parallel
     --clean            clean the extracted data
>>>>>>> a50b3348
  "
    exit 1
}

if ! OPTS="$(getopt \
    -n "$0" \
<<<<<<< HEAD
    -o 'hj:d:a' \
=======
    -o '' \
    -o 'h' \
    -l 'help' \
    -l 'clean' \
    -o 'j:' \
>>>>>>> a50b3348
    -- "$@")"; then
    usage
fi

eval set -- "${OPTS}"

KERNEL="$(uname -s)"

if [[ "${KERNEL}" == 'Darwin' ]]; then
    PARALLEL="$(($(sysctl -n hw.logicalcpu) / 4 + 1))"
else
    PARALLEL="$(($(nproc) / 4 + 1))"
fi

BUILD_ALL=0
DEPS=""

if [[ "$#" -ne 1 ]]; then
    while true; do
        case "$1" in
        -j)
            PARALLEL="$2"
            shift 2
            ;;
        -d)
            DEPS="$2"
            shift 2
            ;;
        -a)
            BUILD_ALL=1
            shift
            ;;
        -h)
            HELP=1
            shift
            ;;
        --clean)
            CLEAN=1
            shift
            ;;
        --)
            shift
            break
            ;;
        *)
            echo "Internal error"
            exit 1
            ;;
        esac
    done
fi

if [[ "${HELP}" -eq 1 ]]; then
    usage
fi

echo "Get params:
    PARALLEL            -- ${PARALLEL}
<<<<<<< HEAD
    DEPS                -- ${DEPS}
    BUILD_ALL           -- ${BUILD_ALL}
=======
    CLEAN               -- ${CLEAN}
>>>>>>> a50b3348
"

if [[ ! -f "${TP_DIR}/download-thirdparty.sh" ]]; then
    echo "Download thirdparty script is missing".
    exit 1
fi

if [[ ! -f "${TP_DIR}/vars.sh" ]]; then
    echo "vars.sh is missing".
    exit 1
fi

. "${TP_DIR}/vars.sh"

cd "${TP_DIR}"

<<<<<<< HEAD
if [[ -f version.txt ]]; then
    CUR_VERSION=$(grep -v "#" version.txt | awk '{print $1; exit}')
else
    CUR_VERSION="y"
fi

if [[ -f ${TP_INSTALL_DIR}/version.txt ]]; then
    INSTALLED_VERSION=$(grep -v "#" "${TP_INSTALL_DIR}/version.txt" | awk '{print $1; exit}')
else
    INSTALLED_VERSION="x"
fi

# Incremental build, remove existing src folder if needed
if [[ -f version.txt && ${BUILD_ALL} -eq 0 && "${DEPS}" = "" ]]; then
    NEED_REMOVE=0
    if [[ ${INSTALLED_VERSION} != "x" ]]; then
        VER_DIFF=$((CUR_VERSION - INSTALLED_VERSION))
        if [[ ${VER_DIFF} -gt 0 ]]; then
            NEED_REMOVE=1
        fi
    else
            NEED_REMOVE=1
    fi

    if [[ ${NEED_REMOVE} -ne 0 ]]; then
        mkdir src/bak/src -p
        CNT=0
        for i in $(grep -v "#" version.txt); do
            if [[ ${CNT} -lt 2 ]]; then
                CNT=$((CNT + 1))
                continue
            fi
            folder=$(echo "${i}" | sed -r 's/[-_]/*/')
            set -x
            find src -maxdepth 1 -type d -iname "*${folder}*" -exec mv {} src/bak/{}-$(date +"%Y%m%d%H%M%S") \;
            set +x
        done
    fi
=======
if [[ "${CLEAN}" -eq 1 ]] && [[ -d "${TP_SOURCE_DIR}" ]]; then
    echo 'Clean the extracted data ...'
    find "${TP_SOURCE_DIR}" -mindepth 1 -maxdepth 1 -type d -exec rm -rf {} \;
    echo 'Success!'
>>>>>>> a50b3348
fi

# Download thirdparties.
${TP_DIR}/download-clucene.sh
${TP_DIR}/download-thirdparty.sh

export LD_LIBRARY_PATH="${TP_DIR}/installed/lib:${LD_LIBRARY_PATH}"

# toolchain specific warning options and settings
if [[ "${CC}" == *gcc ]]; then
    warning_uninitialized='-Wno-maybe-uninitialized'
    warning_stringop_truncation='-Wno-stringop-truncation'
    warning_class_memaccess='-Wno-class-memaccess'
    warning_array_parameter='-Wno-array-parameter'
    boost_toolset='gcc'
elif [[ "${CC}" == *clang ]]; then
    warning_uninitialized='-Wno-uninitialized'
    warning_shadow='-Wno-shadow'
    warning_dangling_gsl='-Wno-dangling-gsl'
    warning_unused_but_set_variable='-Wno-unused-but-set-variable'
    warning_defaulted_function_deleted='-Wno-defaulted-function-deleted'
    warning_reserved_identifier='-Wno-reserved-identifier'
    warning_suggest_override='-Wno-suggest-override -Wno-suggest-destructor-override'
    warning_option_ignored='-Wno-option-ignored'
    boost_toolset='clang'
    libhdfs_cxx17='-std=c++1z'

    test_warning_result="$("${CC}" -xc++ "${warning_unused_but_set_variable}" /dev/null 2>&1 || true)"
    if echo "${test_warning_result}" | grep 'unknown warning option' >/dev/null; then
        warning_unused_but_set_variable=''
    fi
fi

# prepare installed prefix
mkdir -p "${TP_DIR}/installed/lib64"
pushd "${TP_DIR}/installed"/
ln -sf lib64 lib
popd

check_prerequest() {
    local CMD="$1"
    local NAME="$2"
    if ! eval "${CMD}"; then
        echo "${NAME} is missing"
        exit 1
    else
        echo "${NAME} is found"
    fi
}

# sudo apt-get install cmake
# sudo yum install cmake
check_prerequest "${CMAKE_CMD} --version" "cmake"

# sudo apt-get install byacc
# sudo yum install byacc
check_prerequest "byacc -V" "byacc"

# sudo apt-get install flex
# sudo yum install flex
check_prerequest "flex -V" "flex"

# sudo apt-get install automake
# sudo yum install automake
check_prerequest "automake --version" "automake"

# sudo apt-get install libtool
# sudo yum install libtool
check_prerequest "libtoolize --version" "libtool"

# aclocal_version should equal to automake_version
aclocal_version=$(aclocal --version | sed -n '1p' | awk 'NF>1{print $NF}')
automake_version=$(automake --version | sed -n '1p' | awk 'NF>1{print $NF}')
if [[ "${aclocal_version}" != "${automake_version}" ]]; then
    echo "Error: aclocal version(${aclocal_version}) is not equal to automake version(${automake_version})."
    exit 1
fi

# sudo apt-get install binutils-dev
# sudo yum install binutils-devel
#check_prerequest "locate libbfd.a" "binutils-dev"

# sudo apt-get install libiberty-dev
# no need in centos 7.1
#check_prerequest "locate libiberty.a" "libiberty-dev"

# sudo apt-get install bison
# sudo yum install bison
# necessary only when compiling be
#check_prerequest "bison --version" "bison"

#########################
# build all thirdparties
#########################

# Name of cmake build directory in each thirdpary project.
# Do not use `build`, because many projects contained a file named `BUILD`
# and if the filesystem is not case sensitive, `mkdir` will fail.
BUILD_DIR=doris_build

check_if_source_exist() {
    if [[ -z $1 ]]; then
        echo "dir should specified to check if exist."
        exit 1
    fi

    if [[ ! -d "${TP_SOURCE_DIR}/$1" ]]; then
        echo "${TP_SOURCE_DIR}/$1 does not exist."
        exit 1
    fi
    echo "===== begin build $1"
}

check_if_archieve_exist() {
    if [[ -z $1 ]]; then
        echo "archieve should specified to check if exist."
        exit 1
    fi

    if [[ ! -f "${TP_SOURCE_DIR}/$1" ]]; then
        echo "${TP_SOURCE_DIR}/$1 does not exist."
        exit 1
    fi
}

remove_all_dylib() {
    if [[ "${KERNEL}" == 'Darwin' ]]; then
        find "${TP_INSTALL_DIR}/lib64" -name "*.dylib" -delete
    fi
}

if [[ -z "${STRIP_TP_LIB}" ]]; then
    if [[ "${KERNEL}" != 'Darwin' ]]; then
        STRIP_TP_LIB='ON'
    else
        STRIP_TP_LIB='OFF'
    fi
fi

if [[ "${STRIP_TP_LIB}" = "ON" ]]; then
    echo "Strip thirdparty libraries"
else
    echo "Do not strip thirdparty libraries"
fi

strip_lib() {
    if [[ "${STRIP_TP_LIB}" = "ON" ]]; then
        if [[ -z $1 ]]; then
            echo "Must specify the library to be stripped."
            exit 1
        fi
        if [[ ! -f "${TP_LIB_DIR}/$1" ]]; then
            echo "Library to be stripped (${TP_LIB_DIR}/$1) does not exist."
            exit 1
        fi
        strip --strip-debug --strip-unneeded "${TP_LIB_DIR}/$1"
    fi
}

#libbacktrace
build_libbacktrace() {
    check_if_source_exist "${LIBBACKTRACE_SOURCE}"
    cd "${TP_SOURCE_DIR}/${LIBBACKTRACE_SOURCE}"

    CPPFLAGS="-I${TP_INCLUDE_DIR}" \
        CXXFLAGS="-I${TP_INCLUDE_DIR}" \
        LDFLAGS="-L${TP_LIB_DIR}" \
        ./configure --prefix="${TP_INSTALL_DIR}"

    make -j "${PARALLEL}"
    make install
}

#clucene
build_clucene() {
    #if [ ! -d $TP_DIR/clucene ] || [ ! -f $TP_DIR/clucene/CMakeLists ];then
    #    echo "clucene does not exist, try to pull from git"
    #    git submodule update --remote --init $TP_DIR/clucene
    #fi
    if [[ -z ${USE_AVX2} ]]; then
        USE_AVX2=1
    fi
    if [[ -z ${BUILD_TYPE} ]]; then
        BUILD_TYPE=Release
    fi
    check_if_source_exist $CLUCENE_SOURCE
    cd $TP_SOURCE_DIR/$CLUCENE_SOURCE
    mkdir -p $BUILD_DIR && cd $BUILD_DIR
    rm -rf CMakeCache.txt CMakeFiles/

if [[ "$CC" == *gcc ]]
then
    CPPFLAGS="-fno-omit-frame-pointer -g -Wno-narrowing" \
    CXXFLAGS="-fno-omit-frame-pointer -g -Wno-narrowing" \
    ${CMAKE_CMD} -G "${GENERATOR}" -DCMAKE_INSTALL_PREFIX=$TP_INSTALL_DIR -DBUILD_STATIC_LIBRARIES=ON -DUSE_AVX2=${USE_AVX2} -DCMAKE_BUILD_TYPE=${BUILD_TYPE} ..
    ${BUILD_SYSTEM} -j $PARALLEL && ${BUILD_SYSTEM} install
elif [[ "$CC" == *clang ]]
then
    CPPFLAGS="-fno-omit-frame-pointer -g -Wno-c++11-narrowing" \
    CXXFLAGS="-fno-omit-frame-pointer -g -Wno-c++11-narrowing" \
    ${CMAKE_CMD} -G "${GENERATOR}" -DCMAKE_INSTALL_PREFIX=$TP_INSTALL_DIR -DBUILD_STATIC_LIBRARIES=ON -DUSE_AVX2=${USE_AVX2} -DCMAKE_BUILD_TYPE=${BUILD_TYPE} ..
    ${BUILD_SYSTEM} -j $PARALLEL && ${BUILD_SYSTEM} install
fi
}

# libevent
build_libevent() {
    check_if_source_exist "${LIBEVENT_SOURCE}"
    cd "${TP_SOURCE_DIR}/${LIBEVENT_SOURCE}"

    mkdir -p "${BUILD_DIR}"
    cd "${BUILD_DIR}"

    CFLAGS="-std=c99 -D_BSD_SOURCE -fno-omit-frame-pointer -g -ggdb -O2 -I${TP_INCLUDE_DIR}" \
        CPPLAGS="-I${TP_INCLUDE_DIR}" \
        LDFLAGS="-L${TP_LIB_DIR}" \
        "${CMAKE_CMD}" -G "${GENERATOR}" -DCMAKE_INSTALL_PREFIX="${TP_INSTALL_DIR}" -DEVENT__DISABLE_TESTS=ON \
        -DEVENT__DISABLE_OPENSSL=ON -DEVENT__DISABLE_SAMPLES=ON -DEVENT__DISABLE_REGRESS=ON ..

    "${BUILD_SYSTEM}" -j "${PARALLEL}"
    "${BUILD_SYSTEM}" install

    remove_all_dylib
    strip_lib libevent.a
}

build_openssl() {
    MACHINE_TYPE="$(uname -m)"
    OPENSSL_PLATFORM="linux-x86_64"
    if [[ "${KERNEL}" == 'Darwin' ]]; then
        OPENSSL_PLATFORM="darwin64-${MACHINE_TYPE}-cc"
    elif [[ "${MACHINE_TYPE}" == "aarch64" ]]; then
        OPENSSL_PLATFORM="linux-aarch64"
    fi

    check_if_source_exist "${OPENSSL_SOURCE}"
    cd "${TP_SOURCE_DIR}/${OPENSSL_SOURCE}"

    CPPFLAGS="-I${TP_INCLUDE_DIR}" \
        CXXFLAGS="-I${TP_INCLUDE_DIR}" \
        LDFLAGS="-L${TP_LIB_DIR}" \
        LIBDIR="lib" \
        ./Configure --prefix="${TP_INSTALL_DIR}" --with-rand-seed=devrandom -shared "${OPENSSL_PLATFORM}"
    # NOTE(amos): Never use '&&' to concat commands as it will eat error code
    # See https://mywiki.wooledge.org/BashFAQ/105 for more detail.
    make -j "${PARALLEL}"
    make install_sw
    # NOTE(zc): remove this dynamic library files to make libcurl static link.
    # If I don't remove this files, I don't known how to make libcurl link static library
    if [[ -f "${TP_INSTALL_DIR}/lib64/libcrypto.so" ]]; then
        rm -rf "${TP_INSTALL_DIR}"/lib64/libcrypto.so*
    fi
    if [[ -f "${TP_INSTALL_DIR}/lib64/libssl.so" ]]; then
        rm -rf "${TP_INSTALL_DIR}"/lib64/libssl.so*
    fi
    remove_all_dylib
}

# thrift
build_thrift() {
    check_if_source_exist "${THRIFT_SOURCE}"
    cd "${TP_SOURCE_DIR}/${THRIFT_SOURCE}"

    if [[ "${KERNEL}" != 'Darwin' ]]; then
        cflags="-I${TP_INCLUDE_DIR}"
        cxxflags="-I${TP_INCLUDE_DIR} ${warning_unused_but_set_variable}"
        ldflags="-L${TP_LIB_DIR} --static"
    else
        cflags="-I${TP_INCLUDE_DIR} -Wno-implicit-function-declaration"
        cxxflags="-I${TP_INCLUDE_DIR} ${warning_unused_but_set_variable}"
        ldflags="-L${TP_LIB_DIR}"
    fi

    # NOTE(amos): libtool discard -static. --static works.
    ./configure CFLAGS="${cflags}" CXXFLAGS="${cxxflags}" LDFLAGS="${ldflags}" LIBS="-lcrypto -ldl -lssl" \
        --prefix="${TP_INSTALL_DIR}" --docdir="${TP_INSTALL_DIR}/doc" --enable-static --disable-shared --disable-tests \
        --disable-tutorial --without-qt4 --without-qt5 --without-csharp --without-erlang --without-nodejs --without-nodets --without-swift \
        --without-lua --without-perl --without-php --without-php_extension --without-dart --without-ruby --without-cl \
        --without-haskell --without-go --without-haxe --without-d --without-python -without-java --without-dotnetcore -without-rs --with-cpp \
        --with-libevent="${TP_INSTALL_DIR}" --with-boost="${TP_INSTALL_DIR}" --with-openssl="${TP_INSTALL_DIR}"

    if [[ -f compiler/cpp/thrifty.hh ]]; then
        mv compiler/cpp/thrifty.hh compiler/cpp/thrifty.h
    fi

    make -j "${PARALLEL}"
    make install
    strip_lib libthrift.a
    strip_lib libthriftnb.a
}

# protobuf
build_protobuf() {
    check_if_source_exist "${PROTOBUF_SOURCE}"
    cd "${TP_SOURCE_DIR}/${PROTOBUF_SOURCE}"
    rm -fr gmock

    # NOTE(amos): -Wl,--undefined=pthread_create force searching for pthread symbols.
    # See https://stackoverflow.com/a/65348893/1329147 for detailed explanation.
    mkdir gmock
    cd gmock
    tar xf "${TP_SOURCE_DIR}/${GTEST_NAME}"

    mv "${GTEST_SOURCE}" gtest

    cd "${TP_SOURCE_DIR}/${PROTOBUF_SOURCE}"

    ./autogen.sh

    if [[ "${KERNEL}" == 'Darwin' ]]; then
        ldflags="-L${TP_LIB_DIR}"
    else
        ldflags="-L${TP_LIB_DIR} -static-libstdc++ -static-libgcc -Wl,--undefined=pthread_create"
    fi

    CXXFLAGS="-fPIC -O2 -I${TP_INCLUDE_DIR}" \
        LDFLAGS="${ldflags}" \
        ./configure --prefix="${TP_INSTALL_DIR}" --disable-shared --enable-static --with-zlib="${TP_INSTALL_DIR}/include"

    # ATTN: If protoc is not built fully statically the linktime libc may newer than runtime.
    #       This will casue protoc cannot run
    #       If you really need to dynamically link protoc, please set the environment variable DYN_LINK_PROTOC=1

    if [[ "${DYN_LINK_PROTOC:-0}" == "1" || "${KERNEL}" == 'Darwin' ]]; then
        echo "link protoc dynamiclly"
    else
        cd src
        sed -i 's/^AM_LDFLAGS\(.*\)$/AM_LDFLAGS\1 -all-static/' Makefile
        cd -
    fi

    make -j "${PARALLEL}"
    make install
    strip_lib libprotobuf.a
    strip_lib libprotoc.a
}

# gflags
build_gflags() {
    check_if_source_exist "${GFLAGS_SOURCE}"

    cd "${TP_SOURCE_DIR}/${GFLAGS_SOURCE}"

    mkdir -p "${BUILD_DIR}"
    cd "${BUILD_DIR}"

    rm -rf CMakeCache.txt CMakeFiles/

    "${CMAKE_CMD}" -G "${GENERATOR}" -DCMAKE_INSTALL_PREFIX="${TP_INSTALL_DIR}" \
        -DCMAKE_POSITION_INDEPENDENT_CODE=On ../

    "${BUILD_SYSTEM}" -j "${PARALLEL}"
    "${BUILD_SYSTEM}" install
}

# glog
build_glog() {
    check_if_source_exist "${GLOG_SOURCE}"
    cd "${TP_SOURCE_DIR}/${GLOG_SOURCE}"

    # to generate config.guess and config.sub to support aarch64
    rm -rf config.*
    autoreconf -i

    CPPFLAGS="-I${TP_INCLUDE_DIR} -fpermissive -fPIC" \
        LDFLAGS="-L${TP_LIB_DIR}" \
        ./configure --prefix="${TP_INSTALL_DIR}" --enable-frame-pointers --disable-shared --enable-static

    make -j "${PARALLEL}"
    make install
    strip_lib libglog.a
}

# gtest
build_gtest() {
    check_if_source_exist "${GTEST_SOURCE}"

    cd "${TP_SOURCE_DIR}/${GTEST_SOURCE}"

    mkdir -p "${BUILD_DIR}"
    cd "${BUILD_DIR}"

    rm -rf CMakeCache.txt CMakeFiles/
    "${CMAKE_CMD}" ../ -G "${GENERATOR}" -DCMAKE_INSTALL_PREFIX="${TP_INSTALL_DIR}" -DCMAKE_POSITION_INDEPENDENT_CODE=On
    # -DCMAKE_CXX_FLAGS="$warning_uninitialized"

    "${BUILD_SYSTEM}" -j "${PARALLEL}"
    "${BUILD_SYSTEM}" install
    strip_lib libgtest.a
}

# rapidjson
build_rapidjson() {
    check_if_source_exist "${RAPIDJSON_SOURCE}"
    cd "${TP_SOURCE_DIR}/${RAPIDJSON_SOURCE}"

    mkdir -p "${BUILD_DIR}"
    cd "${BUILD_DIR}"

    rm -rf CMakeCache.txt CMakeFiles/

    "${CMAKE_CMD}" ../ -DCMAKE_INSTALL_PREFIX="${TP_INSTALL_DIR}" -DRAPIDJSON_BUILD_DOC=OFF \
        -DRAPIDJSON_BUILD_EXAMPLES=OFF -DRAPIDJSON_BUILD_TESTS=OFF

    make -j "${PARALLEL}"
    make install
}

# snappy
build_snappy() {
    check_if_source_exist "${SNAPPY_SOURCE}"
    cd "${TP_SOURCE_DIR}/${SNAPPY_SOURCE}"

    mkdir -p "${BUILD_DIR}"
    cd "${BUILD_DIR}"

    rm -rf CMakeCache.txt CMakeFiles/

    CFLAGS="-O3" CXXFLAGS="-O3" "${CMAKE_CMD}" -G "${GENERATOR}" -DCMAKE_INSTALL_PREFIX="${TP_INSTALL_DIR}" \
        -DCMAKE_POSITION_INDEPENDENT_CODE=ON \
        -DCMAKE_INSTALL_INCLUDEDIR="${TP_INCLUDE_DIR}"/snappy \
        -DSNAPPY_BUILD_TESTS=0 ../

    "${BUILD_SYSTEM}" -j "${PARALLEL}"
    "${BUILD_SYSTEM}" install

    #build for libarrow.a
    cp "${TP_INCLUDE_DIR}/snappy/snappy-c.h" "${TP_INCLUDE_DIR}/snappy-c.h"
    cp "${TP_INCLUDE_DIR}/snappy/snappy-sinksource.h" "${TP_INCLUDE_DIR}/snappy-sinksource.h"
    cp "${TP_INCLUDE_DIR}/snappy/snappy-stubs-public.h" "${TP_INCLUDE_DIR}/snappy-stubs-public.h"
    cp "${TP_INCLUDE_DIR}/snappy/snappy.h" "${TP_INCLUDE_DIR}/snappy.h"
}

# gperftools
build_gperftools() {
    check_if_source_exist "${GPERFTOOLS_SOURCE}"
    cd "${TP_SOURCE_DIR}/${GPERFTOOLS_SOURCE}"
    if [[ ! -f configure ]]; then
        ./autogen.sh
    fi

    CPPFLAGS="-I${TP_INCLUDE_DIR}" \
        LDFLAGS="-L${TP_LIB_DIR}" \
        LD_LIBRARY_PATH="${TP_LIB_DIR}" \
        LDFLAGS="-L${TP_LIB_DIR}" \
        LD_LIBRARY_PATH="${TP_LIB_DIR}" \
        ./configure --prefix="${TP_INSTALL_DIR}/gperftools" --disable-shared --enable-static --disable-libunwind --with-pic --enable-frame-pointers

    make -j "${PARALLEL}"
    make install
}

# zlib
build_zlib() {
    check_if_source_exist "${ZLIB_SOURCE}"
    cd "${TP_SOURCE_DIR}/${ZLIB_SOURCE}"

    CFLAGS="-fPIC" \
        CPPFLAGS="-I${TP_INCLUDE_DIR}" \
        LDFLAGS="-L${TP_LIB_DIR}" \
        ./configure --prefix="${TP_INSTALL_DIR}" --static

    make -j "${PARALLEL}"
    make install

    # minizip
    cd contrib/minizip
    autoreconf --force --install
    ./configure --prefix="${TP_INSTALL_DIR}" --enable-static=yes --enable-shared=no
    make -j "${PARALLEL}"
    make install
}

# lz4
build_lz4() {
    check_if_source_exist "${LZ4_SOURCE}"
    cd "${TP_SOURCE_DIR}/${LZ4_SOURCE}"

    # clean old symbolic links
    local old_symbolic_links=('lz4c' 'lz4cat' 'unlz4')
    for link in "${old_symbolic_links[@]}"; do
        rm -f "${TP_INSTALL_DIR}/bin/${link}"
    done

    make -j "${PARALLEL}" install PREFIX="${TP_INSTALL_DIR}" BUILD_SHARED=no INCLUDEDIR="${TP_INCLUDE_DIR}/lz4"
}

# zstd
build_zstd() {
    check_if_source_exist "${ZSTD_SOURCE}"
    cd "${TP_SOURCE_DIR}/${ZSTD_SOURCE}/build/cmake"

    mkdir -p "${BUILD_DIR}"
    cd "${BUILD_DIR}"

    "${CMAKE_CMD}" -G "${GENERATOR}" -DBUILD_TESTING=OFF -DZSTD_BUILD_TESTS=OFF -DZSTD_BUILD_STATIC=ON \
        -DZSTD_BUILD_PROGRAMS=OFF -DZSTD_BUILD_SHARED=OFF -DCMAKE_INSTALL_PREFIX="${TP_INSTALL_DIR}" ..

    "${BUILD_SYSTEM}" -j "${PARALLEL}" install
    strip_lib libzstd.a
}

# bzip
build_bzip() {
    check_if_source_exist "${BZIP_SOURCE}"
    cd "${TP_SOURCE_DIR}/${BZIP_SOURCE}"

    make -j "${PARALLEL}" install PREFIX="${TP_INSTALL_DIR}"
}

# lzo2
build_lzo2() {
    check_if_source_exist "${LZO2_SOURCE}"
    cd "${TP_SOURCE_DIR}/${LZO2_SOURCE}"

    CPPFLAGS="-I${TP_INCLUDE_DIR}" \
        LDFLAGS="-L${TP_LIB_DIR}" \
        ./configure --prefix="${TP_INSTALL_DIR}" --disable-shared --enable-static

    make -j "${PARALLEL}"
    make install
    strip_lib liblzo2.a
}

# curl
build_curl() {
    check_if_source_exist "${CURL_SOURCE}"
    cd "${TP_SOURCE_DIR}/${CURL_SOURCE}"

    if [[ "${KERNEL}" != 'Darwin' ]]; then
        libs='-lcrypto -lssl -lcrypto -ldl -static'
    else
        libs='-lcrypto -lssl -lcrypto -ldl'
    fi

    CPPFLAGS="-I${TP_INCLUDE_DIR} -DNGHTTP2_STATICLIB" \
        LDFLAGS="-L${TP_LIB_DIR}" LIBS="${libs}" \
        PKG_CONFIG="pkg-config --static" \
        ./configure --prefix="${TP_INSTALL_DIR}" --disable-shared --enable-static \
        --without-librtmp --with-ssl="${TP_INSTALL_DIR}" --without-libidn2 --disable-ldap --enable-ipv6 \
        --without-libssh2 --without-brotli

    make curl_LDFLAGS=-all-static -j "${PARALLEL}"
    make curl_LDFLAGS=-all-static install
    strip_lib libcurl.a
}

# re2
build_re2() {
    check_if_source_exist "${RE2_SOURCE}"
    cd "${TP_SOURCE_DIR}/${RE2_SOURCE}"

    "${CMAKE_CMD}" -DCMAKE_BUILD_TYPE=Release -G "${GENERATOR}" -DBUILD_SHARED_LIBS=0 -DCMAKE_INSTALL_PREFIX="${TP_INSTALL_DIR}"
    "${BUILD_SYSTEM}" -j "${PARALLEL}" install
    strip_lib libre2.a
}

# hyperscan
build_hyperscan() {
    check_if_source_exist "${RAGEL_SOURCE}"
    cd "${TP_SOURCE_DIR}/${RAGEL_SOURCE}"

    if [[ "${KERNEL}" != 'Darwin' ]]; then
        cxxflags='-static'
    else
        cxxflags=''
    fi

    CXXFLAGS="${cxxflags}" \
        ./configure --prefix="${TP_INSTALL_DIR}"
    make install

    check_if_source_exist "${HYPERSCAN_SOURCE}"
    cd "${TP_SOURCE_DIR}/${HYPERSCAN_SOURCE}"

    # We don't need to build tools/hsbench which depends on sqlite3 installed.
    rm -rf "${TP_SOURCE_DIR}/${HYPERSCAN_SOURCE}/tools/hsbench"

    mkdir -p "${BUILD_DIR}"
    cd "${BUILD_DIR}"

    "${CMAKE_CMD}" -G "${GENERATOR}" -DBUILD_SHARED_LIBS=0 \
        -DBOOST_ROOT="${BOOST_SOURCE}" -DCMAKE_INSTALL_PREFIX="${TP_INSTALL_DIR}" -DBUILD_EXAMPLES=OFF ..
    "${BUILD_SYSTEM}" -j "${PARALLEL}" install
    strip_lib libhs.a
}

# boost
build_boost() {
    check_if_source_exist "${BOOST_SOURCE}"
    cd "${TP_SOURCE_DIR}/${BOOST_SOURCE}"

    if [[ "${KERNEL}" != 'Darwin' ]]; then
        cxxflags='-static'
    else
        cxxflags=''
    fi

    CXXFLAGS="${cxxflags}" \
        ./bootstrap.sh --prefix="${TP_INSTALL_DIR}" --with-toolset="${boost_toolset}"
    # -q: Fail at first error
    ./b2 -q link=static runtime-link=static -j "${PARALLEL}" --without-mpi --without-graph --without-graph_parallel --without-python cxxflags="-std=c++11 -g -I${TP_INCLUDE_DIR} -L${TP_LIB_DIR}" install
}

# mysql
build_mysql() {
    check_if_source_exist "${MYSQL_SOURCE}"
    check_if_source_exist "${BOOST_SOURCE}"

    cd "${TP_SOURCE_DIR}/${MYSQL_SOURCE}"

    mkdir -p "${BUILD_DIR}"
    cd "${BUILD_DIR}"

    rm -rf CMakeCache.txt CMakeFiles/

    if [[ ! -d "${BOOST_SOURCE}" ]]; then
        cp -rf "${TP_SOURCE_DIR}/${BOOST_SOURCE}" ./
    fi

    if [[ "${KERNEL}" != 'Darwin' ]]; then
        cflags='-static -pthread -lrt'
        cxxflags='-static -pthread -lrt'
    else
        cflags='-pthread'
        cxxflags='-pthread'
    fi

    CFLAGS="${cflags}" CXXFLAGS="${cxxflags}" \
        "${CMAKE_CMD}" -G "${GENERATOR}" ../ -DCMAKE_LINK_SEARCH_END_STATIC=1 \
        -DWITH_BOOST="$(pwd)/${BOOST_SOURCE}" -DCMAKE_INSTALL_PREFIX="${TP_INSTALL_DIR}/mysql" \
        -DWITHOUT_SERVER=1 -DWITH_ZLIB=1 -DZLIB_ROOT="${TP_INSTALL_DIR}" \
        -DCMAKE_CXX_FLAGS_RELWITHDEBINFO="-O3 -g -fabi-version=2 -fno-omit-frame-pointer -fno-strict-aliasing -std=gnu++11" \
        -DDISABLE_SHARED=1 -DBUILD_SHARED_LIBS=0 -DZLIB_LIBRARY="${TP_INSTALL_DIR}/lib/libz.a" -DENABLE_DTRACE=0
    "${BUILD_SYSTEM}" -j "${PARALLEL}" mysqlclient

    # copy headers manually
    rm -rf ../../../installed/include/mysql/
    mkdir ../../../installed/include/mysql/ -p
    cp -R ./include/* ../../../installed/include/mysql/
    cp -R ../include/* ../../../installed/include/mysql/
    cp ../libbinlogevents/export/binary_log_types.h ../../../installed/include/mysql/
    echo "mysql headers are installed."

    # copy libmysqlclient.a
    cp libmysql/libmysqlclient.a ../../../installed/lib/
    echo "mysql client lib is installed."
    strip_lib libmysqlclient.a
}

#leveldb
build_leveldb() {
    check_if_source_exist "${LEVELDB_SOURCE}"
    cd "${TP_SOURCE_DIR}/${LEVELDB_SOURCE}"

    mkdir -p "${BUILD_DIR}"
    cd "${BUILD_DIR}"

    rm -rf CMakeCache.txt CMakeFiles/

    CXXFLAGS="-fPIC" "${CMAKE_CMD}" -G "${GENERATOR}" -DCMAKE_INSTALL_PREFIX="${TP_INSTALL_DIR}" -DLEVELDB_BUILD_BENCHMARKS=OFF \
        -DLEVELDB_BUILD_TESTS=OFF ..
    "${BUILD_SYSTEM}" -j "${PARALLEL}" install
    strip_lib libleveldb.a
}

# brpc
build_brpc() {
    check_if_source_exist "${BRPC_SOURCE}"

    cd "${TP_SOURCE_DIR}/${BRPC_SOURCE}"

    mkdir -p "${BUILD_DIR}"
    cd "${BUILD_DIR}"

    rm -rf CMakeCache.txt CMakeFiles/

    if [[ "${KERNEL}" != 'Darwin' ]]; then
        ldflags="-L${TP_LIB_DIR} -static-libstdc++ -static-libgcc"
    else
        ldflags="-L${TP_LIB_DIR}"
    fi

    # Currently, BRPC can't be built for static libraries only (without .so). Therefore, we should add `-fPIC`
    # to the dependencies which are required by BRPC. Dependencies: zlib, glog, protobuf, leveldb
    LDFLAGS="${ldflags}" \
        "${CMAKE_CMD}" -G "${GENERATOR}" -DBUILD_SHARED_LIBS=1 -DWITH_GLOG=ON -DCMAKE_INSTALL_PREFIX="${TP_INSTALL_DIR}" \
        -DCMAKE_LIBRARY_PATH="${TP_INSTALL_DIR}/lib64" -DCMAKE_INCLUDE_PATH="${TP_INSTALL_DIR}/include" \
        -DBUILD_BRPC_TOOLS=OFF \
        -DPROTOBUF_PROTOC_EXECUTABLE="${TP_INSTALL_DIR}/bin/protoc" ..

    "${BUILD_SYSTEM}" -j "${PARALLEL}"
    "${BUILD_SYSTEM}" install

    remove_all_dylib
    strip_lib libbrpc.a
}

# rocksdb
build_rocksdb() {
    check_if_source_exist "${ROCKSDB_SOURCE}"

    cd "${TP_SOURCE_DIR}/${ROCKSDB_SOURCE}"

    if [[ "${KERNEL}" != 'Darwin' ]]; then
        ldflags='-static-libstdc++ -static-libgcc'
    else
        if [[ "$(uname -m)" != 'x86_64' ]]; then
            ldflags=''
        else
            ldflags="-L${TP_LIB_DIR} -ljemalloc_doris"
        fi
    fi

    # -Wno-range-loop-construct gcc-11
    CFLAGS="-I ${TP_INCLUDE_DIR} -I ${TP_INCLUDE_DIR}/snappy -I ${TP_INCLUDE_DIR}/lz4" \
        CXXFLAGS="-Wno-deprecated-copy ${warning_stringop_truncation} ${warning_shadow} ${warning_dangling_gsl} \
    ${warning_defaulted_function_deleted} ${warning_unused_but_set_variable} -Wno-pessimizing-move -Wno-range-loop-construct" \
        LDFLAGS="${ldflags}" \
        PORTABLE=1 make USE_RTTI=1 -j "${PARALLEL}" static_lib
    cp librocksdb.a ../../installed/lib/librocksdb.a
    cp -r include/rocksdb ../../installed/include/
    strip_lib librocksdb.a
}

# cyrus_sasl
build_cyrus_sasl() {
    check_if_source_exist "${CYRUS_SASL_SOURCE}"
    cd "${TP_SOURCE_DIR}/${CYRUS_SASL_SOURCE}"

    CFLAGS="-fPIC -Wno-implicit-function-declaration" \
        CPPFLAGS="-I${TP_INCLUDE_DIR}" \
        LDFLAGS="-L${TP_LIB_DIR}" \
        LIBS="-lcrypto" \
        ./configure --prefix="${TP_INSTALL_DIR}" --enable-static --enable-shared=no --with-openssl="${TP_INSTALL_DIR}" --with-pic --enable-gssapi="${TP_INSTALL_DIR}" --with-gss_impl=mit --with-dblib=none

    if [[ "${KERNEL}" != 'Darwin' ]]; then
        make -j "${PARALLEL}"
        make install
    else
        make -j "${PARALLEL}"
        make framedir="${TP_INCLUDE_DIR}/sasl" install
    fi
}

# librdkafka
build_librdkafka() {
    check_if_source_exist "${LIBRDKAFKA_SOURCE}"

    cd "${TP_SOURCE_DIR}/${LIBRDKAFKA_SOURCE}"

    # NOTE(amos): librdkafka uses a weird autoconf variant (mklove) which doesn't allow extending PKG_CONFIG with spaces in cmd.
    # As a result, we use a patch to hard code "--static" into PKG_CONFIG instead.
    # PKG_CONFIG="pkg-config --static"

    CPPFLAGS="-I${TP_INCLUDE_DIR}" \
        LDFLAGS="-L${TP_LIB_DIR} -lssl -lcrypto -lzstd -lz -lsasl2" \
        ./configure --prefix="${TP_INSTALL_DIR}" --enable-static --enable-sasl --disable-c11threads

    make -j "${PARALLEL}"
    make install

    remove_all_dylib
    strip_lib librdkafka.a
    strip_lib librdkafka++.a
}

# libunixodbc
build_libunixodbc() {
    check_if_source_exist "${ODBC_SOURCE}"

    cd "${TP_SOURCE_DIR}/${ODBC_SOURCE}"

    if [[ "${KERNEL}" != 'Darwin' ]]; then
        cflags="-I${TP_INCLUDE_DIR} -Wno-int-conversion"
    else
        cflags="-I${TP_INCLUDE_DIR} -Wno-int-conversion -Wno-implicit-function-declaration"
    fi

    CFLAGS="${cflags}" \
        LDFLAGS="-L${TP_LIB_DIR}" \
        ./configure --prefix="${TP_INSTALL_DIR}" --with-included-ltdl --enable-static=yes --enable-shared=no

    make -j "${PARALLEL}"
    make install
}

# flatbuffers
build_flatbuffers() {
    check_if_source_exist "${FLATBUFFERS_SOURCE}"
    cd "${TP_SOURCE_DIR}/${FLATBUFFERS_SOURCE}"

    mkdir -p "${BUILD_DIR}"
    cd "${BUILD_DIR}"

    rm -rf CMakeCache.txt CMakeFiles/

    if [[ "${KERNEL}" != 'Darwin' ]]; then
        ldflags='-static-libstdc++ -static-libgcc'
    else
        ldflags=''
    fi

    LDFLAGS="${ldflags}" \
        "${CMAKE_CMD}" -G "${GENERATOR}" \
        -DFLATBUFFERS_CXX_FLAGS="${warning_class_memaccess} ${warning_unused_but_set_variable}" \
        -DFLATBUFFERS_BUILD_TESTS=OFF \
        ..

    "${BUILD_SYSTEM}" -j "${PARALLEL}"

    cp flatc ../../../installed/bin/flatc
    cp -r ../include/flatbuffers ../../../installed/include/flatbuffers
    cp libflatbuffers.a ../../../installed/lib/libflatbuffers.a
}

# arrow
build_arrow() {
    check_if_source_exist "${ARROW_SOURCE}"
    cd "${TP_SOURCE_DIR}/${ARROW_SOURCE}/cpp"

    mkdir -p release
    cd release

    export ARROW_BROTLI_URL="${TP_SOURCE_DIR}/${BROTLI_NAME}"
    export ARROW_GLOG_URL="${TP_SOURCE_DIR}/${GLOG_NAME}"
    export ARROW_LZ4_URL="${TP_SOURCE_DIR}/${LZ4_NAME}"
    export ARROW_FLATBUFFERS_URL="${TP_SOURCE_DIR}/${FLATBUFFERS_NAME}"
    export ARROW_ZSTD_URL="${TP_SOURCE_DIR}/${ZSTD_NAME}"
    export ARROW_JEMALLOC_URL="${TP_SOURCE_DIR}/${JEMALLOC_NAME}"
    export ARROW_Thrift_URL="${TP_SOURCE_DIR}/${THRIFT_NAME}"
    export ARROW_SNAPPY_URL="${TP_SOURCE_DIR}/${SNAPPY_NAME}"
    export ARROW_ZLIB_URL="${TP_SOURCE_DIR}/${ZLIB_NAME}"
    export ARROW_XSIMD_URL="${TP_SOURCE_DIR}/${XSIMD_NAME}"
    export ARROW_ORC_URL="${TP_SOURCE_DIR}/${ORC_NAME}"

    if [[ "${KERNEL}" != 'Darwin' ]]; then
        ldflags="-L${TP_LIB_DIR} -static-libstdc++ -static-libgcc"
    else
        ldflags="-L${TP_LIB_DIR}"
    fi

    LDFLAGS="${ldflags}" \
        "${CMAKE_CMD}" -G "${GENERATOR}" -DARROW_PARQUET=ON -DARROW_IPC=ON -DARROW_BUILD_SHARED=OFF \
        -DARROW_BUILD_STATIC=ON -DARROW_WITH_BROTLI=ON -DARROW_WITH_LZ4=ON -DARROW_USE_GLOG=ON \
        -DARROW_WITH_SNAPPY=ON -DARROW_WITH_ZLIB=ON -DARROW_WITH_ZSTD=ON -DARROW_JSON=ON \
        -DARROW_WITH_UTF8PROC=OFF -DARROW_WITH_RE2=ON -DARROW_ORC=ON \
        -DCMAKE_INSTALL_PREFIX="${TP_INSTALL_DIR}" \
        -DCMAKE_INSTALL_LIBDIR=lib64 \
        -DARROW_BOOST_USE_SHARED=OFF \
        -DBoost_USE_STATIC_RUNTIME=ON \
        -DARROW_GFLAGS_USE_SHARED=OFF \
        -Dgflags_ROOT="${TP_INSTALL_DIR}" \
        -DGLOG_ROOT="${TP_INSTALL_DIR}" \
        -DRE2_ROOT="${TP_INSTALL_DIR}" \
        -DZLIB_LIBRARY="${TP_INSTALL_DIR}/lib/libz.a" -DZLIB_INCLUDE_DIR="${TP_INSTALL_DIR}/include" \
        -DRapidJSON_ROOT="${TP_INSTALL_DIR}" \
        -DORC_ROOT="${TP_INSTALL_DIR}" \
        -DBrotli_SOURCE=BUNDLED \
        -DLZ4_LIB="${TP_INSTALL_DIR}/lib/liblz4.a" -DLZ4_INCLUDE_DIR="${TP_INSTALL_DIR}/include/lz4" \
        -DLz4_SOURCE=SYSTEM \
        -DZSTD_LIB="${TP_INSTALL_DIR}/lib/libzstd.a" -DZSTD_INCLUDE_DIR="${TP_INSTALL_DIR}/include" \
        -Dzstd_SOURCE=SYSTEM \
        -DSnappy_LIB="${TP_INSTALL_DIR}/lib/libsnappy.a" -DSnappy_INCLUDE_DIR="${TP_INSTALL_DIR}/include" \
        -DSnappy_SOURCE=SYSTEM \
        -DBOOST_ROOT="${TP_INSTALL_DIR}" --no-warn-unused-cli \
        -DThrift_ROOT="${TP_INSTALL_DIR}" ..

    "${BUILD_SYSTEM}" -j "${PARALLEL}"
    "${BUILD_SYSTEM}" install

    #copy dep libs
    cp -rf ./jemalloc_ep-prefix/src/jemalloc_ep/dist/lib/libjemalloc_pic.a "${TP_INSTALL_DIR}/lib64/libjemalloc.a"
    cp -rf ./brotli_ep/src/brotli_ep-install/lib/libbrotlienc-static.a "${TP_INSTALL_DIR}/lib64/libbrotlienc.a"
    cp -rf ./brotli_ep/src/brotli_ep-install/lib/libbrotlidec-static.a "${TP_INSTALL_DIR}/lib64/libbrotlidec.a"
    cp -rf ./brotli_ep/src/brotli_ep-install/lib/libbrotlicommon-static.a "${TP_INSTALL_DIR}/lib64/libbrotlicommon.a"
    strip_lib libarrow.a
    strip_lib libjemalloc.a
    strip_lib libparquet.a
}

# s2
build_s2() {
    check_if_source_exist "${S2_SOURCE}"
    cd "${TP_SOURCE_DIR}/${S2_SOURCE}"

    mkdir -p "${BUILD_DIR}"
    cd "${BUILD_DIR}"

    rm -rf CMakeCache.txt CMakeFiles/

    if [[ "${KERNEL}" != 'Darwin' ]]; then
        ldflags="-L${TP_LIB_DIR} -static-libstdc++ -static-libgcc"
    else
        ldflags="-L${TP_LIB_DIR}"
    fi

    CXXFLAGS="-O3" \
        LDFLAGS="${ldflags}" \
        "${CMAKE_CMD}" -G "${GENERATOR}" -DBUILD_SHARED_LIBS=0 -DCMAKE_INSTALL_PREFIX="${TP_INSTALL_DIR}" \
        -DCMAKE_INCLUDE_PATH="${TP_INSTALL_DIR}/include" \
        -DBUILD_SHARED_LIBS=OFF \
        -DGFLAGS_ROOT_DIR="${TP_INSTALL_DIR}/include" \
        -DWITH_GFLAGS=ON \
        -DGLOG_ROOT_DIR="${TP_INSTALL_DIR}/include" \
        -DCMAKE_LIBRARY_PATH="${TP_INSTALL_DIR}/lib64" \
        -DOPENSSL_ROOT_DIR="${TP_INSTALL_DIR}/include" \
        -DWITH_GLOG=ON ..

    "${BUILD_SYSTEM}" -j "${PARALLEL}"
    "${BUILD_SYSTEM}" install
    strip_lib libs2.a
}

# bitshuffle
build_bitshuffle() {
    check_if_source_exist "${BITSHUFFLE_SOURCE}"
    local ld="${DORIS_BIN_UTILS}/ld"
    local ar="${DORIS_BIN_UTILS}/ar"

    if [[ ! -f "${ld}" ]]; then ld="$(command -v ld)"; fi
    if [[ ! -f "${ar}" ]]; then ar="$(command -v ar)"; fi

    cd "${TP_SOURCE_DIR}/${BITSHUFFLE_SOURCE}"
    PREFIX="${TP_INSTALL_DIR}"

    # This library has significant optimizations when built with -mavx2. However,
    # we still need to support non-AVX2-capable hardware. So, we build it twice,
    # once with the flag and once without, and use some linker tricks to
    # suffix the AVX2 symbols with '_avx2'.
    arches=('default' 'avx2')
    MACHINE_TYPE="$(uname -m)"
    # Becuase aarch64 don't support avx2, disable it.
    if [[ "${MACHINE_TYPE}" == "aarch64" || "${MACHINE_TYPE}" == 'arm64' ]]; then
        arches=('default')
    fi

    to_link=""
    for arch in "${arches[@]}"; do
        arch_flag=""
        if [[ "${arch}" == "avx2" ]]; then
            arch_flag="-mavx2"
        fi
        tmp_obj="bitshuffle_${arch}_tmp.o"
        dst_obj="bitshuffle_${arch}.o"
        "${CC}" ${EXTRA_CFLAGS:+${EXTRA_CFLAGS}} ${arch_flag:+${arch_flag}} -std=c99 "-I${PREFIX}/include/lz4" -O3 -DNDEBUG -c \
            "src/bitshuffle_core.c" \
            "src/bitshuffle.c" \
            "src/iochain.c"
        # Merge the object files together to produce a combined .o file.
        "${ld}" -r -o "${tmp_obj}" bitshuffle_core.o bitshuffle.o iochain.o
        # For the AVX2 symbols, suffix them.
        if [[ "${arch}" == "avx2" ]]; then
            local nm="${DORIS_BIN_UTILS}/nm"
            local objcopy="${DORIS_BIN_UTILS}/objcopy"

            if [[ ! -f "${nm}" ]]; then nm="$(command -v nm)"; fi
            if [[ ! -f "${objcopy}" ]]; then
                if ! objcopy="$(command -v objcopy)"; then
                    objcopy="${TP_INSTALL_DIR}/bin/objcopy"
                fi
            fi

            # Create a mapping file with '<old_sym> <suffixed_sym>' on each line.
            "${nm}" --defined-only --extern-only "${tmp_obj}" | while read -r addr type sym; do
                echo "${sym} ${sym}_${arch}"
            done >renames.txt
            "${objcopy}" --redefine-syms=renames.txt "${tmp_obj}" "${dst_obj}"
        else
            mv "${tmp_obj}" "${dst_obj}"
        fi
        to_link="${to_link} ${dst_obj}"
    done
    local links
    read -r -a links <<<"${to_link}"
    rm -f libbitshuffle.a
    "${ar}" rs libbitshuffle.a "${links[@]}"
    mkdir -p "${PREFIX}/include/bitshuffle"
    cp libbitshuffle.a "${PREFIX}"/lib/
    cp "${TP_SOURCE_DIR}/${BITSHUFFLE_SOURCE}/src/bitshuffle.h" "${PREFIX}/include/bitshuffle/bitshuffle.h"
    cp "${TP_SOURCE_DIR}/${BITSHUFFLE_SOURCE}/src/bitshuffle_core.h" "${PREFIX}/include/bitshuffle/bitshuffle_core.h"
}

# croaring bitmap
build_croaringbitmap() {
    avx_flag=''
    if [[ -n "${USE_AVX2}" && "${USE_AVX2}" -eq 0 ]]; then
        echo "set USE_AVX2=${USE_AVX2} to FORCE disable AVX2 in croaringbitmap"
        avx_flag="-DROARING_DISABLE_AVX=ON"
    fi

    check_if_source_exist "${CROARINGBITMAP_SOURCE}"
    cd "${TP_SOURCE_DIR}/${CROARINGBITMAP_SOURCE}"

    mkdir -p "${BUILD_DIR}"
    cd "${BUILD_DIR}"

    rm -rf CMakeCache.txt CMakeFiles/

    if [[ "${KERNEL}" != 'Darwin' ]]; then
        ldflags="-L${TP_LIB_DIR} -static-libstdc++ -static-libgcc"
    else
        ldflags="-L${TP_LIB_DIR}"
    fi

    CXXFLAGS="-O3" \
        LDFLAGS="${ldflags}" \
        "${CMAKE_CMD}" -G "${GENERATOR}" ${avx_flag:+${avx_flag}} -DROARING_BUILD_STATIC=ON -DCMAKE_INSTALL_PREFIX="${TP_INSTALL_DIR}" \
        -DENABLE_ROARING_TESTS=OFF ..

    "${BUILD_SYSTEM}" -j "${PARALLEL}"
    "${BUILD_SYSTEM}" install
}

# fmt
build_fmt() {
    check_if_source_exist "${FMT_SOURCE}"
    cd "${TP_SOURCE_DIR}/${FMT_SOURCE}"

    mkdir -p "${BUILD_DIR}"
    cd "${BUILD_DIR}"

    rm -rf CMakeCache.txt CMakeFiles/

    "${CMAKE_CMD}" -G "${GENERATOR}" -DBUILD_SHARED_LIBS=FALSE -DFMT_TEST=OFF -DFMT_DOC=OFF -DCMAKE_INSTALL_PREFIX="${TP_INSTALL_DIR}" ..
    "${BUILD_SYSTEM}" -j"${PARALLEL}"
    "${BUILD_SYSTEM}" install
}

# parallel_hashmap
build_parallel_hashmap() {
    check_if_source_exist "${PARALLEL_HASHMAP_SOURCE}"
    cd "${TP_SOURCE_DIR}/${PARALLEL_HASHMAP_SOURCE}"
    cp -r parallel_hashmap "${TP_INSTALL_DIR}/include/"
}

# pdqsort
build_pdqsort() {
    check_if_source_exist "${PDQSORT_SOURCE}"
    cd "${TP_SOURCE_DIR}/${PDQSORT_SOURCE}"
    cp -r pdqsort.h "${TP_INSTALL_DIR}/include/"
}

# libdivide
build_libdivide() {
    check_if_source_exist "${LIBDIVIDE_SOURCE}"
    cd "${TP_SOURCE_DIR}/${LIBDIVIDE_SOURCE}"
    cp -r libdivide.h "${TP_INSTALL_DIR}/include/"
}

#orc
build_orc() {
    check_if_source_exist "${ORC_SOURCE}"
    cd "${TP_SOURCE_DIR}/${ORC_SOURCE}"

    mkdir -p "${BUILD_DIR}"
    cd "${BUILD_DIR}"

    rm -rf CMakeCache.txt CMakeFiles/

    CXXFLAGS="-O3 -Wno-array-bounds ${warning_reserved_identifier} ${warning_suggest_override}" \
        "${CMAKE_CMD}" -G "${GENERATOR}" ../ -DBUILD_JAVA=OFF \
        -DPROTOBUF_HOME="${TP_INSTALL_DIR}" \
        -DSNAPPY_HOME="${TP_INSTALL_DIR}" \
        -DLZ4_HOME="${TP_INSTALL_DIR}" \
        -DLZ4_INCLUDE_DIR="${TP_INSTALL_DIR}/include/lz4" \
        -DZLIB_HOME="${TP_INSTALL_DIR}" \
        -DZSTD_HOME="${TP_INSTALL_DIR}" \
        -DZSTD_INCLUDE_DIR="${TP_INSTALL_DIR}/include" \
        -DBUILD_LIBHDFSPP=OFF \
        -DBUILD_CPP_TESTS=OFF \
        -DSTOP_BUILD_ON_WARNING=OFF \
        -DCMAKE_INSTALL_PREFIX="${TP_INSTALL_DIR}"

    "${BUILD_SYSTEM}" -j "${PARALLEL}"
    "${BUILD_SYSTEM}" install
    strip_lib liborc.a
}

#cctz
build_cctz() {
    check_if_source_exist "${CCTZ_SOURCE}"
    cd "${TP_SOURCE_DIR}/${CCTZ_SOURCE}"

    mkdir -p "${BUILD_DIR}"
    cd "${BUILD_DIR}"

    rm -rf CMakeCache.txt CMakeFiles/

    "${CMAKE_CMD}" -G "${GENERATOR}" -DCMAKE_BUILD_TYPE=Release -DCMAKE_INSTALL_PREFIX="${TP_INSTALL_DIR}" -DBUILD_TESTING=OFF ..
    "${BUILD_SYSTEM}" -j "${PARALLEL}" install
}

# all js and csss related
build_js_and_css() {
    check_if_source_exist "${DATATABLES_SOURCE}"
    check_if_source_exist 'Bootstrap-3.3.7'
    check_if_source_exist 'jQuery-3.6.0'

    mkdir -p "${TP_INSTALL_DIR}/webroot"
    cd "${TP_SOURCE_DIR}"
    cp -r "${DATATABLES_SOURCE}" "${TP_INSTALL_DIR}/webroot/"
    cp -r Bootstrap-3.3.7 "${TP_INSTALL_DIR}/webroot/"
    cp -r jQuery-3.6.0 "${TP_INSTALL_DIR}/webroot/"
    cp bootstrap-table.min.js "${TP_INSTALL_DIR}/webroot/Bootstrap-3.3.7/js"
    cp bootstrap-table.min.css "${TP_INSTALL_DIR}/webroot/Bootstrap-3.3.7/css"
}

build_tsan_header() {
    cd "${TP_SOURCE_DIR}"
    if [[ ! -f "${TSAN_HEADER_FILE}" ]]; then
        echo "${TSAN_HEADER_FILE} should exist."
        exit 1
    fi

    mkdir -p "${TP_INSTALL_DIR}/include/sanitizer"
    cp "${TSAN_HEADER_FILE}" "${TP_INSTALL_DIR}/include/sanitizer/"
}

# aws_sdk
build_aws_sdk() {
    check_if_source_exist "${AWS_SDK_SOURCE}"
    cd "${TP_SOURCE_DIR}/${AWS_SDK_SOURCE}"

    rm -rf "${BUILD_DIR}"

    # -Wno-nonnull gcc-11
    "${CMAKE_CMD}" -G "${GENERATOR}" -B"${BUILD_DIR}" -DCMAKE_BUILD_TYPE=RelWithDebInfo -DCMAKE_INSTALL_PREFIX="${TP_INSTALL_DIR}" \
        -DCMAKE_PREFIX_PATH="${TP_INSTALL_DIR}" -DBUILD_SHARED_LIBS=OFF -DENABLE_TESTING=OFF \
        -DCURL_LIBRARY_RELEASE="${TP_INSTALL_DIR}/lib/libcurl.a" -DZLIB_LIBRARY_RELEASE="${TP_INSTALL_DIR}/lib/libz.a" \
        -DBUILD_ONLY="core;s3;s3-crt;transfer" -DCMAKE_CXX_FLAGS="-Wno-nonnull -Wno-deprecated-declarations" -DCPP_STANDARD=17

    cd "${BUILD_DIR}"

    "${BUILD_SYSTEM}" -j "${PARALLEL}"
    "${BUILD_SYSTEM}" install
    strip_lib libaws-cpp-sdk-s3-crt.a
    strip_lib libaws-cpp-sdk-s3.a
    strip_lib libaws-cpp-sdk-core.a
    strip_lib libs2n.a
    strip_lib libaws-crt-cpp.a
    strip_lib libaws-c-http.a
    strip_lib libaws-c-common.a
    strip_lib libaws-c-auth.a
    strip_lib libaws-c-io.a
    strip_lib libaws-c-mqtt.a
    strip_lib libaws-c-s3.a
    strip_lib libaws-c-event-stream.a
    strip_lib libaws-c-cal.a
    strip_lib libaws-cpp-sdk-transfer.a
    strip_lib libaws-checksums.a
    strip_lib libaws-c-compression.a
}

# lzma
build_lzma() {
    if [[ ! -x "$(command -v autopoint)" ]]; then
        echo "autopoint is required by $0, install it first"
        return 255
    fi

    check_if_source_exist "${LZMA_SOURCE}"
    cd "${TP_SOURCE_DIR}/${LZMA_SOURCE}"

    export ACLOCAL_PATH='/usr/share/aclocal'

    sh autogen.sh

    mkdir -p "${BUILD_DIR}"
    cd "${BUILD_DIR}"

    ../configure --prefix="${TP_INSTALL_DIR}" --enable-shared=no --with-pic

    make -j "${PARALLEL}"
    make install
    strip_lib liblzma.a
}

# xml2
build_xml2() {
    if [[ ! -x "$(command -v pkg-config)" ]]; then
        echo "pkg-config is required by $0, install it first"
        return 255
    fi

    check_if_source_exist "${XML2_SOURCE}"
    cd "${TP_SOURCE_DIR}/${XML2_SOURCE}"

    export ACLOCAL_PATH='/usr/share/aclocal'

    sed '/(libtoolize/,/}/d' autogen.sh | bash
    make distclean

    mkdir -p "${BUILD_DIR}"
    cd "${BUILD_DIR}"

    CPPLAGS="-I${TP_INCLUDE_DIR}" \
        LDFLAGS="-L${TP_LIB_DIR}" \
        ../configure --prefix="${TP_INSTALL_DIR}" --enable-shared=no --with-pic --with-python=no --with-lzma="${TP_INSTALL_DIR}"

    make -j "${PARALLEL}"
    make install
    strip_lib libxml2.a
}

# idn
build_idn() {
    check_if_source_exist "${IDN_SOURCE}"
    cd "${TP_SOURCE_DIR}/${IDN_SOURCE}"

    mkdir -p "${BUILD_DIR}"
    cd "${BUILD_DIR}"

    ../configure --prefix="${TP_INSTALL_DIR}" --enable-shared=no --with-pic

    make -j "${PARALLEL}"
    make install
}

# gsasl
build_gsasl() {
    check_if_source_exist "${GSASL_SOURCE}"
    cd "${TP_SOURCE_DIR}/${GSASL_SOURCE}"

    mkdir -p "${BUILD_DIR}"
    cd "${BUILD_DIR}"

    if [[ "${KERNEL}" != 'Darwin' ]]; then
        cflags=''
    else
        cflags='-Wno-implicit-function-declaration'
    fi

    CFLAGS="${cflags} -I${TP_INCLUDE_DIR}" ../configure --prefix="${TP_INSTALL_DIR}" --with-gssapi-impl=mit --enable-shared=no --with-pic --with-libidn-prefix="${TP_INSTALL_DIR}"

    make -j "${PARALLEL}"
    make install
}

# krb5
build_krb5() {
    check_if_source_exist "${KRB5_SOURCE}"
    cd "${TP_SOURCE_DIR}/${KRB5_SOURCE}/src"

    mkdir -p "${BUILD_DIR}"
    cd "${BUILD_DIR}"

    if [[ "${KERNEL}" == 'Darwin' ]]; then
        with_crypto_impl='--with-crypto-impl=openssl'
    fi

    CFLAGS="-fcommon -fPIC -I${TP_INSTALL_DIR}/include" LDFLAGS="-L${TP_INSTALL_DIR}/lib" \
        ../configure --prefix="${TP_INSTALL_DIR}" --disable-shared --enable-static ${with_crypto_impl:+${with_crypto_impl}}

    make -j "${PARALLEL}"
    make install
}

# hdfs3
build_hdfs3() {
    check_if_source_exist "${HDFS3_SOURCE}"
    cd "${TP_SOURCE_DIR}/${HDFS3_SOURCE}"

    mkdir -p "${BUILD_DIR}"
    cd "${BUILD_DIR}"
    rm -rf ./*

    if [[ "$(uname -m)" == "x86_64" ]]; then
        SSE_OPTION='-DENABLE_SSE=ON'
    else
        SSE_OPTION='-DENABLE_SSE=OFF'
    fi
    cmake -DCMAKE_BUILD_TYPE=RelWithDebInfo -DCMAKE_INSTALL_PREFIX="${TP_INSTALL_DIR}" \
        -DBUILD_STATIC_LIBS=ON -DBUILD_SHARED_LIBS=OFF -DBUILD_TEST=OFF "${SSE_OPTION}" \
        -DProtobuf_PROTOC_EXECUTABLE="${TP_INSTALL_DIR}/bin/protoc" \
        -DProtobuf_INCLUDE_DIR="${TP_INSTALL_DIR}/include" \
        -DProtobuf_LIBRARIES="${TP_INSTALL_DIR}/lib/libprotoc.a" \
        -DKERBEROS_INCLUDE_DIRS="${TP_INSTALL_DIR}/include" \
        -DKERBEROS_LIBRARIES="${TP_INSTALL_DIR}/lib/libkrb5.a" \
        -DGSASL_INCLUDE_DIR="${TP_INSTALL_DIR}/include" \
        -DGSASL_LIBRARIES="${TP_INSTALL_DIR}/lib/libgsasl.a" \
        ..

    make CXXFLAGS="${libhdfs_cxx17}" -j "${PARALLEL}"
    make install
    strip_lib libhdfs3.a
}

# jemalloc
build_jemalloc() {
    check_if_source_exist "${JEMALLOC_SOURCE}"
    cd "${TP_SOURCE_DIR}/${JEMALLOC_SOURCE}"

    mkdir -p "${BUILD_DIR}"
    cd "${BUILD_DIR}"

    cflags='-O3 -fno-omit-frame-pointer -fPIC -g'
    CFLAGS="${cflags}" ../configure --prefix="${TP_INSTALL_DIR}" --with-jemalloc-prefix=je --enable-prof --disable-cxx --disable-libdl --disable-shared

    make -j "${PARALLEL}"
    make install
    mv "${TP_INSTALL_DIR}"/lib/libjemalloc.a "${TP_INSTALL_DIR}"/lib/libjemalloc_doris.a
}

# benchmark
build_benchmark() {
    check_if_source_exist "${BENCHMARK_SOURCE}"

    cd "${TP_SOURCE_DIR}/${BENCHMARK_SOURCE}"

    cmake -E make_directory "build"

    if [[ "${KERNEL}" != 'Darwin' ]]; then
        cxxflags='-lresolv -pthread -lrt'
    else
        cxxflags='-lresolv -pthread'
    fi

    # NOTE(amos): -DHAVE_STD_REGEX=1 avoid runtime checks as it will fail when compiling with non-standard toolchain
    CXXFLAGS="${cxxflags}" cmake -E chdir "build" \
        cmake ../ -DBENCHMARK_ENABLE_GTEST_TESTS=OFF -DBENCHMARK_ENABLE_TESTING=OFF -DCMAKE_BUILD_TYPE=Release -DHAVE_STD_REGEX=1
    cmake --build "build" --config Release

    mkdir -p "${TP_INCLUDE_DIR}/benchmark"
    cp "${TP_SOURCE_DIR}/${BENCHMARK_SOURCE}/include/benchmark/benchmark.h" "${TP_INCLUDE_DIR}/benchmark/"
    cp "${TP_SOURCE_DIR}/${BENCHMARK_SOURCE}/build/src/libbenchmark.a" "${TP_LIB_DIR}"
}

# simdjson
build_simdjson() {
    check_if_source_exist "${SIMDJSON_SOURCE}"
    cd "${TP_SOURCE_DIR}/${SIMDJSON_SOURCE}"

    mkdir -p "${BUILD_DIR}"
    cd "${BUILD_DIR}"

    CXXFLAGS="-O3" CFLAGS="-O3" \
        "${CMAKE_CMD}" -DSIMDJSON_EXCEPTIONS=OFF \
        -DSIMDJSON_DEVELOPER_MODE=OFF -DSIMDJSON_BUILD_STATIC=ON \
        -DSIMDJSON_JUST_LIBRARY=ON -DSIMDJSON_ENABLE_THREADS=ON ..
    "${CMAKE_CMD}" --build . --config Release

    cp "${TP_SOURCE_DIR}/${SIMDJSON_SOURCE}/${BUILD_DIR}/libsimdjson.a" "${TP_INSTALL_DIR}/lib64"
    cp -r "${TP_SOURCE_DIR}/${SIMDJSON_SOURCE}/include"/* "${TP_INCLUDE_DIR}/"
}

# nlohmann_json
build_nlohmann_json() {
    check_if_source_exist "${NLOHMANN_JSON_SOURCE}"
    cd "${TP_SOURCE_DIR}/${NLOHMANN_JSON_SOURCE}"

    mkdir -p "${BUILD_DIR}"
    cd "${BUILD_DIR}"

    "${CMAKE_CMD}" -G "${GENERATOR}" -DCMAKE_INSTALL_PREFIX="${TP_INSTALL_DIR}" -DCMAKE_PREFIX_PATH="${TP_INSTALL_DIR}" -DJSON_BuildTests=OFF ..

    "${BUILD_SYSTEM}" -j "${PARALLEL}"
    "${BUILD_SYSTEM}" install
}

# opentelemetry
build_opentelemetry() {
    check_if_source_exist "${OPENTELEMETRY_SOURCE}"
    cd "${TP_SOURCE_DIR}/${OPENTELEMETRY_SOURCE}"

    mkdir -p "${BUILD_DIR}"
    cd "${BUILD_DIR}"

    "${CMAKE_CMD}" -G "${GENERATOR}" -DCMAKE_INSTALL_PREFIX="${TP_INSTALL_DIR}" -DCMAKE_PREFIX_PATH="${TP_INSTALL_DIR}" -DBUILD_TESTING=OFF \
        -DWITH_OTLP=ON -DWITH_OTLP_GRPC=OFF -DWITH_OTLP_HTTP=ON -DWITH_ZIPKIN=ON -DWITH_EXAMPLES=OFF ..

    "${BUILD_SYSTEM}" -j "${PARALLEL}"
    "${BUILD_SYSTEM}" install
    strip_lib libopentelemetry_exporter_zipkin_trace.a
    strip_lib libopentelemetry_trace.a
    strip_lib libopentelemetry_proto.a
    strip_lib libopentelemetry_resources.a
    strip_lib libopentelemetry_exporter_ostream_span.a
    strip_lib libopentelemetry_http_client_curl.a
    strip_lib libopentelemetry_exporter_otlp_http_client.a
}

# sse2neon
build_sse2neon() {
    check_if_source_exist "${SSE2NEON_SOURCE}"
    cd "${TP_SOURCE_DIR}/${SSE2NEON_SOURCE}"
    cp sse2neon.h "${TP_INSTALL_DIR}/include/"
}

# xxhash
build_xxhash() {
    check_if_source_exist "${XXHASH_SOURCE}"
    cd "${TP_SOURCE_DIR}/${XXHASH_SOURCE}"

    make -j "${PARALLEL}"
    cp -r ./*.h "${TP_INSTALL_DIR}/include/"
    cp libxxhash.a "${TP_INSTALL_DIR}/lib64"
}

build_binutils() {
    check_if_source_exist "${BINUTILS_SOURCE}"
    cd "${TP_SOURCE_DIR}/${BINUTILS_SOURCE}"

    rm -rf "${BUILD_DIR}"
    mkdir -p "${BUILD_DIR}"
    cd "${BUILD_DIR}"

    ../configure --prefix="${TP_INSTALL_DIR}" --enable-install-libiberty
    make -j "${PARALLEL}"
    make install
}

build_gettext() {
    check_if_source_exist "${GETTEXT_SOURCE}"
    cd "${TP_SOURCE_DIR}/${GETTEXT_SOURCE}"

    rm -rf "${BUILD_DIR}"
    mkdir -p "${BUILD_DIR}"
    cd "${BUILD_DIR}"

    ../configure --prefix="${TP_INSTALL_DIR}" --disable-java
    make -j "${PARALLEL}"
    make install

    remove_all_dylib
}

# concurrentqueue
build_concurrentqueue() {
    check_if_source_exist "${CONCURRENTQUEUE_SOURCE}"
    cd "${TP_SOURCE_DIR}/${CONCURRENTQUEUE_SOURCE}"
    cp ./*.h "${TP_INSTALL_DIR}/include/"
}

if [[ "$(uname -s)" == 'Darwin' ]]; then
    echo 'build for Darwin'
    build_binutils
    build_gettext
fi

####################################[ Build ]###################################

# Choose what to compile
if [[ -d ${TP_INSTALL_DIR} && "${DEPS}" != "" ]]; then
    for i in $(echo "${DEPS}"); do
        "build_${i}"
    done
    echo "Built specified dependencies: ${DEPS}"
    exit
fi

if [[ "${CUR_VERSION}" == "${INSTALLED_VERSION}" && ${BUILD_ALL} -eq 0 ]]; then
    echo "Installed dependencies are up to date, if you want to rebuild all dependencies, use -a option"
    exit
fi

# Incremental build
if [[ -f version.txt && ${BUILD_ALL} -eq 0 ]]; then
    if [[ "${INSTALLED_VERSION}" -gt "${CUR_VERSION}" ]]; then
        echo "Installed dependencies are up to date, if you want to downgrade, use -a or -d option to rebuild"
        exit
    fi
    VER_DIFF=$((CUR_VERSION - INSTALLED_VERSION))
    if [[ ${VER_DIFF} -lt 2 ]]; then
        INC_BUILD_DEPS=""
        CNT=0
        for i in $(grep -v "#" version.txt); do
            if [[ ${CNT} -lt 2 ]]; then
                CNT=$((CNT + 1))
                continue
            fi
            INC_BUILD_DEPS="${INC_BUILD_DEPS} ${i}"
            "build_${i}"
        done
        if [[ "${INC_BUILD_DEPS}" != "" ]]; then
            cd "${TP_DIR}"
            echo "Incremental build done:${INC_BUILD_DEPS}"
            cp -f version.txt "${TP_INSTALL_DIR}/version.txt"
            exit
        else
            echo "Continue to full build"
        fi
    else
        echo "Third party Version diff is ${VER_DIFF}, need a full rebuild"
        # FXIME: should we set BUILD_ALL=1?
    fi
fi

# Full build
echo "Full build dependencies"

build_libunixodbc
build_openssl
build_libevent
build_zlib
build_lz4
build_bzip
build_lzo2
build_zstd
build_boost # must before thrift
build_protobuf
build_gflags
build_gtest
build_glog
build_rapidjson
build_snappy
build_gperftools
build_curl
build_re2
build_hyperscan
build_thrift
build_leveldb
build_brpc
build_jemalloc
build_rocksdb
build_krb5 # before cyrus_sasl
build_cyrus_sasl
build_librdkafka
build_flatbuffers
build_orc
build_arrow
build_s2
build_bitshuffle
build_croaringbitmap
build_fmt
build_parallel_hashmap
build_pdqsort
build_libdivide
build_cctz
build_tsan_header
build_mysql
build_aws_sdk
build_js_and_css
build_lzma
build_xml2
build_idn
build_gsasl
build_hdfs3
build_benchmark
build_simdjson
build_nlohmann_json
build_opentelemetry
build_libbacktrace
build_sse2neon
build_xxhash
build_concurrentqueue
build_clucene

# Full build done
if [[ -f version.txt ]]; then
    cp -f version.txt ${TP_INSTALL_DIR}/version.txt
fi

echo "Finished to build all thirdparties"<|MERGE_RESOLUTION|>--- conflicted
+++ resolved
@@ -48,29 +48,19 @@
     echo "
 Usage: $0 <options>
   Optional options:
-<<<<<<< HEAD
-     -j build thirdparty parallel
-     -d build specified dependencies, space separated, e.g. -d \"re2 curl clucene\"
-     -a rebuild all dependencies
-=======
+     -d                 build specified dependencies, space separated, e.g. -d \"re2 curl clucene\"
+     -a                 rebuild all dependencies
      -j                 build thirdparty parallel
      --clean            clean the extracted data
->>>>>>> a50b3348
   "
     exit 1
 }
 
 if ! OPTS="$(getopt \
     -n "$0" \
-<<<<<<< HEAD
     -o 'hj:d:a' \
-=======
-    -o '' \
-    -o 'h' \
     -l 'help' \
     -l 'clean' \
-    -o 'j:' \
->>>>>>> a50b3348
     -- "$@")"; then
     usage
 fi
@@ -125,16 +115,14 @@
 
 if [[ "${HELP}" -eq 1 ]]; then
     usage
+    exit
 fi
 
 echo "Get params:
     PARALLEL            -- ${PARALLEL}
-<<<<<<< HEAD
     DEPS                -- ${DEPS}
     BUILD_ALL           -- ${BUILD_ALL}
-=======
     CLEAN               -- ${CLEAN}
->>>>>>> a50b3348
 "
 
 if [[ ! -f "${TP_DIR}/download-thirdparty.sh" ]]; then
@@ -151,7 +139,6 @@
 
 cd "${TP_DIR}"
 
-<<<<<<< HEAD
 if [[ -f version.txt ]]; then
     CUR_VERSION=$(grep -v "#" version.txt | awk '{print $1; exit}')
 else
@@ -190,12 +177,12 @@
             set +x
         done
     fi
-=======
+fi
+
 if [[ "${CLEAN}" -eq 1 ]] && [[ -d "${TP_SOURCE_DIR}" ]]; then
     echo 'Clean the extracted data ...'
     find "${TP_SOURCE_DIR}" -mindepth 1 -maxdepth 1 -type d -exec rm -rf {} \;
     echo 'Success!'
->>>>>>> a50b3348
 fi
 
 # Download thirdparties.
