<?xml version="1.0" encoding="UTF-8"?>
<!--
Licensed to the Apache Software Foundation (ASF) under one
or more contributor license agreements.  See the NOTICE file
distributed with this work for additional information
regarding copyright ownership.  The ASF licenses this file
to you under the Apache License, Version 2.0 (the
"License"); you may not use this file except in compliance
with the License.  You may obtain a copy of the License at

  http://www.apache.org/licenses/LICENSE-2.0

Unless required by applicable law or agreed to in writing,
software distributed under the License is distributed on an
"AS IS" BASIS, WITHOUT WARRANTIES OR CONDITIONS OF ANY
KIND, either express or implied.  See the License for the
specific language governing permissions and limitations
under the License.
-->
<project xmlns:xsi="http://www.w3.org/2001/XMLSchema-instance" xmlns="http://maven.apache.org/POM/4.0.0"
         xsi:schemaLocation="http://maven.apache.org/POM/4.0.0 http://maven.apache.org/xsd/maven-4.0.0.xsd">
    <modelVersion>4.0.0</modelVersion>
    <parent>
        <groupId>org.apache.doris</groupId>
        <version>${revision}</version>
        <artifactId>fe</artifactId>
        <relativePath>../pom.xml</relativePath>
    </parent>
    <artifactId>fe-core</artifactId>
    <packaging>jar</packaging>
    <properties>
        <doris.home>${basedir}/../../</doris.home>
        <fe_ut_parallel>1</fe_ut_parallel>
        <doris.thirdparty>${basedir}/../../thirdparty</doris.thirdparty>
        <antlr4.version>4.9.3</antlr4.version>
        <protoc.artifact>com.google.protobuf:protoc:${protobuf.version}</protoc.artifact>
        <grpc.java.artifact>io.grpc:protoc-gen-grpc-java:${grpc.version}</grpc.java.artifact>
    </properties>
    <profiles>
        <profile>
            <id>thirdparty</id>
            <activation>
                <property>
                    <name>env.DORIS_THIRDPARTY</name>
                </property>
            </activation>
            <properties>
                <doris.thirdparty>${env.DORIS_THIRDPARTY}</doris.thirdparty>
            </properties>
        </profile>
        <profile>
            <id>ut_parallel</id>
            <activation>
                <property>
                    <name>env.FE_UT_PARALLEL</name>
                </property>
            </activation>
            <properties>
                <fe_ut_parallel>${env.FE_UT_PARALLEL}</fe_ut_parallel>
            </properties>
        </profile>
        <profile>
            <activation>
                <os>
                    <name>Mac OS X</name>
                    <arch>aarch64</arch>
                </os>
            </activation>
            <properties>
                <protoc.artifact>com.google.protobuf:protoc:${protobuf.version}:exe:osx-x86_64</protoc.artifact>
                <grpc.java.artifact>io.grpc:protoc-gen-grpc-java:${grpc.version}:exe:osx-x86_64</grpc.java.artifact>
            </properties>
        </profile>
    </profiles>
    <dependencyManagement>
        <dependencies>
            <dependency>
                <groupId>org.springframework.boot</groupId>
                <artifactId>spring-boot-dependencies</artifactId>
                <version>2.7.3</version>
                <type>pom</type>
                <scope>import</scope>
            </dependency>
            <!-- hadoop -->
            <dependency>
                <groupId>org.apache.hadoop</groupId>
                <artifactId>hadoop-mapreduce-client</artifactId>
                <version>2.7.4</version>
                <scope>compile</scope>
            </dependency>
            <dependency>
                <groupId>com.amazonaws</groupId>
                <artifactId>aws-java-sdk-bom</artifactId>
                <version>1.12.304</version>
                <type>pom</type>
                <scope>import</scope>
            </dependency>
        </dependencies>
    </dependencyManagement>
    <dependencies>
        <dependency>
            <groupId>${project.groupId}</groupId>
            <artifactId>fe-common</artifactId>
            <version>${project.version}</version>
        </dependency>
        <dependency>
            <groupId>${project.groupId}</groupId>
            <artifactId>spark-dpp</artifactId>
            <version>${project.version}</version>
        </dependency>
        <dependency>
            <groupId>org.apache.logging.log4j</groupId>
            <artifactId>log4j-web</artifactId>
            <version>${log4j2.version}</version>
        </dependency>
        <dependency>
            <groupId>org.springframework.boot</groupId>
            <artifactId>spring-boot-devtools</artifactId>
        </dependency>
        <dependency>
            <groupId>org.springframework</groupId>
            <artifactId>springloaded</artifactId>
            <version>1.2.6.RELEASE</version>
        </dependency>
        <dependency>
            <groupId>org.springframework.boot</groupId>
            <artifactId>spring-boot-starter-data-ldap</artifactId>
        </dependency>
        <dependency>
            <groupId>commons-pool</groupId>
            <artifactId>commons-pool</artifactId>
            <version>1.5.1</version>
        </dependency>
        <dependency>
            <groupId>org.apache.commons</groupId>
            <artifactId>commons-text</artifactId>
            <version>1.10.0</version>
        </dependency>
        <!-- https://mvnrepository.com/artifact/cglib/cglib -->
        <dependency>
            <groupId>cglib</groupId>
            <artifactId>cglib</artifactId>
        </dependency>
        <!-- https://mvnrepository.com/artifact/commons-cli/commons-cli -->
        <dependency>
            <groupId>commons-cli</groupId>
            <artifactId>commons-cli</artifactId>
        </dependency>
        <!-- https://mvnrepository.com/artifact/commons-codec/commons-codec -->
        <dependency>
            <groupId>commons-codec</groupId>
            <artifactId>commons-codec</artifactId>
            <version>1.11</version>
        </dependency>
        <!-- https://mvnrepository.com/artifact/commons-lang/commons-lang -->
        <dependency>
            <groupId>commons-lang</groupId>
            <artifactId>commons-lang</artifactId>
        </dependency>
        <!-- https://mvnrepository.com/artifact/org.apache.commons/commons-lang3 -->
        <dependency>
            <groupId>org.apache.commons</groupId>
            <artifactId>commons-lang3</artifactId>
        </dependency>
        <!-- https://mvnrepository.com/artifact/org.apache.commons/commons-pool2 -->
        <dependency>
            <groupId>org.apache.commons</groupId>
            <artifactId>commons-pool2</artifactId>
        </dependency>
        <!-- https://mvnrepository.com/artifact/commons-validator/commons-validator -->
        <dependency>
            <groupId>commons-validator</groupId>
            <artifactId>commons-validator</artifactId>
        </dependency>
        <!-- https://mvnrepository.com/artifact/com.google.code.gson/gson -->
        <dependency>
            <groupId>com.google.code.gson</groupId>
            <artifactId>gson</artifactId>
        </dependency>
        <!-- https://mvnrepository.com/artifact/com.google.guava/guava -->
        <dependency>
            <groupId>com.google.guava</groupId>
            <artifactId>guava</artifactId>
        </dependency>
        <!-- https://mvnrepository.com/artifact/com.fasterxml.jackson.core/jackson-core -->
        <dependency>
            <groupId>com.fasterxml.jackson.core</groupId>
            <artifactId>jackson-core</artifactId>
        </dependency>
        <!-- https://mvnrepository.com/artifact/org.codehaus.jackson/jackson-mapper-asl -->
        <dependency>
            <groupId>org.codehaus.jackson</groupId>
            <artifactId>jackson-mapper-asl</artifactId>
        </dependency>
        <!-- https://mvnrepository.com/artifact/net.sourceforge.czt.dev/java-cup -->
        <dependency>
            <groupId>net.sourceforge.czt.dev</groupId>
            <artifactId>java-cup</artifactId>
        </dependency>
        <!-- https://mvnrepository.com/artifact/org.javassist/javassist -->
        <dependency>
            <groupId>org.javassist</groupId>
            <artifactId>javassist</artifactId>
        </dependency>
        <!-- https://mvnrepository.com/artifact/javax.servlet/javax.servlet-api -->
        <dependency>
            <groupId>javax.servlet</groupId>
            <artifactId>javax.servlet-api</artifactId>
            <version>3.1.0</version>
            <scope>provided</scope>
        </dependency>
        <dependency>
            <groupId>org.apache.doris</groupId>
            <artifactId>je</artifactId>
        </dependency>
        <!-- https://mvnrepository.com/artifact/org.mortbay.jetty/jetty -->
        <dependency>
            <groupId>org.mortbay.jetty</groupId>
            <artifactId>jetty</artifactId>
            <exclusions>
                <exclusion>
                    <artifactId>servlet-api-2.5</artifactId>
                    <groupId>org.mortbay.jetty</groupId>
                </exclusion>
            </exclusions>
        </dependency>
        <!-- https://mvnrepository.com/artifact/org.mortbay.jetty/jetty-util -->
        <dependency>
            <groupId>org.mortbay.jetty</groupId>
            <artifactId>jetty-util</artifactId>
        </dependency>
        <!-- https://mvnrepository.com/artifact/de.jflex/jflex -->
        <dependency>
            <groupId>de.jflex</groupId>
            <artifactId>jflex</artifactId>
            <scope>provided</scope>
        </dependency>
        <!-- https://mvnrepository.com/artifact/org.jmockit/jmockit -->
        <dependency>
            <groupId>org.jmockit</groupId>
            <artifactId>jmockit</artifactId>
            <scope>test</scope>
        </dependency>
        <dependency>
            <groupId>commons-io</groupId>
            <artifactId>commons-io</artifactId>
        </dependency>
        <dependency>
            <groupId>com.googlecode.json-simple</groupId>
            <artifactId>json-simple</artifactId>
            <exclusions>
                <exclusion>
                    <groupId>junit</groupId>
                    <artifactId>junit</artifactId>
                </exclusion>
            </exclusions>
        </dependency>
        <!-- https://mvnrepository.com/artifact/org.junit.jupiter/junit-jupiter-engine -->
        <dependency>
            <groupId>org.junit.jupiter</groupId>
            <artifactId>junit-jupiter-engine</artifactId>
            <version>${junit.version}</version>
            <scope>test</scope>
        </dependency>
        <!-- https://mvnrepository.com/artifact/org.junit.vintage/junit-vintage-engine -->
        <dependency>
            <groupId>org.junit.vintage</groupId>
            <artifactId>junit-vintage-engine</artifactId>
            <version>${junit.version}</version>
            <scope>test</scope>
        </dependency>
        <!-- https://mvnrepository.com/artifact/org.apache.logging.log4j/log4j-api -->
        <dependency>
            <groupId>org.apache.logging.log4j</groupId>
            <artifactId>log4j-api</artifactId>
            <version>${log4j2.version}</version>
        </dependency>
        <!-- https://mvnrepository.com/artifact/org.apache.logging.log4j/log4j-core -->
        <dependency>
            <groupId>org.apache.logging.log4j</groupId>
            <artifactId>log4j-core</artifactId>
            <version>${log4j2.version}</version>
        </dependency>
        <!-- https://mvnrepository.com/artifact/org.apache.logging.log4j/log4j-slf4j-impl -->
        <dependency>
            <groupId>org.apache.logging.log4j</groupId>
            <artifactId>log4j-slf4j-impl</artifactId>
            <version>${log4j2.version}</version>
        </dependency>
        <!-- https://mvnrepository.com/artifact/org.slf4j/slf4j-log4j12 -->
        <dependency>
            <groupId>org.slf4j</groupId>
            <artifactId>slf4j-log4j12</artifactId>
            <version>1.7.9</version>
        </dependency>
        <!-- https://mvnrepository.com/artifact/io.dropwizard.metrics/metrics-core -->
        <dependency>
            <groupId>io.dropwizard.metrics</groupId>
            <artifactId>metrics-core</artifactId>
        </dependency>
        <!-- https://mvnrepository.com/artifact/io.netty/netty-all -->
        <dependency>
            <groupId>io.netty</groupId>
            <artifactId>netty-all</artifactId>
        </dependency>
        <!-- https://mvnrepository.com/artifact/org.objenesis/objenesis -->
        <dependency>
            <groupId>org.objenesis</groupId>
            <artifactId>objenesis</artifactId>
        </dependency>
        <!-- https://mvnrepository.com/artifact/com.google.protobuf/protobuf-java -->
        <dependency>
            <groupId>com.google.protobuf</groupId>
            <artifactId>protobuf-java</artifactId>
        </dependency>
        <!-- https://mvnrepository.com/artifact/com.squareup/protoparser -->
        <dependency>
            <groupId>com.squareup</groupId>
            <artifactId>protoparser</artifactId>
        </dependency>
        <!-- https://mvnrepository.com/artifact/org.xerial.snappy/snappy-java -->
        <dependency>
            <groupId>org.xerial.snappy</groupId>
            <artifactId>snappy-java</artifactId>
        </dependency>
        <!-- for k8s client-->
        <!-- https://mvnrepository.com/artifact/dk.brics.automaton/automaton -->
        <dependency>
            <groupId>dk.brics.automaton</groupId>
            <artifactId>automaton</artifactId>
        </dependency>
        <!-- https://mvnrepository.com/artifact/com.github.mifmif/generex -->
        <dependency>
            <groupId>com.github.mifmif</groupId>
            <artifactId>generex</artifactId>
        </dependency>
        <!-- https://mvnrepository.com/artifact/com.fasterxml.jackson.core/jackson-annotations -->
        <dependency>
            <groupId>com.fasterxml.jackson.core</groupId>
            <artifactId>jackson-annotations</artifactId>
        </dependency>
        <!-- https://mvnrepository.com/artifact/com.fasterxml.jackson.core/jackson-databind -->
        <dependency>
            <groupId>com.fasterxml.jackson.core</groupId>
            <artifactId>jackson-databind</artifactId>
        </dependency>
        <!-- https://mvnrepository.com/artifact/com.fasterxml.jackson.dataformat/jackson-dataformat-yaml -->
        <dependency>
            <groupId>com.fasterxml.jackson.dataformat</groupId>
            <artifactId>jackson-dataformat-yaml</artifactId>
        </dependency>
        <!-- https://mvnrepository.com/artifact/com.fasterxml.jackson.module/jackson-module-jaxb-annotations -->
        <dependency>
            <groupId>com.fasterxml.jackson.module</groupId>
            <artifactId>jackson-module-jaxb-annotations</artifactId>
        </dependency>
        <!-- https://mvnrepository.com/artifact/io.fabric8/kubernetes-client -->
        <dependency>
            <groupId>io.fabric8</groupId>
            <artifactId>kubernetes-client</artifactId>
        </dependency>
        <!-- https://mvnrepository.com/artifact/io.fabric8/kubernetes-model -->
        <dependency>
            <groupId>io.fabric8</groupId>
            <artifactId>kubernetes-model</artifactId>
        </dependency>
        <!-- https://mvnrepository.com/artifact/com.squareup.okhttp3/logging-interceptor -->
        <dependency>
            <groupId>com.squareup.okhttp3</groupId>
            <artifactId>logging-interceptor</artifactId>
        </dependency>
        <!-- https://mvnrepository.com/artifact/com.squareup.okhttp3/okhttp -->
        <dependency>
            <groupId>com.squareup.okhttp3</groupId>
            <artifactId>okhttp</artifactId>
        </dependency>
        <!-- https://mvnrepository.com/artifact/com.squareup.okhttp3/okhttp-ws -->
        <dependency>
            <groupId>com.squareup.okhttp3</groupId>
            <artifactId>okhttp-ws</artifactId>
        </dependency>
        <!-- https://mvnrepository.com/artifact/com.squareup.okio/okio -->
        <dependency>
            <groupId>com.squareup.okio</groupId>
            <artifactId>okio</artifactId>
        </dependency>
        <!-- https://mvnrepository.com/artifact/org.yaml/snakeyaml -->
        <dependency>
            <groupId>org.yaml</groupId>
            <artifactId>snakeyaml</artifactId>
        </dependency>
        <!-- https://mvnrepository.com/artifact/javax.validation/validation-api -->
        <dependency>
            <groupId>javax.validation</groupId>
            <artifactId>validation-api</artifactId>
        </dependency>
        <!-- https://mvnrepository.com/artifact/org.slf4j/slf4j-api -->
        <dependency>
            <groupId>org.slf4j</groupId>
            <artifactId>slf4j-api</artifactId>
        </dependency>
        <dependency>
            <groupId>org.apache.kafka</groupId>
            <artifactId>kafka-clients</artifactId>
        </dependency>
        <!-- https://mvnrepository.com/artifact/com.github.oshi/oshi-core -->
        <dependency>
            <groupId>com.github.oshi</groupId>
            <artifactId>oshi-core</artifactId>
        </dependency>
        <!-- https://mvnrepository.com/artifact/org.jboss.xnio/xnio-nio -->
        <dependency>
            <groupId>org.jboss.xnio</groupId>
            <artifactId>xnio-nio</artifactId>
        </dependency>
        <!-- support jdk9 -->
        <dependency>
            <groupId>javax.annotation</groupId>
            <artifactId>javax.annotation-api</artifactId>
        </dependency>
        <!-- support jdk9 -->
        <dependency>
            <groupId>com.sun.activation</groupId>
            <artifactId>javax.activation</artifactId>
        </dependency>
        <!-- support jdk11 -->
        <!-- https://mvnrepository.com/artifact/javax.xml.ws/jaxws-api -->
        <dependency>
            <groupId>javax.xml.ws</groupId>
            <artifactId>jaxws-api</artifactId>
        </dependency>
        <dependency>
            <groupId>org.roaringbitmap</groupId>
            <artifactId>RoaringBitmap</artifactId>
        </dependency>
        <!-- spark -->
        <!-- https://mvnrepository.com/artifact/org.apache.spark/spark-core_2.12 -->
        <dependency>
            <groupId>org.apache.spark</groupId>
            <artifactId>spark-core_2.12</artifactId>
        </dependency>
        <!-- https://mvnrepository.com/artifact/org.apache.spark/spark-launcher_2.12 -->
        <dependency>
            <groupId>org.apache.spark</groupId>
            <artifactId>spark-launcher_2.12</artifactId>
        </dependency>
        <!-- https://mvnrepository.com/artifact/org.apache.spark/spark-sql_2.12 -->
        <dependency>
            <groupId>org.apache.spark</groupId>
            <artifactId>spark-sql_2.12</artifactId>
            <scope>provided</scope>
        </dependency>
        <!-- https://mvnrepository.com/artifact/com.alibaba.otter/canal.client -->
        <dependency>
            <groupId>com.alibaba.otter</groupId>
            <artifactId>canal.client</artifactId>
            <version>1.1.6</version>
            <exclusions>
                <exclusion>
                    <groupId>ch.qos.logback</groupId>
                    <artifactId>logback-core</artifactId>
                </exclusion>
                <exclusion>
                    <groupId>ch.qos.logback</groupId>
                    <artifactId>logback-classic</artifactId>
                </exclusion>
            </exclusions>
        </dependency>
        <!-- https://mvnrepository.com/artifact/com.alibaba.otter/canal.protocol -->
        <dependency>
            <groupId>com.alibaba.otter</groupId>
            <artifactId>canal.protocol</artifactId>
            <version>1.1.6</version>
            <exclusions>
                <exclusion>
                    <groupId>ch.qos.logback</groupId>
                    <artifactId>logback-core</artifactId>
                </exclusion>
                <exclusion>
                    <groupId>ch.qos.logback</groupId>
                    <artifactId>logback-classic</artifactId>
                </exclusion>
            </exclusions>
        </dependency>
        <dependency>
            <groupId>org.hibernate</groupId>
            <artifactId>hibernate-validator</artifactId>
            <version>5.1.0.Final</version>
        </dependency>
        <dependency>
            <groupId>org.apache.hadoop</groupId>
            <artifactId>hadoop-aws</artifactId>
        </dependency>
        <dependency>
            <groupId>com.amazonaws</groupId>
            <artifactId>aws-java-sdk-s3</artifactId>
        </dependency>
        <!-- https://mvnrepository.com/artifact/org.springframework.boot/spring-boot-starter-web -->
        <dependency>
            <groupId>org.springframework.boot</groupId>
            <artifactId>spring-boot-starter-web</artifactId>
            <exclusions>
                <exclusion>
                    <groupId>org.hibernate.validator</groupId>
                    <artifactId>hibernate-validator</artifactId>
                </exclusion>
                <exclusion>
                    <groupId>ch.qos.logback</groupId>
                    <artifactId>logback-classic</artifactId>
                </exclusion>
                <exclusion>
                    <groupId>org.slf4j</groupId>
                    <artifactId>slf4j-log4j12</artifactId>
                </exclusion>
                <exclusion>
                    <groupId>org.apache.logging.log4j</groupId>
                    <artifactId>log4j-slf4j-impl</artifactId>
                </exclusion>
                <exclusion>
                    <groupId>org.springframework.boot</groupId>
                    <artifactId>spring-boot-starter-tomcat</artifactId>
                </exclusion>
            </exclusions>
        </dependency>
        <dependency>
            <groupId>org.springframework.boot</groupId>
            <artifactId>spring-boot-starter-jetty</artifactId>
        </dependency>
        <!-- File Upload -->
        <dependency>
            <groupId>commons-fileupload</groupId>
            <artifactId>commons-fileupload</artifactId>
            <version>1.3.3</version>
        </dependency>
        <!--Spring boot-->
        <dependency>
            <groupId>org.springframework.boot</groupId>
            <artifactId>spring-boot-configuration-processor</artifactId>
        </dependency>
        <dependency>
            <groupId>org.springframework.boot</groupId>
            <artifactId>spring-boot-starter</artifactId>
            <exclusions>
                <exclusion>
                    <groupId>log4j</groupId>
                    <artifactId>*</artifactId>
                </exclusion>
                <exclusion>
                    <groupId>org.slf4j</groupId>
                    <artifactId>*</artifactId>
                </exclusion>
                <exclusion>
                    <groupId>org.apache.logging.log4j</groupId>
                    <artifactId>*</artifactId>
                </exclusion>
                <exclusion>
                    <groupId>ch.qos.logback</groupId>
                    <artifactId>logback-classic</artifactId>
                </exclusion>
                <exclusion>
                    <groupId>org.apache.logging.log4j</groupId>
                    <artifactId>log4j-slf4j-impl</artifactId>
                </exclusion>
            </exclusions>
        </dependency>
        <dependency>
            <groupId>net.java.dev.jna</groupId>
            <artifactId>jna</artifactId>
            <version>5.5.0</version>
        </dependency>
        <dependency>
            <groupId>net.java.dev.jna</groupId>
            <artifactId>jna-platform</artifactId>
            <version>5.5.0</version>
        </dependency>
        <dependency>
            <groupId>software.amazon.awssdk</groupId>
            <artifactId>s3</artifactId>
            <version>2.15.45</version>
        </dependency>
        <dependency>
            <groupId>org.awaitility</groupId>
            <artifactId>awaitility</artifactId>
            <version>4.0.3</version>
        </dependency>
        <dependency>
            <groupId>org.projectlombok</groupId>
            <artifactId>lombok</artifactId>
        </dependency>
        <dependency>
            <groupId>hu.webarticum</groupId>
            <artifactId>tree-printer</artifactId>
        </dependency>
        <dependency>
            <groupId>io.grpc</groupId>
            <artifactId>grpc-netty-shaded</artifactId>
        </dependency>
        <dependency>
            <groupId>io.grpc</groupId>
            <artifactId>grpc-protobuf</artifactId>
        </dependency>
        <dependency>
            <groupId>io.grpc</groupId>
            <artifactId>grpc-stub</artifactId>
        </dependency>
        <dependency>
            <groupId>org.apache.hive</groupId>
            <artifactId>hive-metastore</artifactId>
            <scope>provided</scope>
        </dependency>
        <dependency>
            <groupId>org.apache.hive</groupId>
            <artifactId>hive-exec</artifactId>
            <classifier>core</classifier>
            <scope>provided</scope>
        </dependency>
        <!-- https://mvnrepository.com/artifact/org.apache.hadoop/hadoop-hdfs -->
        <dependency>
            <groupId>org.apache.hadoop</groupId>
            <artifactId>hadoop-hdfs</artifactId>
            <scope>provided</scope>
        </dependency>

        <!-- https://mvnrepository.com/artifact/io.opentelemetry/opentelemetry-api -->
        <dependency>
            <groupId>io.opentelemetry</groupId>
            <artifactId>opentelemetry-api</artifactId>
            <version>1.14.0</version>
        </dependency>

        <dependency>
            <groupId>io.opentelemetry</groupId>
            <artifactId>opentelemetry-sdk</artifactId>
            <version>1.14.0</version>
        </dependency>

        <!-- https://mvnrepository.com/artifact/io.opentelemetry/opentelemetry-exporter-otlp-http-trace -->
        <dependency>
            <groupId>io.opentelemetry</groupId>
            <artifactId>opentelemetry-exporter-otlp-http-trace</artifactId>
            <version>1.14.0</version>
        </dependency>

        <!-- https://mvnrepository.com/artifact/io.opentelemetry/opentelemetry-exporter-zipkin -->
        <dependency>
            <groupId>io.opentelemetry</groupId>
            <artifactId>opentelemetry-exporter-zipkin</artifactId>
            <version>1.14.0</version>
        </dependency>

        <dependency>
            <groupId>org.apache.iceberg</groupId>
            <artifactId>iceberg-core</artifactId>
            <scope>provided</scope>
        </dependency>

        <dependency>
            <groupId>org.apache.iceberg</groupId>
            <artifactId>iceberg-hive-metastore</artifactId>
            <scope>provided</scope>
        </dependency>

        <!-- For Iceberg, must be consistent with Iceberg version -->
        <dependency>
            <groupId>org.apache.avro</groupId>
            <artifactId>avro</artifactId>
            <scope>provided</scope>
        </dependency>

        <!-- https://mvnrepository.com/artifact/org.apache.hudi/hudi-common -->
        <dependency>
            <groupId>org.apache.hudi</groupId>
            <artifactId>hudi-common</artifactId>
        </dependency>

        <!-- https://mvnrepository.com/artifact/org.apache.hudi/hudi-hadoop-mr -->
        <dependency>
            <groupId>org.apache.hudi</groupId>
            <artifactId>hudi-hadoop-mr</artifactId>
        </dependency>

        <dependency> 
            <groupId>org.mariadb.jdbc</groupId>
            <artifactId>mariadb-java-client</artifactId>
        </dependency>

        <!-- antl4 -->
        <dependency>
            <groupId>org.antlr</groupId>
            <artifactId>antlr4-runtime</artifactId>
            <version>${antlr4.version}</version>
        </dependency>

        <dependency>
            <groupId>org.apache.maven.plugins</groupId>
            <artifactId>maven-compiler-plugin</artifactId>
            <version>3.10.1</version>
        </dependency>

        <dependency>
<<<<<<< HEAD
            <groupId>com.aliyun.oss</groupId>
            <artifactId>aliyun-sdk-oss</artifactId>
            <version>3.15.0</version>
        </dependency>
        <dependency>
            <groupId>com.amazonaws</groupId>
            <artifactId>aws-java-sdk-ec2</artifactId>
        </dependency>
        <dependency>
            <groupId>com.amazonaws</groupId>
            <artifactId>aws-java-sdk-s3</artifactId>
        </dependency>
        <dependency>
            <groupId>com.amazonaws</groupId>
            <artifactId>aws-java-sdk-dynamodb</artifactId>
        </dependency>
        <dependency>
            <groupId>com.qcloud</groupId>
            <artifactId>cos_api</artifactId>
            <version>5.6.89</version>
        </dependency>
        <dependency>
            <groupId>com.qcloud</groupId>
            <artifactId>qcloud-java-sdk</artifactId>
            <version>2.0.1</version>
        </dependency>
        <dependency>
            <groupId>com.huaweicloud</groupId>
            <artifactId>esdk-obs-java-bundle</artifactId>
            <version>[3.21.11,)</version>
        </dependency>
        <dependency>
            <groupId>com.baidubce</groupId>
            <artifactId>bce-java-sdk</artifactId>
            <version>0.10.212</version>
            <exclusions>
                <exclusion>
                    <groupId>ch.qos.logback</groupId>
                    <artifactId>logback-core</artifactId>
                </exclusion>
                <exclusion>
                    <groupId>ch.qos.logback</groupId>
                    <artifactId>logback-classic</artifactId>
                </exclusion>
            </exclusions>
=======
            <groupId>com.zaxxer</groupId>
            <artifactId>HikariCP</artifactId>
>>>>>>> 6b773939
        </dependency>

        <!-- for aliyun dlf -->
        <dependency>
            <groupId>com.aliyun.datalake</groupId>
            <artifactId>metastore-client-hive2</artifactId>
            <exclusions>
                <exclusion>
                    <groupId>com.aliyun</groupId>
                    <artifactId>tea</artifactId>
                </exclusion>
                <exclusion>
                    <groupId>com.aliyun</groupId>
                    <artifactId>tea-openapi</artifactId>
                </exclusion>
                <exclusion>
                    <groupId>com.aliyun</groupId>
                    <artifactId>tea-util</artifactId>
                </exclusion>
            </exclusions>
        </dependency>

    </dependencies>
    <build>
        <finalName>doris-fe</finalName>
        <resources>
            <resource>
                <directory>target/generated-sources</directory>
                <excludes>
                    <exclude>cup</exclude>
                </excludes>
            </resource>
            <resource>
               <directory>src/main/resources</directory>
               <includes>
                  <include>**/*.*</include>
               </includes>
            </resource>
        </resources>
        <plugins>
            <!--jcup-->
            <plugin>
                <groupId>net.sourceforge.czt.dev</groupId>
                <artifactId>cup-maven-plugin</artifactId>
                <version>1.6-cdh</version>
                <executions>
                    <execution>
                        <id>cup</id>
                        <phase>generate-sources</phase>
                        <goals>
                            <goal>generate</goal>
                        </goals>
                    </execution>
                </executions>
                <configuration>
                    <!--<cupDefinition>${doris.home}/gensrc/parser/sql_parser.cup</cupDefinition>-->
                    <className>SqlParser</className>
                    <symbolsName>SqlParserSymbols</symbolsName>
                    <expectedConflicts>0</expectedConflicts>
                    <!--<outputDirectory>src/main/java</outputDirectory>-->
                </configuration>
            </plugin>
            <!--jflex-->
            <plugin>
                <groupId>de.jflex</groupId>
                <artifactId>maven-jflex-plugin</artifactId>
                <version>1.4.3</version>
                <executions>
                    <execution>
                        <id>jflex</id>
                        <phase>generate-sources</phase>
                        <goals>
                            <goal>generate</goal>
                        </goals>
                        <configuration>
                            <!-- lexDefinitions -->
                            <!--<lexDefinition>${doris.home}/gensrc/parser/sql_scanner.flex</lexDefinition>-->
                            <!-- /lexDefinitions -->
                            <!--<outputDirectory>src/main/java</outputDirectory>-->
                            <backup>false</backup>
                        </configuration>
                    </execution>
                </executions>
            </plugin>
            <!--antlr-->
            <plugin>
                <groupId>org.antlr</groupId>
                <artifactId>antlr4-maven-plugin</artifactId>
                <version>${antlr4.version}</version>
                <executions>
                    <execution>
                        <id>antlr</id>
                        <goals>
                            <goal>antlr4</goal>
                        </goals>
                    </execution>
                </executions>
                <configuration>
                    <visitor>true</visitor>
                    <sourceDirectory>src/main/antlr4</sourceDirectory>
                    <treatWarningsAsErrors>true</treatWarningsAsErrors>
                </configuration>
            </plugin>
            <!-- jmockit -->
            <plugin>
                <artifactId>maven-surefire-plugin</artifactId>
                <version>2.22.2</version>
                <configuration>
                    <!-->set larger, eg, 3, to reduce the time or running FE unit tests<-->
                    <forkCount>${fe_ut_parallel}</forkCount>
                    <!-->not reuse forked jvm, so that each unit test will run in separate jvm. to avoid singleton conflict<-->
                    <reuseForks>false</reuseForks>
                    <useFile>false</useFile>
                    <argLine>
                        -javaagent:${settings.localRepository}/org/jmockit/jmockit/${jmockit.version}/jmockit-${jmockit.version}.jar
                    </argLine>
                </configuration>
            </plugin>
            <plugin>
                <groupId>org.apache.maven.plugins</groupId>
                <artifactId>maven-javadoc-plugin</artifactId>
                <configuration>
                    <skip>true</skip>
                </configuration>
            </plugin>
            <!-- protobuf -->
            <plugin>
                <groupId>com.github.os72</groupId>
                <artifactId>protoc-jar-maven-plugin</artifactId>
                <version>3.11.4</version>
                <executions>
                    <execution>
                        <phase>generate-sources</phase>
                        <goals>
                            <goal>run</goal>
                        </goals>
                        <configuration>
                            <!-- <protocCommand>${doris.thirdparty}/installed/bin/protoc</protocCommand> -->
                            <!--You can use following protocArtifact instead of protocCommand, so that you don't need to install protobuf tools-->
                            <protocArtifact>${protoc.artifact}</protocArtifact>
                            <protocVersion>${protobuf.version}</protocVersion>
                            <inputDirectories>
                                <include>${doris.home}/gensrc/proto</include>
                            </inputDirectories>
                            <outputTargets>
                                <outputTarget>
                                    <type>java</type>
                                </outputTarget>
                                <outputTarget>
                                    <type>grpc-java</type>
                                    <pluginArtifact>${grpc.java.artifact}</pluginArtifact>
                                </outputTarget>
                            </outputTargets>
                        </configuration>
                    </execution>
                </executions>
            </plugin>
            <!-- run make to generate Version and builtin -->
            <!-- also parse the proto for FE -->
            <plugin>
                <groupId>org.codehaus.mojo</groupId>
                <artifactId>exec-maven-plugin</artifactId>
                <version>3.0.0</version>
                <executions>
                    <execution>
                        <id>gensrc</id>
                        <phase>generate-sources</phase>
                        <goals>
                            <goal>exec</goal>
                        </goals>
                        <configuration>
                            <executable>make</executable>
                            <arguments>
                                <argument>-C</argument>
                                <argument>${doris.home}/gensrc/script</argument>
                            </arguments>
                            <skip>${skip.plugin}</skip>
                        </configuration>
                    </execution>
                </executions>
            </plugin>

            <!-- annotation processor -->
            <plugin>
                <groupId>org.apache.maven.plugins</groupId>
                <artifactId>maven-compiler-plugin</artifactId>
                <version>3.10.1</version>
                <configuration>
                    <useIncrementalCompilation>${full.incremental.build}</useIncrementalCompilation>
                </configuration>
                <executions>
                    <!-- first: compile annotation and annotation processor -->
                    <execution>
                        <id>compile-describable-processor</id>
                        <phase>generate-sources</phase>
                        <goals>
                            <goal>compile</goal>
                        </goals>
                        <configuration>
                            <proc>none</proc>
                            <includes>
                                <include>org/apache/doris/nereids/pattern/generator/PatternDescribable.java</include>
                                <include>org/apache/doris/nereids/pattern/generator/PatternDescribableProcessor.java</include>
                            </includes>
                        </configuration>
                    </execution>

                    <!-- second: generate patterns -->
                    <execution>
                        <id>generate-patterns</id>
                        <phase>generate-sources</phase>
                        <goals>
                            <goal>compile</goal>
                        </goals>
                        <configuration>
                            <proc>only</proc>
                            <compilerArgs>
                                <arg>-AplanPath=${basedir}/src/main/java/org/apache/doris/nereids</arg>
                            </compilerArgs>
                            <includes>
                                <include>org/apache/doris/nereids/pattern/generator/PatternDescribableProcessPoint.java</include>
                            </includes>
                            <annotationProcessors>
                                <annotationProcessor>org.apache.doris.nereids.pattern.generator.PatternDescribableProcessor</annotationProcessor>
                            </annotationProcessors>
                        </configuration>
                    </execution>

                    <!-- third: default compile -->
                    <execution>
                        <id>default-compile</id>
                        <phase>compile</phase>
                        <goals>
                            <goal>compile</goal>
                        </goals>
                        <configuration>
                            <excludes>
                                <exclude>org/apache/doris/nereids/pattern/generator/**</exclude>
                            </excludes>
                        </configuration>
                    </execution>
                </executions>
            </plugin>
            <!-- add gensrc java build src dir -->
            <plugin>
                <groupId>org.codehaus.mojo</groupId>
                <artifactId>build-helper-maven-plugin</artifactId>
                <version>3.2.0</version>
                <executions>
                    <execution>
                        <id>add-source</id>
                        <phase>generate-sources</phase>
                        <goals>
                            <goal>add-source</goal>
                        </goals>
                        <configuration>
                            <sources>
                                <!-- add arbitrary num of src dirs here -->
                                <source>${basedir}/target/generated-sources/build/</source>
                                <source>${basedir}/target/generated-sources/</source>
                            </sources>
                        </configuration>
                    </execution>
                </executions>
            </plugin>
            <!-- copy all dependency libs to target lib dir -->
            <plugin>
                <groupId>org.apache.maven.plugins</groupId>
                <artifactId>maven-dependency-plugin</artifactId>
                <version>3.1.1</version>
                <executions>
                    <execution>
                        <id>copy-dependencies</id>
                        <phase>package</phase>
                        <goals>
                            <goal>copy-dependencies</goal>
                        </goals>
                        <configuration>
                            <outputDirectory>${project.build.directory}/lib</outputDirectory>
                            <overWriteReleases>false</overWriteReleases>
                            <overWriteSnapshots>false</overWriteSnapshots>
                            <overWriteIfNewer>true</overWriteIfNewer>
                            <skip>${skip.plugin}</skip>
                        </configuration>
                    </execution>
                </executions>
            </plugin>
            <plugin>
                <groupId>org.codehaus.mojo</groupId>
                <artifactId>cobertura-maven-plugin</artifactId>
                <version>2.7</version>
                <configuration>
                    <check>
                        <maxmem>1024m</maxmem>
                    </check>
                </configuration>
            </plugin>
            <!-- clean fe/target dir before building -->
            <plugin>
                <artifactId>maven-clean-plugin</artifactId>
                <version>3.1.0</version>
                <executions>
                    <execution>
                        <id>auto-clean</id>
                        <phase>initialize</phase>
                        <goals>
                            <goal>clean</goal>
                        </goals>
                    </execution>
                </executions>
            </plugin>
        </plugins>
    </build>
</project><|MERGE_RESOLUTION|>--- conflicted
+++ resolved
@@ -698,38 +698,44 @@
         </dependency>
 
         <dependency>
-<<<<<<< HEAD
             <groupId>com.aliyun.oss</groupId>
             <artifactId>aliyun-sdk-oss</artifactId>
             <version>3.15.0</version>
         </dependency>
+
         <dependency>
             <groupId>com.amazonaws</groupId>
             <artifactId>aws-java-sdk-ec2</artifactId>
         </dependency>
+
         <dependency>
             <groupId>com.amazonaws</groupId>
             <artifactId>aws-java-sdk-s3</artifactId>
         </dependency>
+
         <dependency>
             <groupId>com.amazonaws</groupId>
             <artifactId>aws-java-sdk-dynamodb</artifactId>
         </dependency>
+
         <dependency>
             <groupId>com.qcloud</groupId>
             <artifactId>cos_api</artifactId>
             <version>5.6.89</version>
         </dependency>
+
         <dependency>
             <groupId>com.qcloud</groupId>
             <artifactId>qcloud-java-sdk</artifactId>
             <version>2.0.1</version>
         </dependency>
+
         <dependency>
             <groupId>com.huaweicloud</groupId>
             <artifactId>esdk-obs-java-bundle</artifactId>
             <version>[3.21.11,)</version>
         </dependency>
+
         <dependency>
             <groupId>com.baidubce</groupId>
             <artifactId>bce-java-sdk</artifactId>
@@ -744,10 +750,11 @@
                     <artifactId>logback-classic</artifactId>
                 </exclusion>
             </exclusions>
-=======
+        </dependency>
+
+        <dependency>
             <groupId>com.zaxxer</groupId>
             <artifactId>HikariCP</artifactId>
->>>>>>> 6b773939
         </dependency>
 
         <!-- for aliyun dlf -->
