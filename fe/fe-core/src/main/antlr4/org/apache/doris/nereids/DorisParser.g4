--- conflicted
+++ resolved
@@ -49,10 +49,6 @@
     ;
 
 statement
-<<<<<<< HEAD
-    : cte? query                                                        #statementDefault
-    | (EXPLAIN | DESC | DESCRIBE) level=(VERBOSE | GRAPH)? query        #explain
-=======
     : explain? cte? query                           #statementDefault
     | CREATE ROW POLICY (IF NOT EXISTS)? name=identifier
         ON table=multipartIdentifier
@@ -72,7 +68,6 @@
     | REWRITTEN | LOGICAL  // same type
     | OPTIMIZED | PHYSICAL   // same type
     | ALL // default type
->>>>>>> 6b773939
     ;
 
 //  -----------------Query-----------------
