--- conflicted
+++ resolved
@@ -92,12 +92,8 @@
     static {
         keywordMap.put("&&", new Integer(SqlParserSymbols.KW_AND));
         keywordMap.put("||", new Integer(SqlParserSymbols.KW_PIPE));
-<<<<<<< HEAD
         keywordMap.put("account_lock", new Integer(SqlParserSymbols.KW_ACCOUNT_LOCK));
         keywordMap.put("account_unlock", new Integer(SqlParserSymbols.KW_ACCOUNT_UNLOCK));
-=======
-        keywordMap.put("access", new Integer(SqlParserSymbols.KW_ACCESS));
->>>>>>> 647c231a
         keywordMap.put("add", new Integer(SqlParserSymbols.KW_ADD));
         keywordMap.put("admin", new Integer(SqlParserSymbols.KW_ADMIN));
         keywordMap.put("after", new Integer(SqlParserSymbols.KW_AFTER));
@@ -473,18 +469,8 @@
         keywordMap.put("work", new Integer(SqlParserSymbols.KW_WORK));
         keywordMap.put("write", new Integer(SqlParserSymbols.KW_WRITE));
         keywordMap.put("year", new Integer(SqlParserSymbols.KW_YEAR));
-<<<<<<< HEAD
         keywordMap.put("stage", new Integer(SqlParserSymbols.KW_STAGE));
         keywordMap.put("stages", new Integer(SqlParserSymbols.KW_STAGES));
-=======
-
-        keywordMap.put("stage", new Integer(SqlParserSymbols.KW_STAGE));
-        keywordMap.put("file_format", new Integer(SqlParserSymbols.KW_FILE_FORMAT));
-        keywordMap.put("copy_option", new Integer(SqlParserSymbols.KW_COPY_OPTION));
-        keywordMap.put("files", new Integer(SqlParserSymbols.KW_FILES));
-        keywordMap.put("pattern", new Integer(SqlParserSymbols.KW_PATTERN));
-        keywordMap.put("async", new Integer(SqlParserSymbols.KW_ASYNC));
->>>>>>> 647c231a
    }
 
   // map from token id to token description
