// Licensed to the Apache Software Foundation (ASF) under one
// or more contributor license agreements.  See the NOTICE file
// distributed with this work for additional information
// regarding copyright ownership.  The ASF licenses this file
// to you under the Apache License, Version 2.0 (the
// "License"); you may not use this file except in compliance
// with the License.  You may obtain a copy of the License at
//
//   http://www.apache.org/licenses/LICENSE-2.0
//
// Unless required by applicable law or agreed to in writing,
// software distributed under the License is distributed on an
// "AS IS" BASIS, WITHOUT WARRANTIES OR CONDITIONS OF ANY
// KIND, either express or implied.  See the License for the
// specific language governing permissions and limitations
// under the License.
// This file is copied from
// https://github.com/cloudera/Impala/blob/v0.7refresh/fe/src/main/cup/sql-parser.y
// and modified by Doris

package org.apache.doris.analysis;

import java.math.BigDecimal;
import java.util.AbstractMap;
import java.util.ArrayList;
import java.util.HashSet;
import java.util.HashMap;
import java.util.List;
import java.util.Locale;
import java.util.Map;

import org.apache.doris.analysis.AlterDatabaseQuotaStmt.QuotaType;
import org.apache.doris.analysis.ResourceTypeEnum;
import org.apache.doris.analysis.SetOperationStmt.Qualifier;
import org.apache.doris.analysis.SetOperationStmt.Operation;
import org.apache.doris.analysis.SetOperationStmt.SetOperand;
import org.apache.doris.catalog.AccessPrivilege;
import org.apache.doris.catalog.AggregateType;
import org.apache.doris.catalog.KeysType;
import org.apache.doris.catalog.PrimitiveType;
import org.apache.doris.catalog.ScalarType;
import org.apache.doris.catalog.Type;
import org.apache.doris.catalog.ArrayType;
import org.apache.doris.catalog.MapType;
import org.apache.doris.catalog.StructField;
import org.apache.doris.catalog.StructType;
import org.apache.doris.catalog.View;
import org.apache.doris.common.AnalysisException;
import org.apache.doris.common.Pair;
import org.apache.doris.common.Version;
import org.apache.doris.mysql.MysqlPassword;
import org.apache.doris.load.loadv2.LoadTask;
import org.apache.doris.policy.PolicyTypeEnum;

import com.google.common.collect.Lists;
import com.google.common.collect.Maps;
import com.selectdb.cloud.proto.SelectdbCloud.StagePB;

import java_cup.runtime.Symbol;

// Commented by Zhao Chun
// Now we have 2 shift/reduce conflict
// between TIMESTAMP "20100101" and TIMESTAMP "alias"
// between DATE "20100101" and DATE "alias"

parser code {:
    private Symbol errorToken;
    public boolean isVerbose = false;
    public String wild;
    public Expr where;

    // List of expected tokens ids from current parsing state for generating syntax error message
    private final List<Integer> expectedTokenIds = Lists.newArrayList();

    // To avoid reporting trivial tokens as expected tokens in error messages
    private boolean reportExpectedToken(Integer tokenId) {
        if (SqlScanner.isKeyword(tokenId) ||
                tokenId.intValue() == SqlParserSymbols.COMMA ||
                tokenId.intValue() == SqlParserSymbols.DOT ||
                tokenId.intValue() == SqlParserSymbols.IDENT) {
            return true;
        } else {
            return false;
        }
    }

    private String getErrorTypeMessage(int lastTokenId) {
        String msg = null;
        switch(lastTokenId) {
            case SqlParserSymbols.UNMATCHED_STRING_LITERAL:
                msg = "Unmatched string literal";
                break;
            case SqlParserSymbols.NUMERIC_OVERFLOW:
                msg = "Numeric overflow";
                break;
            default:
                msg = "Syntax error";
                break;
        }
        return msg;
    }

    // Override to save error token, just update error information.
    @Override
    public void syntax_error(Symbol token) {
        errorToken = token;

        // derive expected tokens from current parsing state
        expectedTokenIds.clear();
        int state = ((Symbol)stack.peek()).parse_state;
        // get row of actions table corresponding to current parsing state
        // the row consists of pairs of <tokenId, actionId>
        // a pair is stored as row[i] (tokenId) and row[i+1] (actionId)
        // the last pair is a special error action
        short[] row = action_tab[state];
        short tokenId;
        // the expected tokens are all the symbols with a
        // corresponding action from the current parsing state
        for (int i = 0; i < row.length-2; ++i) {
            // Get tokenId and skip actionId
            tokenId = row[i++];
            expectedTokenIds.add(Integer.valueOf(tokenId));
        }
    }

    // Override to keep it from calling report_fatal_error()
    // This exception is not AnalysisException because we don't want this report to client.
    @Override
    public void unrecovered_syntax_error(Symbol cur_token) throws AnalysisException {
        throw new AnalysisException(getErrorTypeMessage(cur_token.sym));
    }


    // Manually throw a parse error on a given symbol for special circumstances.
    public void parseError(String symbolName, int symbolId) throws AnalysisException {
        Symbol errorToken = getSymbolFactory().newSymbol(symbolName, symbolId,
                ((Symbol) stack.peek()), ((Symbol) stack.peek()), null);
        // Call syntax error to gather information about expected tokens, etc.
        // syntax_error does not throw an exception
        syntax_error(errorToken);

        unrecovered_syntax_error(errorToken);
    }

    // Returns error string, consisting of the original
    // stmt with a '^' under the offending token. Assumes
    // that parse() has been called and threw an exception
    public String getErrorMsg(String stmt) {
        if (errorToken == null || stmt == null) {
            return null;
        }
        String[] lines = stmt.split("\n", -1);
        StringBuilder result = new StringBuilder();
        result.append(getErrorTypeMessage(errorToken.sym) + " in line ");
        result.append(errorToken.left);
        result.append(":\n");

        // errorToken_.left is the line number of error.
        // errorToken_.right is the column number of the error.
        // index is start from 0, so "minus 1" is the real error line idx
        String errorLine = lines[errorToken.left - 1];
        // If the error is that additional tokens are expected past the end,
        // errorToken_.right will be past the end of the string.
        int lastCharIndex = Math.min(errorLine.length(), errorToken.right);
        int maxPrintLength = 60;
        int errorLoc = 0;
        if (errorLine.length() <= maxPrintLength) {
            // The line is short. Print the entire line.
            result.append(errorLine);
            result.append('\n');
            errorLoc = errorToken.right;
        } else {
            // The line is too long. Print maxPrintLength/2 characters before the error and
            // after the error.
            int contextLength = maxPrintLength / 2 - 3;
            String leftSubStr;
            if (errorToken.right > maxPrintLength / 2) {
                leftSubStr = "..." + errorLine.substring(errorToken.right - contextLength,
                        lastCharIndex);
            } else {
                leftSubStr = errorLine.substring(0, errorToken.right);
            }
            errorLoc = leftSubStr.length();
            result.append(leftSubStr);
            if (errorLine.length() - errorToken.right > maxPrintLength / 2) {
                result.append(errorLine.substring(errorToken.right,
                            errorToken.right + contextLength) + "...");
            } else {
                result.append(errorLine.substring(lastCharIndex));
            }
            result.append("\n");
        }

        // print error indicator
        for (int i = 0; i < errorLoc - 1; ++i) {
            result.append(' ');
        }
        result.append("^\n");

        // only report encountered and expected tokens for syntax errors
        if (errorToken.sym == SqlParserSymbols.UNMATCHED_STRING_LITERAL ||
                errorToken.sym == SqlParserSymbols.NUMERIC_OVERFLOW) {
            return result.toString();
        }

        // append last encountered token
        result.append("Encountered: ");
        String lastToken = SqlScanner.tokenIdMap.get(Integer.valueOf(errorToken.sym));
        if (lastToken != null) {
            result.append(lastToken);
        } else if (SqlScanner.isKeyword((String) errorToken.value)) {
            result.append("A reserved word cannot be used as an identifier: ").append((String) errorToken.value);
        } else {
            result.append("Unknown last token with id: " + errorToken.sym);
        }

        // Append expected tokens
        result.append('\n');
        result.append("Expected: ");
        String expectedToken = null;
        Integer tokenId = null;
        for (int i = 0; i < expectedTokenIds.size(); ++i) {
            tokenId = expectedTokenIds.get(i);
            // keywords hints
            if (SqlScanner.isKeyword(lastToken) && tokenId.intValue() == SqlParserSymbols.IDENT) {
                result.append(String.format("%s is keyword, maybe `%s`", lastToken, lastToken) + ", ");
                continue;
            }

            if (reportExpectedToken(tokenId)) {
                expectedToken = SqlScanner.tokenIdMap.get(tokenId);
                result.append(expectedToken + ", ");
            }
        }
        // remove trailing ", "
        result.delete(result.length() - 2, result.length());
        result.append('\n');

        return result.toString();
    }

:};

// Total keywords of doris
terminal String
<<<<<<< HEAD
    KW_ACCOUNT_LOCK,
    KW_ACCOUNT_UNLOCK,
    KW_ADD,
    KW_ADMIN,
    KW_AFTER,
    KW_AGGREGATE,
    KW_ALIAS,
    KW_ALL,
    KW_ALTER,
    KW_ANALYZE,
    KW_AND,
    KW_ANTI,
    KW_APPEND,
    KW_ARRAY,
    KW_AS,
    KW_ASC,
    KW_AUTHORS,
    KW_BACKEND,
    KW_BACKENDS,
    KW_BACKUP,
    KW_BEGIN,
    KW_BETWEEN,
    KW_BIGINT,
    KW_BINLOG,
    KW_BITMAP,
    KW_BITMAP_UNION,
    KW_BLOB,
    KW_BOOLEAN,
    KW_BROKER,
    KW_BUCKETS,
    KW_BUILD,
    KW_BUILTIN,
    KW_BY,
    KW_CANCEL,
    KW_CASE,
    KW_CAST,
    KW_CATALOG,
    KW_CATALOGS,
    KW_CHAIN,
    KW_CHAR,
    KW_CHARSET,
    KW_CHECK,
    KW_CLEAN,
    KW_CLUSTER,
    KW_CLUSTERS,
    KW_COLLATE,
    KW_COLLATION,
    KW_COLUMN,
    KW_COLUMNS,
    KW_COMMENT,
    KW_COMMIT,
    KW_COMMITTED,
    KW_COMPACT,
    KW_COMPLETE,
    KW_CONFIG,
    KW_CONNECTION,
    KW_CONNECTION_ID,
    KW_CONSISTENT,
    KW_CONVERT,
    KW_COPY,
    KW_COUNT,
    KW_CREATE,
    KW_CREATION,
    KW_CROSS,
    KW_CUBE,
    KW_CURRENT,
    KW_CURRENT_TIMESTAMP,
    KW_CURRENT_USER,
    KW_DATA,
    KW_DATABASE,
    KW_DATABASES,
    KW_DATE,
    KW_DATETIME,
    KW_DATETIMEV2,
    KW_DATEV2,
    KW_DAY,
    KW_DECIMAL,
    KW_DECIMALV3,
    KW_DECOMMISSION,
    KW_DEFAULT,
    KW_DEFERRED,
    KW_DELETE,
    KW_DEMAND,
    KW_DESC,
    KW_DESCRIBE,
    KW_DIAGNOSE,
    KW_DISK,
    KW_DISTINCT,
    KW_DISTINCTPC,
    KW_DISTINCTPCSA,
    KW_DISTRIBUTED,
    KW_DISTRIBUTION,
    KW_DIV,
    KW_DOUBLE,
    KW_DROP,
    KW_DROPP,
    KW_DUPLICATE,
    KW_DYNAMIC,
    KW_ELSE,
    KW_ENABLE,
    KW_ENCRYPTKEY,
    KW_ENCRYPTKEYS,
    KW_END,
    KW_ENGINE,
    KW_ENGINES,
    KW_ENTER,
    KW_ERRORS,
    KW_EVENTS,
    KW_EXCEPT,
    KW_EXCLUDE,
    KW_EXISTS,
    KW_EXPORT,
    KW_EXTENDED,
    KW_EXTERNAL,
    KW_EXTRACT,
    KW_FAILED_LOGIN_ATTEMPTS,
    KW_FALSE,
    KW_FAST,
    KW_FEATURE,
    KW_FIELDS,
    KW_FILE,
    KW_FILTER,
    KW_FIRST,
    KW_FLOAT,
    KW_FOLLOWER,
    KW_FOLLOWING,
    KW_FOR,
    KW_FORCE,
    KW_FORMAT,
    KW_FREE,
    KW_FROM,
    KW_FRONTEND,
    KW_FRONTENDS,
    KW_FULL,
    KW_FUNCTION,
    KW_FUNCTIONS,
    KW_GLOBAL,
    KW_GRANT,
    KW_GRANTS,
    KW_GRAPH,
    KW_GROUP,
    KW_GROUPING,
    KW_HASH,
    KW_HAVING,
    KW_HDFS,
    KW_HELP,
    KW_HLL,
    KW_HLL_UNION,
    KW_HOUR,
    KW_HUB,
    KW_IDENTIFIED,
    KW_IF,
    KW_IMMEDIATE,
    KW_IN,
    KW_INDEX,
    KW_INDEXES,
    KW_INFILE,
    KW_INNER,
    KW_INSERT,
    KW_INSTALL,
    KW_INT,
    KW_INTERMEDIATE,
    KW_INTERSECT,
    KW_INTERVAL,
    KW_INTO,
    KW_IS,
    KW_ISNULL,
    KW_ISOLATION,
    KW_JOB,
    KW_JOIN,
    KW_JSON,
    KW_KEY,
    KW_KEYS,
    KW_KILL,
    KW_LABEL,
    KW_LARGEINT,
    KW_LAST,
    KW_LATERAL,
    KW_LDAP_ADMIN_PASSWORD,
    KW_LEFT,
    KW_LESS,
    KW_LEVEL,
    KW_LIKE,
    KW_LIMIT,
    KW_LINK,
    KW_LIST,
    KW_LOAD,
    KW_LOCAL,
    KW_LOCATION,
    KW_LOCK,
    KW_LOW_PRIORITY,
    KW_MAP,
    KW_MATERIALIZED,
    KW_MAX,
    KW_MAX_VALUE,
    KW_MERGE,
    KW_MIGRATE,
    KW_MIGRATIONS,
    KW_MIN,
    KW_MINUS,
    KW_MINUTE,
    KW_MODIFY,
    KW_MONTH,
    KW_NAME,
    KW_NAMES,
    KW_NATURAL,
    KW_NEGATIVE,
    KW_NEVER,
    KW_NEXT,
    KW_NO,
    KW_NOT,
    KW_NOT_NULL,
    KW_NULL,
    KW_NULLS,
    KW_OBSERVER,
    KW_OFFSET,
    KW_ON,
    KW_ONLY,
    KW_OPEN,
    KW_OR,
    KW_ORDER,
    KW_OUTER,
    KW_OUTFILE,
    KW_OVER,
    KW_PARAMETER,
    KW_PARTITION,
    KW_PARTITIONS,
    KW_PASSWORD,
    KW_PASSWORD_EXPIRE,
    KW_PASSWORD_HISTORY,
    KW_PASSWORD_LOCK_TIME,
    KW_PASSWORD_REUSE,
    KW_PATH,
    KW_PAUSE,
    KW_PIPE,
    KW_PLUGIN,
    KW_PLUGINS,
    KW_POLICY,
    KW_PRECEDING,
    KW_PROC,
    KW_PROCEDURE,
    KW_PROCESSLIST,
    KW_PROFILE,
    KW_PROPERTIES,
    KW_PROPERTY,
    KW_QUANTILE_STATE,
    KW_QUANTILE_UNION,
    KW_QUERY,
    KW_QUOTA,
    KW_RANDOM,
    KW_RANGE,
    KW_READ,
    KW_REBALANCE,
    KW_RECOVER,
    KW_REFRESH,
    KW_REGEXP,
    KW_RELEASE,
    KW_RENAME,
    KW_REPAIR,
    KW_REPEATABLE,
    KW_REPLACE,
    KW_REPLACE_IF_NOT_NULL,
    KW_REPLICA,
    KW_REPOSITORIES,
    KW_REPOSITORY,
    KW_RESOURCE,
    KW_RESOURCES,
    KW_RESTORE,
    KW_RESUME,
    KW_RETURNS,
    KW_REVOKE,
    KW_RIGHT,
    KW_ROLE,
    KW_ROLES,
    KW_ROLLBACK,
    KW_ROLLUP,
    KW_ROUTINE,
    KW_ROW,
    KW_ROWS,
    KW_S3,
    KW_SCHEMA,
    KW_SCHEMAS,
    KW_SECOND,
    KW_SELECT,
    KW_SEMI,
    KW_SERIALIZABLE,
    KW_SESSION,
    KW_SET,
    KW_SETS,
    KW_SHOW,
    KW_SIGNED,
    KW_SKEW,
    KW_SMALLINT,
    KW_SNAPSHOT,
    KW_SONAME,
    KW_SPLIT,
    KW_SQL_BLOCK_RULE,
    KW_STAGE,
    KW_STAGES,
    KW_START,
    KW_STATS,
    KW_STATUS,
    KW_STOP,
    KW_STORAGE,
    KW_STREAM,
    KW_STRING,
    KW_STRUCT,
    KW_SUM,
    KW_SUPERUSER,
    KW_SWITCH,
    KW_SYNC,
    KW_SYSTEM,
    KW_TABLE,
    KW_TABLES,
    KW_TABLET,
    KW_TABLETS,
    KW_TASK,
    KW_TEMPORARY,
    KW_TERMINATED,
    KW_TEXT,
    KW_THAN,
    KW_THEN,
    KW_TIME,
    KW_TIMESTAMP,
    KW_TINYINT,
    KW_TO,
    KW_TRANSACTION,
    KW_TRASH,
    KW_TRIGGERS,
    KW_TRIM,
    KW_TRUE,
    KW_TRUNCATE,
    KW_TYPE,
    KW_TYPES,
    KW_UNBOUNDED,
    KW_UNCOMMITTED,
    KW_UNINSTALL,
    KW_UNION,
    KW_UNIQUE,
    KW_UNLOCK,
    KW_UNSIGNED,
    KW_UPDATE,
    KW_USE,
    KW_USER,
    KW_USING,
    KW_VALUE,
    KW_VALUES,
    KW_VARCHAR,
    KW_VARIABLES,
    KW_VERBOSE,
    KW_VIEW,
    KW_WARNINGS,
    KW_WEEK,
    KW_WHEN,
    KW_WHERE,
    KW_WHITELIST,
    KW_WITH,
    KW_WORK,
    KW_WRITE,
=======
    KW_ACCESS, KW_ADD, KW_ADMIN, KW_AFTER, KW_AGGREGATE, KW_ALIAS, KW_ALL,
    KW_ALTER, KW_ANALYZE, KW_AND, KW_ANTI, KW_APPEND, KW_ARRAY, KW_AS, KW_ASC,
    KW_ASYNC, KW_AUTHORS,
    
    KW_BACKEND, KW_BACKENDS, KW_BACKUP, KW_BEGIN, KW_BETWEEN, KW_BIGINT,
    KW_BINLOG, KW_BITMAP, KW_BITMAP_UNION, KW_BLOB, KW_BOOLEAN, KW_BROKER,
    KW_BUCKETS, KW_BUILD, KW_BUILTIN, KW_BY,
    
    KW_CANCEL, KW_CASE, KW_CAST, KW_CATALOG, KW_CATALOGS, KW_CHAIN, KW_CHAR,
    KW_CHARSET, KW_CHECK, KW_CLEAN, KW_CLUSTER, KW_CLUSTERS, KW_COLLATE,
    KW_COLLATION, KW_COLUMN, KW_COLUMNS, KW_COMMENT, KW_COMMIT, KW_COMMITTED,
    KW_COMPACT, KW_COMPLETE, KW_CONFIG, KW_CONNECTION, KW_CONNECTION_ID,
    KW_CONSISTENT, KW_CONVERT, KW_COPY, KW_COPY_OPTION, KW_COUNT, KW_CREATE,
    KW_CREATION, KW_CROSS, KW_CUBE, KW_CURRENT, KW_CURRENT_TIMESTAMP,
    KW_CURRENT_USER,
    
    KW_DATA, KW_DATABASE, KW_DATABASES, KW_DATE, KW_DATETIME, KW_DATETIMEV2,
    KW_DATEV2, KW_DAY, KW_DECIMAL, KW_DECIMALV3, KW_DECOMMISSION, KW_DEFAULT,
    KW_DEFERRED, KW_DELETE, KW_DEMAND, KW_DESC, KW_DESCRIBE, KW_DIAGNOSE,
    KW_DISK, KW_DISTINCT, KW_DISTINCTPC, KW_DISTINCTPCSA, KW_DISTRIBUTED,
    KW_DISTRIBUTION, KW_DIV, KW_DOUBLE, KW_DROP, KW_DROPP, KW_DUPLICATE,
    KW_DYNAMIC,
    
    KW_ELSE, KW_ENABLE, KW_ENCRYPTKEY, KW_ENCRYPTKEYS, KW_END, KW_ENGINE,
    KW_ENGINES, KW_ENTER, KW_ERRORS, KW_EVENTS, KW_EXCEPT, KW_EXCLUDE,
    KW_EXISTS, KW_EXPORT, KW_EXTENDED, KW_EXTERNAL, KW_EXTRACT,
    
    KW_FALSE, KW_FAST, KW_FEATURE, KW_FIELDS, KW_FILE, KW_FILES, KW_FILE_FORMAT,
    KW_FILTER, KW_FIRST, KW_FLOAT, KW_FOLLOWER, KW_FOLLOWING, KW_FOR, KW_FORCE,
    KW_FORMAT, KW_FREE, KW_FROM, KW_FRONTEND, KW_FRONTENDS, KW_FULL,
    KW_FUNCTION, KW_FUNCTIONS,
    
    KW_GLOBAL, KW_GRANT, KW_GRANTS, KW_GRAPH, KW_GROUP, KW_GROUPING,
    
    KW_HASH, KW_HAVING, KW_HDFS, KW_HELP, KW_HLL, KW_HLL_UNION, KW_HOUR, KW_HUB,
    
    KW_IDENTIFIED, KW_IF, KW_IMMEDIATE, KW_IN, KW_INDEX, KW_INDEXES, KW_INFILE,
    KW_INNER, KW_INSERT, KW_INSTALL, KW_INT, KW_INTERMEDIATE, KW_INTERSECT,
    KW_INTERVAL, KW_INTO, KW_IS, KW_ISNULL, KW_ISOLATION, KW_INVERTED,
    
    KW_JOB, KW_JOIN, KW_JSON,
    
    KW_KEY, KW_KEYS, KW_KILL,
    
    KW_LABEL, KW_LARGEINT, KW_LAST, KW_LATERAL, KW_LDAP_ADMIN_PASSWORD, KW_LEFT,
    KW_LESS, KW_LEVEL, KW_LIKE, KW_LIMIT, KW_LINK, KW_LIST, KW_LOAD, KW_LOCAL,
    KW_LOCATION, KW_LOCK, KW_LOW_PRIORITY,
    
    KW_MAP, KW_MATERIALIZED, KW_MAX, KW_MAX_VALUE, KW_MERGE, KW_MIGRATE,
    KW_MIGRATIONS, KW_MIN, KW_MINUS, KW_MINUTE, KW_MODIFY, KW_MONTH,
    KW_MATCH, KW_MATCH_ANY, KW_MATCH_ALL, KW_MATCH_PHRASE,
    KW_MATCH_ELEMENT_EQ, KW_MATCH_ELEMENT_LT, KW_MATCH_ELEMENT_GT,
    KW_MATCH_ELEMENT_LE, KW_MATCH_ELEMENT_GE,
    
    KW_NAME, KW_NAMES, KW_NATURAL, KW_NEGATIVE, KW_NEVER, KW_NEXT, KW_NO,
    KW_NOT, KW_NOT_NULL, KW_NULL, KW_NULLS,
    
    KW_OBSERVER, KW_OFFSET, KW_ON, KW_ONLY, KW_OPEN, KW_OR, KW_ORDER, KW_OUTER,
    KW_OUTFILE, KW_OVER,
    
    KW_PARAMETER, KW_PARTITION, KW_PARTITIONS, KW_PASSWORD, KW_PATH, KW_PATTERN,
    KW_PAUSE, KW_PIPE, KW_PLUGIN, KW_PLUGINS, KW_POLICY, KW_PRECEDING, KW_PROC,
    KW_PROCEDURE, KW_PROCESSLIST, KW_PROFILE, KW_PROPERTIES, KW_PROPERTY,
    
    KW_QUANTILE_STATE, KW_QUANTILE_UNION, KW_QUERY, KW_QUOTA,
    
    KW_RANDOM, KW_RANGE, KW_READ, KW_REBALANCE, KW_RECOVER, KW_REFRESH,
    KW_REGEXP, KW_RELEASE, KW_RENAME, KW_REPAIR, KW_REPEATABLE, KW_REPLACE,
    KW_REPLACE_IF_NOT_NULL, KW_REPLICA, KW_REPOSITORIES, KW_REPOSITORY,
    KW_RESOURCE, KW_RESOURCES, KW_RESTORE, KW_RESUME, KW_RETURNS, KW_REVOKE,
    KW_RIGHT, KW_ROLE, KW_ROLES, KW_ROLLBACK, KW_ROLLUP, KW_ROUTINE, KW_ROW,
    KW_ROWS,
    
    KW_S3, KW_SCHEMA, KW_SCHEMAS, KW_SECOND, KW_SELECT, KW_SEMI,
    KW_SERIALIZABLE, KW_SESSION, KW_SET, KW_SETS, KW_SHOW, KW_SIGNED, KW_SKEW,
    KW_SMALLINT, KW_SNAPSHOT, KW_SONAME, KW_SPLIT, KW_SQL_BLOCK_RULE, KW_STAGE,
    KW_START, KW_STATS, KW_STATUS, KW_STOP, KW_STORAGE, KW_STREAM, KW_STRING,
    KW_STRUCT, KW_SUM, KW_SUPERUSER, KW_SWITCH, KW_SYNC, KW_SYSTEM,
    
    KW_TABLE, KW_TABLES, KW_TABLET, KW_TABLETS, KW_TASK, KW_TEMPORARY,
    KW_TERMINATED, KW_TEXT, KW_THAN, KW_THEN, KW_TIME, KW_TIMESTAMP, KW_TINYINT,
    KW_TO, KW_TRANSACTION, KW_TRASH, KW_TRIGGERS, KW_TRIM, KW_TRUE, KW_TRUNCATE,
    KW_TYPE, KW_TYPES,
    
    KW_UNBOUNDED, KW_UNCOMMITTED, KW_UNINSTALL, KW_UNION, KW_UNIQUE, KW_UNLOCK,
    KW_UNSIGNED, KW_UPDATE, KW_USE, KW_USER, KW_USING,
    
    KW_VALUE, KW_VALUES, KW_VARCHAR, KW_VARIABLES, KW_VERBOSE, KW_VIEW,
    
    KW_WARNINGS, KW_WEEK, KW_WHEN, KW_WHERE, KW_WHITELIST, KW_WITH, KW_WORK,
    KW_WRITE,
    
>>>>>>> 647c231a
    KW_YEAR;

terminal COMMA, COLON, DOT, DOTDOTDOT, AT, STAR, LPAREN, RPAREN, SEMICOLON, LBRACKET, RBRACKET, DIVIDE, MOD, ADD, SUBTRACT;
terminal BITAND, BITOR, BITXOR, BITNOT;
terminal EQUAL, NOT, LESSTHAN, GREATERTHAN, SET_VAR;
terminal COMMENTED_PLAN_HINT_START, COMMENTED_PLAN_HINT_END;
terminal String IDENT;
terminal String NUMERIC_OVERFLOW;
terminal Long INTEGER_LITERAL;
terminal String LARGE_INTEGER_LITERAL;
terminal Double FLOATINGPOINT_LITERAL;
terminal BigDecimal DECIMAL_LITERAL;
terminal String STRING_LITERAL;
terminal String UNMATCHED_STRING_LITERAL;
terminal String COMMENTED_PLAN_HINTS;

// Statement that the result of this parser.
nonterminal List<StatementBase> stmts;
nonterminal StatementBase stmt, show_stmt, show_param, help_stmt, load_stmt,
    create_routine_load_stmt, pause_routine_load_stmt, resume_routine_load_stmt, stop_routine_load_stmt,
    show_routine_load_stmt, show_routine_load_task_stmt, show_create_routine_load_stmt,
    describe_stmt, alter_stmt,
    use_stmt, use_cloud_cluster_stmt, kill_stmt, drop_stmt, recover_stmt, grant_stmt, revoke_stmt, create_stmt, set_stmt, sync_stmt, cancel_stmt, cancel_param, delete_stmt,
    link_stmt, migrate_stmt, switch_stmt, enter_stmt, transaction_stmt, unsupported_stmt, export_stmt, admin_stmt, truncate_stmt,
    import_columns_stmt, import_delete_on_stmt, import_sequence_stmt, import_where_stmt, install_plugin_stmt, uninstall_plugin_stmt,
    import_preceding_filter_stmt, unlock_tables_stmt, lock_tables_stmt, refresh_stmt, clean_stmt, analyze_stmt, copy_stmt;

nonterminal String transaction_label;
nonterminal ImportColumnDesc import_column_desc;
nonterminal List<ImportColumnDesc> import_column_descs;

// unsupported statement
nonterminal opt_with_consistent_snapshot, opt_work, opt_chain, opt_release;

// Single select statement.
nonterminal SelectStmt select_stmt;
nonterminal ValueList value_clause;

// No return.
nonterminal describe_command, opt_full, opt_inner, opt_outer, from_or_in, keys_or_index, opt_storage, opt_wild_where,
            charset, equal, transaction_characteristics, isolation_level,
            transaction_access_mode, isolation_types;

// String
nonterminal String user, opt_user;
nonterminal UserIdentity user_identity;
nonterminal String quantity;

// Description of user
nonterminal UserDesc grant_user;

// Select or set operation(union/intersect/except) statement.
nonterminal QueryStmt query_stmt;
// Single select_stmt or parenthesized query_stmt.
nonterminal QueryStmt set_operand;
// List of select or set operation(union/intersect/except) blocks connected by  set operators or a single select block.
nonterminal List<SetOperand> set_operand_list;
// List of select blocks connected by set operators, with order by or limit.
nonterminal QueryStmt set_operation_with_order_by_or_limit;
nonterminal InsertStmt insert_stmt;
nonterminal InsertTarget insert_target;
nonterminal InsertSource insert_source;
nonterminal UpdateStmt update_stmt;

nonterminal BackupStmt backup_stmt;
nonterminal AbstractBackupTableRefClause opt_backup_table_ref_list;
nonterminal Boolean backup_exclude_or_not;
nonterminal RestoreStmt restore_stmt;

nonterminal SelectList select_clause, select_list, select_sublist;
nonterminal SelectListItem select_list_item, star_expr;
nonterminal Expr expr, non_pred_expr, arithmetic_expr, timestamp_arithmetic_expr, expr_or_default;
nonterminal Expr set_expr_or_default;
nonterminal ArrayList<Expr> expr_list, values, row_value, opt_values;
nonterminal ArrayList<Expr> func_arg_list;
nonterminal ArrayList<Expr> expr_pipe_list;
nonterminal String select_alias, opt_table_alias, lock_alias;
nonterminal ArrayList<String> ident_list;
nonterminal PartitionNames opt_partition_names, partition_names;
nonterminal ClusterName cluster_name;
nonterminal ClusterName des_cluster_name;
nonterminal TableName table_name, opt_table_name;
nonterminal FunctionName function_name;
nonterminal EncryptKeyName encryptkey_name;
nonterminal Expr pre_filter_clause;
nonterminal Expr where_clause;
nonterminal Expr delete_on_clause;
nonterminal String sequence_col_clause;
nonterminal Predicate predicate, between_predicate, comparison_predicate,
  compound_predicate, in_predicate, like_predicate, exists_predicate, match_predicate;
nonterminal ArrayList<Expr> opt_partition_by_clause;
nonterminal Expr having_clause;
nonterminal ArrayList<OrderByElement> order_by_elements, order_by_clause;
nonterminal OrderByElement order_by_element;
nonterminal Boolean opt_order_param;
nonterminal Boolean opt_nulls_order_param;
nonterminal LimitElement limit_clause;
nonterminal TypeDef type_def, opt_intermediate_type;
nonterminal List<TypeDef> type_def_list;
nonterminal FunctionArgsDef func_args_def;
nonterminal Type type;
nonterminal Expr cast_expr, case_else_clause, analytic_expr;
nonterminal LiteralExpr literal;
nonterminal CaseExpr case_expr;
nonterminal ArrayList<CaseWhenClause> case_when_clause_list;
nonterminal FunctionParams function_params;
nonterminal Expr function_call_expr, array_expr;
nonterminal ArrayLiteral array_literal;
nonterminal StructField struct_field;
nonterminal ArrayList<StructField> struct_field_list;
nonterminal AnalyticWindow opt_window_clause;
nonterminal AnalyticWindow.Type window_type;
nonterminal AnalyticWindow.Boundary window_boundary;
nonterminal SlotRef column_ref;
nonterminal FunctionCallExpr column_subscript;
nonterminal FunctionCallExpr column_slice;
nonterminal ArrayList<TableRef> table_ref_list, base_table_ref_list;
nonterminal ArrayList<LateralViewRef> opt_lateral_view_ref_list, lateral_view_ref_list;
nonterminal FromClause from_clause;
nonterminal TableRef table_ref;
nonterminal TableRef base_table_ref;
nonterminal LateralViewRef lateral_view_ref;
nonterminal WithClause opt_with_clause;
nonterminal ArrayList<View> with_view_def_list;
nonterminal View with_view_def;
nonterminal Subquery subquery;
nonterminal TableValuedFunctionRef table_valued_function_ref;
nonterminal InlineViewRef inline_view_ref;
nonterminal JoinOperator join_operator;
nonterminal ArrayList<String> opt_plan_hints;
nonterminal ArrayList<String> opt_sort_hints;
nonterminal Map<String, Map<String, String>> opt_select_hints;
nonterminal Map<String, Map<String, String>> query_hints;
nonterminal Map.Entry<String, Map<String, String>> query_hint;
nonterminal Map<String, String> query_hint_parameters;
nonterminal Map.Entry<String, String> query_hint_parameter;
nonterminal String query_hint_parameter_key;
nonterminal Expr sign_chain_expr;
nonterminal Qualifier opt_set_qualifier;
nonterminal Operation set_op;
nonterminal ArrayList<String> opt_common_hints;

nonterminal LoadTask.MergeType opt_merge_type, opt_with_merge_type;

// Set type
nonterminal SetType option_type, opt_var_type, var_ident_type;

// Set variable
nonterminal SetVar option_value, option_value_follow_option_type, option_value_no_option_type,
        user_property;

// List of set variable
nonterminal List<SetVar> option_value_list, option_value_list_continued, start_option_value_list,
        start_option_value_list_following_option_type, user_property_list;

nonterminal Map<String, String> key_value_map, opt_key_value_map, opt_properties,
            opt_ext_properties, opt_enable_feature_properties, properties;
nonterminal ColumnDef column_definition;
nonterminal IndexDef index_definition;
nonterminal ArrayList<ColumnDef> column_definition_list;
nonterminal ArrayList<IndexDef> index_definition_list;
nonterminal AggregateType opt_agg_type;
nonterminal PartitionDesc opt_partition;
nonterminal DistributionDesc opt_distribution;
nonterminal Integer opt_distribution_number;
nonterminal Long opt_field_length;
nonterminal KeysDesc opt_keys;
nonterminal KeysDesc opt_mv_keys;

nonterminal PartitionKeyDesc partition_key_desc;
nonterminal PartitionKeyDesc list_partition_key_desc;
nonterminal PartitionKeyDesc fixed_partition_key_desc;
nonterminal List<PartitionValue> partition_key_list;
nonterminal List<PartitionValue> partition_value_list;
nonterminal List<PartitionValue> partition_key_item_list;
nonterminal List<List<PartitionValue>> list_partition_values_list;
nonterminal SinglePartitionDesc single_partition_desc;
nonterminal List<SinglePartitionDesc> opt_single_partition_desc_list;
nonterminal List<SinglePartitionDesc> single_partition_desc_list;

nonterminal List<AccessPrivilege> privilege_list;
nonterminal List<String> string_list;
nonterminal List<Long> integer_list, cancel_rollup_job_id_list;
nonterminal AccessPrivilege privilege_type;

nonterminal DataDescription data_desc;
nonterminal List<DataDescription> data_desc_list;
nonterminal LabelName job_label;
nonterminal String opt_with_label;
nonterminal String opt_system;
nonterminal BrokerDesc opt_broker;
nonterminal ResourceDesc resource_desc;
nonterminal List<String> opt_col_list, opt_dup_keys, opt_columns_from_path;
nonterminal List<ColWithComment> opt_col_with_comment_list, col_with_comment_list;
nonterminal ColWithComment col_with_comment;
nonterminal List<Expr> opt_col_mapping_list;
nonterminal Separator opt_field_term, separator;
nonterminal String opt_user_role;
nonterminal TablePattern tbl_pattern;
nonterminal ResourcePattern resource_pattern;
nonterminal String ident_or_star;

// password policy
nonterminal PasswordOptions opt_password_option;
nonterminal Integer opt_passwd_history_policy, opt_passwd_reuse_policy;
nonterminal Integer opt_failed_login_attempts, passwd_history_opt, passwd_reuse_opt, opt_lock_account, passwd_time_unit;
nonterminal Long opt_passwd_expire_policy, opt_password_lock_time, passwd_expire_opt, passwd_lock_time_opt;

// Routine load
nonterminal ParseNode load_property;
nonterminal List<ParseNode> opt_load_property_list;

// Boolean
nonterminal Boolean opt_negative, opt_is_allow_null, opt_is_key, opt_read_only, opt_aggregate;
nonterminal String opt_from_rollup, opt_to_rollup;
nonterminal ColumnPosition opt_col_pos;

// Alter statement
nonterminal AlterClause alter_system_clause, alter_table_clause;
nonterminal List<AlterClause> alter_table_clause_list, opt_rollup, add_rollup_clause_list, drop_rollup_clause_list;
nonterminal AddRollupClause add_rollup_clause;
nonterminal DropRollupClause drop_rollup_clause;

// grouping sets
nonterminal List<ArrayList<Expr>> grouping_set_list;
nonterminal ArrayList<Expr> grouping_set;
nonterminal GroupByClause group_by_clause, grouping_elements;
//
nonterminal String keyword, ident, ident_or_text, variable_name,
        charset_name_or_default, old_or_new_charset_name_or_default, opt_collate,
        collation_name_or_default, type_func_name_keyword, type_function_name, opt_file_format, time_unit,
        literal_or_ident;
nonterminal PassVar text_or_password;

// sync job
nonterminal List<ChannelDescription> channel_desc_list;
nonterminal ChannelDescription channel_desc;
nonterminal BinlogDesc binlog_desc;
nonterminal ResumeSyncJobStmt resume_sync_job_stmt;
nonterminal PauseSyncJobStmt pause_sync_job_stmt;
nonterminal StopSyncJobStmt stop_sync_job_stmt;
nonterminal JobName job_name;

nonterminal String opt_db, procedure_or_function, opt_comment, opt_engine;
nonterminal ColumnDef.DefaultValue opt_default_value;
nonterminal Boolean opt_if_exists, opt_if_not_exists;
nonterminal Boolean opt_external;
nonterminal Boolean opt_force;
nonterminal IndexDef.IndexType opt_index_type;

nonterminal ShowAlterStmt.AlterType opt_alter_type;
nonterminal Boolean opt_builtin;
nonterminal ExplainOptions opt_explain_options;

nonterminal Boolean opt_tmp;

nonterminal OutFileClause opt_outfile;
nonterminal RoutineLoadDataSourceProperties opt_datasource_properties;

nonterminal Boolean opt_signed_unsigned;

nonterminal StorageBackend storage_backend;

nonterminal ArrayList<LockTable> opt_lock_tables_list;
nonterminal LockTable lock_table;

// mv
nonterminal MVRefreshInfo.BuildMode build_mv;
nonterminal MVRefreshInfo.RefreshMethod opt_refresh_method;
nonterminal MVRefreshTriggerInfo opt_refresh_trigger;
nonterminal MVRefreshInfo opt_mv_refersh_info;

<<<<<<< HEAD
// copy into
nonterminal CopyFromParam copy_from_param;
nonterminal String stage_name;
nonterminal StageAndPattern stage_and_pattern;
nonterminal List<Expr> copy_select_expr_list;
=======
// stage
nonterminal StageParam external_stage_param;
// file_format
nonterminal FileFormat file_format;
// copy option
nonterminal CopyOption copy_option;
// copy into
nonterminal CopyFromParam copy_from_param;
nonterminal String stage_name;
nonterminal List<Expr> copy_select_expr_list;
nonterminal FilesOrPattern files_or_pattern_option;
nonterminal Boolean async_option;
>>>>>>> 647c231a

precedence nonassoc COMMA;
precedence nonassoc STRING_LITERAL;
precedence nonassoc KW_COLUMNS;
precedence nonassoc KW_WITH;

precedence left KW_FULL, KW_MERGE;
precedence left DOT;
precedence left SET_VAR;
precedence left KW_OR;
precedence left KW_AND;
precedence left KW_NOT, NOT;
precedence left KW_BETWEEN, KW_IN, KW_IS, KW_EXISTS;
precedence left KW_LIKE, KW_REGEXP;
precedence left KW_MATCH_ANY, KW_MATCH_ALL, KW_MATCH_PHRASE, KW_MATCH, KW_MATCH_ELEMENT_EQ, KW_MATCH_ELEMENT_LT, KW_MATCH_ELEMENT_GT, KW_MATCH_ELEMENT_LE, KW_MATCH_ELEMENT_GE;
precedence left EQUAL, LESSTHAN, GREATERTHAN;
precedence left ADD, SUBTRACT;
precedence left AT, STAR, DIVIDE, MOD, KW_DIV;
precedence left BITAND, BITOR, BITXOR;
precedence left KW_PIPE;
precedence left BITNOT;
precedence left KW_ORDER, KW_BY, KW_LIMIT;
precedence right KW_PROPERTIES;
precedence left LPAREN, RPAREN;
// Support chaining of timestamp arithmetic exprs.
precedence left KW_INTERVAL;
precedence left KW_OVER;
precedence left KW_COLLATE;
precedence left KW_PARTITION;
precedence left KW_PARTITIONS;
precedence right KW_TEMPORARY;
precedence right LBRACKET;
precedence left KW_ENGINE;

// unused
// nonterminal Expr where_clause_without_null, List<String> col_list, opt_charset_name, AlterClause alter_cluster_clause;

start with stmts;

stmts ::=
    stmt:stmt
    {:
        RESULT = Lists.newArrayList(stmt);
    :}
    | stmts:stmts SEMICOLON stmt:stmt
    {:
        stmts.add(stmt);
        RESULT = stmts;
    :}
    | import_columns_stmt:stmt
    {:
        RESULT = Lists.newArrayList(stmt);
    :}
    | import_where_stmt:stmt
    {:
        RESULT = Lists.newArrayList(stmt);
    :}
    | import_delete_on_stmt:stmt
    {:
        RESULT = Lists.newArrayList(stmt);
    :}
    | import_sequence_stmt:stmt
    {:
        RESULT = Lists.newArrayList(stmt);
    :}
    | import_preceding_filter_stmt:stmt
    {:
        RESULT = Lists.newArrayList(stmt);
    :}
    ;

import_columns_stmt ::=
    KW_COLUMNS LPAREN import_column_descs:columns RPAREN
    {:
        RESULT = new ImportColumnsStmt(columns);
    :}
    ;

import_column_descs ::=
    import_column_desc:column
    {:
        RESULT = Lists.newArrayList(column);
    :}
    | import_column_descs:columns COMMA import_column_desc:column
    {:
        columns.add(column);
        RESULT = columns;
    :}
    ;

import_column_desc ::=
    ident:name
    {:
        RESULT = new ImportColumnDesc(name, null);
    :}
    | ident:name EQUAL expr:expr
    {:
        RESULT = new ImportColumnDesc(name, expr);
    :}
    ;

import_where_stmt ::=
    KW_WHERE expr:expr
    {:
        RESULT = new ImportWhereStmt(expr, false);
    :}
    ;

import_delete_on_stmt ::=
    KW_DELETE KW_ON expr:expr
    {:
        RESULT = new ImportDeleteOnStmt(expr);
    :}
    ;

import_sequence_stmt ::=
    KW_ORDER KW_BY ident:s
    {:
        RESULT = new ImportSequenceStmt(s);
    :}
    ;

import_preceding_filter_stmt ::=
    KW_PRECEDING KW_FILTER expr:expr
    {:
        RESULT = new ImportWhereStmt(expr, true);
    :}
    ;

stmt ::=
     alter_stmt:stmt
    {: RESULT = stmt; :}
    | create_stmt:query
    {: RESULT = query; :}
    | link_stmt:query
    {: RESULT = query; :}
    | migrate_stmt:query
    {: RESULT = query; :}
    | switch_stmt:stmt
    {: RESULT = stmt; :}
    | enter_stmt:enter
    {: RESULT = enter; :}
    | query_stmt:query
    {: RESULT = query; :}
    | drop_stmt:stmt
    {: RESULT = stmt; :}
    | recover_stmt:stmt
    {: RESULT = stmt; :}
    | use_stmt:use
    {: RESULT = use; :}
    | use_cloud_cluster_stmt:use
    {: RESULT = use; :}
    | set_stmt:set
    {: RESULT = set; :}
    | kill_stmt:kill
    {: RESULT = kill; :}
    | describe_stmt:describe
    {: RESULT = describe; :}
    | show_stmt:show
    {: RESULT = show; :}
    | grant_stmt:grant
    {: RESULT = grant; :}
    | revoke_stmt:revoke
    {: RESULT = revoke; :}
    | help_stmt : stmt
    {: RESULT = stmt; :}
    | load_stmt : stmt
    {: RESULT = stmt; :}
    | create_routine_load_stmt : stmt
    {: RESULT = stmt; :}
    | pause_routine_load_stmt : stmt
    {: RESULT = stmt; :}
    | resume_routine_load_stmt : stmt
    {: RESULT = stmt; :}
    | pause_sync_job_stmt : stmt
    {: RESULT = stmt; :}
    | resume_sync_job_stmt : stmt
    {: RESULT = stmt; :}
    | stop_sync_job_stmt : stmt
    {: RESULT = stmt; :}
    | stop_routine_load_stmt : stmt
    {: RESULT = stmt; :}
    | show_routine_load_stmt : stmt
    {: RESULT = stmt; :}
    | show_routine_load_task_stmt : stmt
    {: RESULT = stmt; :}
    | show_create_routine_load_stmt : stmt
    {: RESULT = stmt; :}
    | cancel_stmt : stmt
    {: RESULT = stmt; :}
    | delete_stmt : stmt
    {: RESULT = stmt; :}
    | sync_stmt : stmt
    {: RESULT = stmt; :}
    | insert_stmt : stmt
    {: RESULT = stmt; :}
    | update_stmt : stmt
    {: RESULT = stmt; :}
    | backup_stmt : stmt
    {: RESULT = stmt; :}
    | restore_stmt : stmt
    {: RESULT = stmt; :}
    | transaction_stmt : stmt
    {: RESULT = stmt; :}
    | unsupported_stmt : stmt
    {: RESULT = stmt; :}
    | export_stmt : stmt
    {: RESULT = stmt; :}
    | admin_stmt : stmt
    {: RESULT = stmt; :}
    | truncate_stmt : stmt
    {: RESULT = stmt; :}
    | install_plugin_stmt : stmt
    {: RESULT = stmt; :}
    | uninstall_plugin_stmt : stmt
    {: RESULT = stmt; :}
    | lock_tables_stmt:stmt
    {: RESULT = stmt; :}
    | unlock_tables_stmt:stmt
    {: RESULT = stmt; :}
    | refresh_stmt:stmt
    {: RESULT = stmt; :}
    | clean_stmt:stmt
    {: RESULT = stmt; :}
    | analyze_stmt:stmt
    {: RESULT = stmt; :}
    | copy_stmt:stmt
    {: RESULT = stmt; :}
    | /* empty: query only has comments */
    {:
        RESULT = new EmptyStmt();
    :}
    ;

cluster_name ::=
    ident:cluster
    {:
        RESULT = new ClusterName(cluster, "");
    :}
    | ident:cluster DOT ident:db
    {:
        RESULT = new ClusterName(cluster, db);
    :}
    ;

des_cluster_name ::=
    ident:cluster
    {:
        RESULT = new ClusterName(cluster, "");
    :}
    | ident:cluster DOT ident:db
    {:
        RESULT = new ClusterName(cluster, db);
    :}
    ;

refresh_stmt ::=
    KW_REFRESH KW_TABLE table_name:tbl
    {:
        RESULT = new RefreshTableStmt(tbl);
    :}
    | KW_REFRESH KW_DATABASE ident:db
    {:
        RESULT = new RefreshDbStmt(db);
    :}
    | KW_REFRESH KW_MATERIALIZED KW_VIEW table_name:mv
    {:
        RESULT = new RefreshMaterializedViewStmt(mv, MVRefreshInfo.RefreshMethod.COMPLETE);
    :}
    | KW_REFRESH KW_MATERIALIZED KW_VIEW table_name:mv KW_COMPLETE
    {:
        RESULT = new RefreshMaterializedViewStmt(mv, MVRefreshInfo.RefreshMethod.COMPLETE);
    :}
    | KW_REFRESH KW_CATALOG ident:catalogName
    {:
        RESULT = new RefreshCatalogStmt(catalogName);
    :}
    ;

clean_stmt ::=
    KW_CLEAN KW_LABEL from_or_in ident:db
    {:
        RESULT = new CleanLabelStmt(db, null);
    :}
    | KW_CLEAN KW_LABEL ident:label from_or_in ident:db
    {:
        RESULT = new CleanLabelStmt(db, label);
    :}
    ;

// plugin statement
install_plugin_stmt ::=
    KW_INSTALL KW_PLUGIN KW_FROM ident_or_text:source opt_properties:properties
    {:
        RESULT = new InstallPluginStmt(source, properties);
    :}
    ;

uninstall_plugin_stmt ::=
    KW_UNINSTALL KW_PLUGIN ident_or_text:name
    {:
        RESULT = new UninstallPluginStmt(name);
    :}
    ;

// link statement
link_stmt ::=
    KW_LINK KW_DATABASE cluster_name:src_name des_cluster_name:des_name
    {:
        RESULT = new LinkDbStmt(src_name, des_name);
    :}
    ;

// migrate statement
migrate_stmt ::=
    KW_MIGRATE KW_DATABASE cluster_name:src_name des_cluster_name:des_name
    {:
        RESULT = new MigrateDbStmt(src_name, des_name);
    :}
    ;

// Alter Statement
alter_stmt ::=
    KW_ALTER KW_TABLE table_name:tbl
    alter_table_clause_list:clauses
    {:
        RESULT = new AlterTableStmt(tbl, clauses);
    :}
    | KW_ALTER KW_TABLE table_name:tbl KW_ADD KW_ROLLUP add_rollup_clause_list:clauses
    {:
        RESULT = new AlterTableStmt(tbl, clauses);
    :}
    | KW_ALTER KW_TABLE table_name:tbl KW_DROP KW_ROLLUP drop_rollup_clause_list:clauses
    {:
        RESULT = new AlterTableStmt(tbl, clauses);
    :}
    | KW_ALTER KW_VIEW table_name:tbl
    opt_col_with_comment_list:columns KW_AS query_stmt:view_def
    {:
        RESULT = new AlterViewStmt(tbl, columns, view_def);
    :}
    | KW_ALTER KW_SYSTEM alter_system_clause:clause
    {:
        RESULT = new AlterSystemStmt(clause);
    :}
    | KW_ALTER KW_CLUSTER ident:name opt_properties:properties
    {:
        RESULT = new AlterClusterStmt(name, properties);
    :}
    | KW_ALTER KW_DATABASE ident:dbName KW_SET KW_DATA KW_QUOTA quantity:quota_quantity
    {:
        RESULT = new AlterDatabaseQuotaStmt(dbName, QuotaType.DATA, quota_quantity);
    :}
    | KW_ALTER KW_DATABASE ident:dbName KW_SET KW_REPLICA KW_QUOTA INTEGER_LITERAL:number
    {:
        RESULT = new AlterDatabaseQuotaStmt(dbName, QuotaType.REPLICA, String.valueOf(number));
    :}
    | KW_ALTER KW_DATABASE ident:dbName KW_RENAME ident:newDbName
    {:
        RESULT = new AlterDatabaseRename(dbName, newDbName);
    :}
    | KW_ALTER KW_DATABASE ident:dbName KW_SET KW_PROPERTIES LPAREN key_value_map:map RPAREN
    {:
        RESULT = new AlterDatabasePropertyStmt(dbName, map);
    :}
    /* Catalog */
    | KW_ALTER KW_CATALOG ident:catalogName KW_RENAME ident:newCatalogName
    {:
        RESULT = new AlterCatalogNameStmt(catalogName, newCatalogName);
    :}
    | KW_ALTER KW_CATALOG ident:catalogName KW_SET KW_PROPERTIES LPAREN key_value_map:map RPAREN
    {:
        RESULT = new AlterCatalogPropertyStmt(catalogName, map);
    :}
    | KW_ALTER KW_RESOURCE ident_or_text:resourceName opt_properties:properties
    {:
        RESULT = new AlterResourceStmt(resourceName, properties);
    :}
    | KW_ALTER KW_ROUTINE KW_LOAD KW_FOR job_label:jobLabel opt_properties:jobProperties
      opt_datasource_properties:datasourceProperties
    {:
        RESULT = new AlterRoutineLoadStmt(jobLabel, jobProperties, datasourceProperties);
    :}
    | KW_ALTER KW_SQL_BLOCK_RULE ident:ruleName
    opt_properties:properties
    {:
        RESULT = new AlterSqlBlockRuleStmt(ruleName, properties);
    :}
    | KW_ALTER KW_TABLE table_name:tbl KW_SET KW_STATS LPAREN key_value_map:map RPAREN opt_partition_names:partitionNames
    {:
        RESULT = new AlterTableStatsStmt(tbl, map, partitionNames);
    :}
    | KW_ALTER KW_TABLE table_name:tbl KW_MODIFY KW_COLUMN ident:columnName
      KW_SET KW_STATS LPAREN key_value_map:map RPAREN opt_partition_names:partitionNames
    {:
        RESULT = new AlterColumnStatsStmt(tbl, columnName, map, partitionNames);
    :}
    | KW_ALTER KW_TABLE table_name:tbl KW_SET LPAREN key_value_map:properties RPAREN
    {:
        ModifyTablePropertiesClause clause = new ModifyTablePropertiesClause(properties);
        RESULT = new AlterTableStmt(tbl, Lists.newArrayList(clause));
    :}
    | KW_ALTER KW_STORAGE KW_POLICY ident_or_text:policyName opt_properties:properties
    {:
        RESULT = new AlterPolicyStmt(policyName, properties);
    :}
    | KW_ALTER KW_MATERIALIZED KW_VIEW table_name:mv opt_mv_refersh_info:refreshInfo
    {:
        RESULT = new AlterMaterializedViewStmt(mv, refreshInfo);
    :}
    | KW_ALTER KW_USER
      opt_if_exists:ifExists
      grant_user:user
      opt_user_role:userRole
      opt_password_option:passwdOptions
    {:
        RESULT = new AlterUserStmt(ifExists, user, userRole, passwdOptions);
    :}
    ;

opt_datasource_properties ::=
    // empty
    {:
        RESULT = new RoutineLoadDataSourceProperties();
    :}
    | KW_FROM ident:type LPAREN key_value_map:customProperties RPAREN
    {:
        // the 3rd parameter "true" means this is for AlterRoutineLoad operation.
        RESULT = new RoutineLoadDataSourceProperties(type, customProperties, true);
    :}
    ;

quantity ::=
    INTEGER_LITERAL:number
    {:
        RESULT = number.toString();
    :}
    | ident:number_unit
    {:
        RESULT = number_unit;
    :}
    ;

opt_user ::=
    /* empty */
    | KW_FOR user:user

    {:
        RESULT = user;

    :}
    ;

add_rollup_clause ::=
    ident:rollupName LPAREN ident_list:cols RPAREN opt_dup_keys:dup_keys opt_from_rollup:baseRollup opt_properties:properties
    {:
        RESULT = new AddRollupClause(rollupName, cols, dup_keys, baseRollup, properties);
    :}
    ;

add_rollup_clause_list ::=
    add_rollup_clause:clause
    {:
        RESULT = Lists.newArrayList(clause);
    :}
    | add_rollup_clause_list:list COMMA add_rollup_clause:clause
    {:
        list.add(clause);
        RESULT = list;
    :}
    ;

drop_rollup_clause ::=
    ident:rollupName opt_properties:properties
    {:
        RESULT = new DropRollupClause(rollupName, properties);
    :}
    ;

drop_rollup_clause_list ::=
    drop_rollup_clause:clause
    {:
        RESULT = Lists.newArrayList(clause);
    :}
    | drop_rollup_clause_list:list COMMA drop_rollup_clause:clause
    {:
        list.add(clause);
        RESULT = list;
    :}
    ;

alter_table_clause_list ::=
    alter_table_clause:clause
    {:
        RESULT = Lists.newArrayList(clause);
    :}
    | alter_table_clause_list:list COMMA alter_table_clause:clause
    {:
        list.add(clause);
        RESULT = list;
    :}
    ;

opt_to_rollup ::=
    {:
        RESULT = null;
    :}
    | KW_TO ident:rollup
    {:
        RESULT = rollup;
    :}
    | KW_IN ident:rollup
    {:
        RESULT = rollup;
    :}
    ;

opt_from_rollup ::=
    {:
        RESULT = null;
    :}
    | KW_FROM ident:rollup
    {:
        RESULT = rollup;
    :}
    ;

opt_col_pos ::=
    {:
        RESULT = null;
    :}
    | KW_FIRST
    {:
        RESULT = ColumnPosition.FIRST;
    :}
    | KW_AFTER ident:col
    {:
        RESULT = new ColumnPosition(col);
    :}
    ;

opt_dup_keys ::=
    {:
        RESULT = null;
    :}
    | KW_DUPLICATE KW_KEY LPAREN ident_list:cols RPAREN
    {:
        RESULT = cols;
    :}
    ;

alter_table_clause ::=
    KW_ADD KW_COLUMN column_definition:col opt_col_pos:col_pos opt_to_rollup:rollup opt_properties:properties
    {:
        RESULT = new AddColumnClause(col, col_pos, rollup, properties);
    :}
    | KW_ADD KW_COLUMN LPAREN column_definition_list:cols RPAREN opt_to_rollup:rollup opt_properties:properties
    {:
        RESULT = new AddColumnsClause(cols, rollup, properties);
    :}
    | KW_DROP KW_COLUMN ident:col opt_from_rollup:rollup opt_properties:properties
    {:
        RESULT = new DropColumnClause(col, rollup, properties);
    :}
    | KW_MODIFY KW_COLUMN column_definition:col opt_col_pos:col_pos opt_from_rollup:rollup opt_properties:properties
    {:
        RESULT = new ModifyColumnClause(col, col_pos, rollup, properties);
    :}
    | KW_ORDER KW_BY LPAREN ident_list:cols RPAREN opt_from_rollup:rollup opt_properties:properties
    {:
        RESULT = new ReorderColumnsClause(cols, rollup, properties);
    :}
    | KW_ADD opt_tmp:isTempPartition single_partition_desc:desc opt_distribution:distribution opt_properties:properties
    {:
        RESULT = new AddPartitionClause(desc, distribution, properties, isTempPartition);
    :}
    | KW_DROP opt_tmp:isTempPartition KW_PARTITION opt_if_exists:ifExists ident:partitionName opt_force:force
    {:
        RESULT = new DropPartitionClause(ifExists, partitionName, isTempPartition, force ? force : isTempPartition);
    :}
    | KW_MODIFY KW_PARTITION ident:partitionName KW_SET LPAREN key_value_map:properties RPAREN
    {:
        ArrayList<String> partitions = new ArrayList<String>();
        partitions.add(partitionName);
        RESULT = new ModifyPartitionClause(partitions, properties);
    :}
    | KW_MODIFY KW_PARTITION LPAREN ident_list:partitions RPAREN KW_SET LPAREN key_value_map:properties RPAREN
    {:
        RESULT = new ModifyPartitionClause(partitions, properties);
    :}
    | KW_MODIFY KW_PARTITION LPAREN STAR RPAREN KW_SET LPAREN key_value_map:properties RPAREN
    {:
        RESULT = ModifyPartitionClause.createStarClause(properties);
    :}
    | KW_REPLACE opt_partition_names:partitions KW_WITH opt_partition_names:tempPartitions opt_properties:properties
    {:
        RESULT = new ReplacePartitionClause(partitions, tempPartitions, properties);
    :}
    | KW_REPLACE KW_WITH KW_TABLE ident:tblName opt_properties:properties
    {:
        RESULT = new ReplaceTableClause(tblName, properties);
    :}
    | KW_RENAME ident:newTableName
    {:
        RESULT = new TableRenameClause(newTableName);
    :}
    | KW_RENAME KW_ROLLUP ident:rollupName ident:newRollupName
    {:
        RESULT = new RollupRenameClause(rollupName, newRollupName);
    :}
    | KW_RENAME KW_PARTITION ident:partitionName ident:newPartitionName
    {:
        RESULT = new PartitionRenameClause(partitionName, newPartitionName);
    :}
    | KW_RENAME KW_COLUMN ident:colName ident:newColName
    {:
        RESULT = new ColumnRenameClause(colName, newColName);
    :}
    | KW_ADD index_definition:indexDef
    {:
        RESULT = new CreateIndexClause(null, indexDef, true);
    :}
    | KW_DROP KW_INDEX opt_if_exists:ifExists ident:indexName
    {:
        RESULT = new DropIndexClause(indexName, ifExists, null, true);
    :}
    | KW_ENABLE KW_FEATURE STRING_LITERAL:featureName opt_enable_feature_properties:properties
    {:
        RESULT = new EnableFeatureClause(featureName, properties);
    :}
    | KW_MODIFY KW_DISTRIBUTION opt_distribution:distribution
    {:
        RESULT = new ModifyDistributionClause(distribution);
    :}
    | KW_MODIFY KW_COMMENT STRING_LITERAL:comment
    {:
        RESULT = new ModifyTableCommentClause(comment);
    :}
    | KW_MODIFY KW_COLUMN ident:colName KW_COMMENT STRING_LITERAL:comment
    {:
        RESULT = new ModifyColumnCommentClause(colName, comment);
    :}
    | KW_MODIFY KW_ENGINE KW_TO ident:engine opt_properties:properties
    {:
        RESULT = new ModifyEngineClause(engine, properties);
    :}
    ;

opt_enable_feature_properties ::=
    {:
    RESULT = null;
    :}
    | KW_WITH properties:properties
    {:
    RESULT = properties;
    :}
    ;

alter_system_clause ::=
    KW_ADD KW_BACKEND string_list:hostPorts opt_properties:properties
    {:
        RESULT = new AddBackendClause(hostPorts, false, properties);
    :}
    | KW_ADD KW_FREE KW_BACKEND string_list:hostPorts
    {:
        RESULT = new AddBackendClause(hostPorts, true, Maps.newHashMap());
    :}
    | KW_ADD KW_BACKEND KW_TO ident:clusterName string_list:hostPorts
    {:
        RESULT = new AddBackendClause(hostPorts, clusterName);
    :}
    | KW_DROP KW_BACKEND string_list:hostPorts
    {:
        RESULT = new DropBackendClause(hostPorts, false);
    :}
    | KW_DROPP KW_BACKEND string_list:hostPorts
    {:
        RESULT = new DropBackendClause(hostPorts, true);
    :}
    | KW_DECOMMISSION KW_BACKEND string_list:hostPorts
    {:
        RESULT = new DecommissionBackendClause(hostPorts);
    :}
    | KW_ADD KW_OBSERVER STRING_LITERAL:hostPort
    {:
        RESULT = new AddObserverClause(hostPort);
    :}
    | KW_DROP KW_OBSERVER STRING_LITERAL:hostPort
    {:
        RESULT = new DropObserverClause(hostPort);
    :}
    | KW_ADD KW_FOLLOWER STRING_LITERAL:hostPort
    {:
        RESULT = new AddFollowerClause(hostPort);
    :}
    | KW_DROP KW_FOLLOWER STRING_LITERAL:hostPort
    {:
        RESULT = new DropFollowerClause(hostPort);
    :}
    /* Broker manipulation */
    | KW_ADD KW_BROKER ident_or_text:brokerName string_list:hostPorts
    {:
        RESULT = ModifyBrokerClause.createAddBrokerClause(brokerName, hostPorts);
    :}
    | KW_DROP KW_BROKER ident_or_text:brokerName string_list:hostPorts
    {:
        RESULT = ModifyBrokerClause.createDropBrokerClause(brokerName, hostPorts);
    :}
    | KW_DROP KW_ALL KW_BROKER ident_or_text:brokerName
    {:
        RESULT = ModifyBrokerClause.createDropAllBrokerClause(brokerName);
    :}
    // set load errors hub
    | KW_SET KW_LOAD KW_ERRORS KW_HUB opt_properties:properties
    {:
        RESULT = new AlterLoadErrorUrlClause(properties);
    :}
	| KW_MODIFY KW_BACKEND string_list:hostPorts KW_SET LPAREN key_value_map:properties RPAREN
	{:
		RESULT = new ModifyBackendClause(hostPorts, properties);
	:}
    ;

// Sync Stmt
sync_stmt ::=
    KW_SYNC
    {:
        RESULT = new SyncStmt();
    :}
    ;

opt_intermediate_type ::=
    {:
        RESULT = null;
    :}
    | KW_INTERMEDIATE type_def:intermediateType
    {:
        RESULT = intermediateType;
    :}
    ;

build_mv ::=
    KW_BUILD KW_IMMEDIATE
    {:
        RESULT = MVRefreshInfo.BuildMode.IMMEDIATE;
    :}
    | KW_BUILD KW_DEFERRED
    {:
        RESULT = MVRefreshInfo.BuildMode.DEFERRED;
    :}
    ;

opt_refresh_method ::=
    {:
        RESULT = null;
    :}
    | KW_FAST
    {:
        RESULT = MVRefreshInfo.RefreshMethod.FAST;
    :}
    | KW_COMPLETE
    {:
        RESULT = MVRefreshInfo.RefreshMethod.COMPLETE;
    :}
    | KW_FORCE
    {:
        RESULT = MVRefreshInfo.RefreshMethod.FORCE;
    :}
    ;

opt_refresh_trigger ::=
    {:
        RESULT = new MVRefreshTriggerInfo(MVRefreshInfo.RefreshTrigger.DEMAND);
    :}
    | KW_ON KW_DEMAND
    {:
        RESULT = new MVRefreshTriggerInfo(MVRefreshInfo.RefreshTrigger.DEMAND);
    :}
    | KW_ON KW_COMMIT
    {:
        RESULT = new MVRefreshTriggerInfo(MVRefreshInfo.RefreshTrigger.COMMIT);
    :}
    | KW_START KW_WITH ident:start_time
    {:
        RESULT = new MVRefreshTriggerInfo(new MVRefreshIntervalTriggerInfo(start_time, -1, null));
    :}
    | KW_START KW_WITH STRING_LITERAL:start_time KW_NEXT INTEGER_LITERAL:interval time_unit:unit
    {:
        RESULT = new MVRefreshTriggerInfo(new MVRefreshIntervalTriggerInfo(start_time, interval, unit));
    :}
    | KW_NEXT INTEGER_LITERAL:interval time_unit:unit
    {:
        RESULT = new MVRefreshTriggerInfo(new MVRefreshIntervalTriggerInfo(null, interval, unit));
    :}
    ;

opt_mv_refersh_info ::=
    {:
        RESULT = null;
    :}
    | KW_REFRESH opt_refresh_method:refreshMethod opt_refresh_trigger:refreshTrigger
    {:
        RESULT = new MVRefreshInfo(refreshMethod, refreshTrigger);
    :}
    | KW_NEVER KW_REFRESH
    {:
        RESULT = new MVRefreshInfo(false);
    :}
    ;

opt_mv_keys ::=
    {:
        RESULT = new KeysDesc(KeysType.DUP_KEYS, Lists.newArrayList());
    :}
    | KW_KEY LPAREN ident_list:keys RPAREN
    {:
        RESULT = new KeysDesc(KeysType.DUP_KEYS, keys);
    :}
    ;

// Create Statement
create_stmt ::=
    /* Database */
    KW_CREATE KW_DATABASE opt_if_not_exists:ifNotExists ident:db opt_properties:properties
    {:
        RESULT = new CreateDbStmt(ifNotExists, db, properties);
    :}
    | KW_CREATE KW_SCHEMA opt_if_not_exists:ifNotExists ident:db
    {:
        RESULT = new CreateDbStmt(ifNotExists, db, null);
    :}
    /* Catalog */
    | KW_CREATE KW_CATALOG opt_if_not_exists:ifNotExists ident:catalogName opt_properties:properties
    {:
         RESULT = new CreateCatalogStmt(ifNotExists, catalogName, properties);
    :}
    /* cluster */
   /* KW_CREATE KW_CLUSTER ident:name  opt_properties:properties KW_IDENTIFIED KW_BY STRING_LITERAL:password
    {:
        RESULT = new CreateClusterStmt(name, properties, password);
    :}*/
    /* Function */
    | KW_CREATE opt_aggregate:isAggregate KW_FUNCTION function_name:functionName LPAREN func_args_def:args RPAREN
            KW_RETURNS type_def:returnType opt_intermediate_type:intermediateType opt_properties:properties
    {:
        RESULT = new CreateFunctionStmt(isAggregate, functionName, args, returnType, intermediateType, properties);
    :}
    | KW_CREATE KW_ALIAS KW_FUNCTION function_name:functionName LPAREN func_args_def:args RPAREN
            KW_WITH KW_PARAMETER LPAREN ident_list:parameters RPAREN KW_AS expr:func
    {:
        RESULT = new CreateFunctionStmt(functionName, args, parameters, func);
    :}
    /* Table */
    | KW_CREATE opt_external:isExternal KW_TABLE opt_if_not_exists:ifNotExists table_name:name KW_LIKE table_name:existed_name KW_WITH KW_ROLLUP LPAREN ident_list:rollupNames RPAREN
    {:
        RESULT = new CreateTableLikeStmt(ifNotExists, name, existed_name, rollupNames, false);
    :}
    | KW_CREATE opt_external:isExternal KW_TABLE opt_if_not_exists:ifNotExists table_name:name KW_LIKE table_name:existed_name KW_WITH KW_ROLLUP
    {:
        RESULT = new CreateTableLikeStmt(ifNotExists, name, existed_name, null, true);
    :}
    | KW_CREATE opt_external:isExternal KW_TABLE opt_if_not_exists:ifNotExists table_name:name KW_LIKE table_name:existed_name
    {:
        RESULT = new CreateTableLikeStmt(ifNotExists, name, existed_name, null, false);
    :}
    | KW_CREATE opt_external:isExternal KW_TABLE opt_if_not_exists:ifNotExists table_name:name
            LPAREN column_definition_list:columns RPAREN opt_engine:engineName
            opt_keys:keys
            opt_comment:tableComment
            opt_partition:partition
            opt_distribution:distribution
            opt_rollup:index
            opt_properties:tblProperties
            opt_ext_properties:extProperties
    {:
        RESULT = new CreateTableStmt(ifNotExists, isExternal, name, columns, engineName, keys, partition,
        distribution, tblProperties, extProperties, tableComment, index);
    :}
    | KW_CREATE opt_external:isExternal KW_TABLE opt_if_not_exists:ifNotExists table_name:name
            LPAREN column_definition_list:columns COMMA DOTDOTDOT RPAREN opt_engine:engineName
            opt_keys:keys
            opt_comment:tableComment
            opt_partition:partition
            opt_distribution:distribution
            opt_rollup:index
            opt_properties:tblProperties
            opt_ext_properties:extProperties
    {:
        RESULT = new CreateTableStmt(ifNotExists, isExternal, name, columns, null, engineName, keys, partition,
        distribution, tblProperties, extProperties, tableComment, index, true);
    :}
    | KW_CREATE opt_external:isExternal KW_TABLE opt_if_not_exists:ifNotExists table_name:name
            LPAREN column_definition_list:columns COMMA index_definition_list:indexes RPAREN opt_engine:engineName
            opt_keys:keys
            opt_comment:tableComment
            opt_partition:partition
            opt_distribution:distribution
            opt_rollup:index
            opt_properties:tblProperties
            opt_ext_properties:extProperties
    {:
        RESULT = new CreateTableStmt(ifNotExists, isExternal, name, columns, indexes, engineName, keys, partition,
        distribution, tblProperties, extProperties, tableComment, index, false);
    :}
    | KW_CREATE opt_external:isExternal KW_TABLE opt_if_not_exists:ifNotExists table_name:name
            LPAREN column_definition_list:columns COMMA index_definition_list:indexes COMMA DOTDOTDOT RPAREN opt_engine:engineName
            opt_keys:keys
            opt_comment:tableComment
            opt_partition:partition
            opt_distribution:distribution
            opt_rollup:index
            opt_properties:tblProperties
            opt_ext_properties:extProperties
    {:
        RESULT = new CreateTableStmt(ifNotExists, isExternal, name, columns, indexes, engineName, keys, partition,
        distribution, tblProperties, extProperties, tableComment, index, true);
    :}
    | KW_CREATE opt_external:isExternal KW_TABLE opt_if_not_exists:ifNotExists table_name:name KW_ENGINE EQUAL ident:engineName
          properties:properties opt_comment:tableComment
    {:
       RESULT = new CreateTableStmt(ifNotExists, isExternal, name, engineName, properties, tableComment);
    :}
    | KW_CREATE opt_external:isExternal KW_TABLE opt_if_not_exists:ifNotExists table_name:name
            opt_col_list:columns
            opt_engine:engineName
            opt_keys:keys
            opt_comment:tableComment
            opt_partition:partition
            opt_distribution:distribution
            opt_rollup:index
            opt_properties:tblProperties
            opt_ext_properties:extProperties
            KW_AS query_stmt:query_def
    {:
        RESULT = new CreateTableAsSelectStmt(new CreateTableStmt(ifNotExists, isExternal, name, null, engineName, keys, partition,
        distribution, tblProperties, extProperties, tableComment, index), columns, query_def);
    :}
    /* User */
    | KW_CREATE KW_USER
      opt_if_not_exists:ifNotExists
      grant_user:user
      opt_user_role:userRole
      opt_password_option:passwdOptions
    {:
        RESULT = new CreateUserStmt(ifNotExists, user, userRole, passwdOptions);
    :}
    | KW_CREATE KW_VIEW opt_if_not_exists:ifNotExists table_name:viewName
        opt_col_with_comment_list:columns opt_comment:comment KW_AS query_stmt:view_def
    {:
        RESULT = new CreateViewStmt(ifNotExists, viewName, columns, comment, view_def);
    :}
    /* cluster */
    | KW_CREATE KW_CLUSTER ident:name opt_properties:properties KW_IDENTIFIED KW_BY STRING_LITERAL:password
    {:
        RESULT = new CreateClusterStmt(name, properties, password);
    :}
    | KW_CREATE opt_read_only:isReadOnly KW_REPOSITORY ident:repoName KW_WITH storage_backend:storage
    {:
        RESULT = new CreateRepositoryStmt(isReadOnly, repoName, storage);
    :}
    | KW_CREATE KW_ROLE opt_if_not_exists:ifNotExists ident:role
    {:
        RESULT = new CreateRoleStmt(ifNotExists, role);
    :}
    | KW_CREATE KW_FILE STRING_LITERAL:fileName opt_db:db KW_PROPERTIES LPAREN key_value_map:properties RPAREN
    {:
        RESULT = new CreateFileStmt(fileName, db, properties);
    :}
    | KW_CREATE KW_MATERIALIZED KW_VIEW ident:mvName KW_AS select_stmt:selectStmt opt_properties:properties
    {:
        RESULT = new CreateMaterializedViewStmt(mvName, selectStmt, properties);
    :}
    | KW_CREATE KW_MATERIALIZED KW_VIEW ident:mvName build_mv:buildMethod
         opt_mv_refersh_info:refreshInfo
         opt_mv_keys:keyDesc
         opt_partition:partitionDesc
         opt_distribution:distributionDesc
         opt_properties:properties
         KW_AS query_stmt:query
    {:
        RESULT = new CreateMultiTableMaterializedViewStmt(mvName, buildMethod, refreshInfo, keyDesc, partitionDesc, distributionDesc, properties, query);
    :}
    | KW_CREATE KW_INDEX opt_if_not_exists:ifNotExists ident:indexName KW_ON table_name:tableName LPAREN ident_list:cols RPAREN opt_index_type:indexType opt_properties:properties opt_comment:comment
    {:
        RESULT = new AlterTableStmt(tableName, Lists.newArrayList(new CreateIndexClause(tableName, new IndexDef(indexName, ifNotExists, cols, indexType, properties, comment), false)));
    :}
    /* resource */
    | KW_CREATE opt_external:isExternal KW_RESOURCE ident_or_text:resourceName opt_properties:properties
    {:
        RESULT = new CreateResourceStmt(isExternal, resourceName, properties);
    :}
    /* encryptkey */
    | KW_CREATE KW_ENCRYPTKEY encryptkey_name:keyName KW_AS STRING_LITERAL:keyString
    {:
        RESULT = new CreateEncryptKeyStmt(keyName, keyString);
    :}
    /* sync job */
    | KW_CREATE KW_SYNC ident:db DOT ident_or_text:jobName LPAREN channel_desc_list:channelDescList RPAREN binlog_desc:binlog opt_properties:properties
    {:
        RESULT = new CreateDataSyncJobStmt(jobName, db, channelDescList, binlog, properties);
    :}
    /* sql_block_rule */
    | KW_CREATE KW_SQL_BLOCK_RULE opt_if_not_exists:ifNotExists ident:ruleName opt_properties:properties
    {:
        RESULT = new CreateSqlBlockRuleStmt(ifNotExists, ruleName, properties);
    :}
    /* row policy */
    | KW_CREATE KW_ROW KW_POLICY opt_if_not_exists:ifNotExists ident:policyName KW_ON table_name:tbl KW_AS ident:filterType KW_TO user_identity:user
    KW_USING LPAREN expr:wherePredicate RPAREN
    {:
        RESULT = new CreatePolicyStmt(PolicyTypeEnum.ROW, ifNotExists, policyName, tbl, filterType, user, wherePredicate);
    :}
    /* storage policy */
    | KW_CREATE KW_STORAGE KW_POLICY opt_if_not_exists:ifNotExists ident:policyName opt_properties:properties
    {:
        RESULT = new CreatePolicyStmt(PolicyTypeEnum.STORAGE, ifNotExists, policyName, properties);
    :}
    /* stage */
<<<<<<< HEAD
    | KW_CREATE KW_STAGE opt_if_not_exists:ifNotExists ident:stageName KW_PROPERTIES opt_key_value_map:properties
    {:
        RESULT = new CreateStageStmt(ifNotExists, stageName, properties);
=======
    | KW_CREATE KW_STAGE opt_if_not_exists:ifNotExists ident:stageName
    external_stage_param:stageParam file_format:fileFormat copy_option:copyOption
    {:
        RESULT = new CreateStageStmt(ifNotExists, stageName, stageParam, fileFormat, copyOption);
>>>>>>> 647c231a
    :}
    ;

channel_desc_list ::=
    channel_desc:desc
    {:
        RESULT = Lists.newArrayList(desc);
    :}
    | channel_desc_list:list COMMA channel_desc:desc
    {:
        list.add(desc);
        RESULT = list;
    :}
    ;

channel_desc ::=
    KW_FROM ident:srcDatabase DOT ident:srcTableName KW_INTO ident:desTableName opt_partition_names:partitionNames opt_col_list:colList
    {:
        RESULT = new ChannelDescription(srcDatabase, srcTableName, desTableName, partitionNames, colList);
    :}
    ;

external_stage_param ::=
  LPAREN key_value_map:properties RPAREN
  {:
        RESULT = new StageParam(StagePB.StageType.EXTERNAL, properties);
  :};

files_or_pattern_option ::=
   {:
        RESULT = null;
   :}
   |KW_FILES EQUAL LPAREN string_list:files RPAREN
   {:
        RESULT = new FilesOrPattern(files, null);
   :}
   |KW_PATTERN EQUAL STRING_LITERAL:pattern
   {:
        RESULT = new FilesOrPattern(null, pattern);
   :};

file_format ::=
   {:
        RESULT = null;
   :}
   | KW_FILE_FORMAT EQUAL LPAREN key_value_map:properties RPAREN
   {:
        RESULT = new FileFormat(properties);
   :};

copy_option ::=
   {:
       RESULT = null;
   :}
   | KW_COPY_OPTION EQUAL LPAREN key_value_map:properties RPAREN
   {:
       RESULT = new CopyOption(properties);
   :};

async_option ::=
    {:
        RESULT = false;
    :}
    | KW_ASYNC EQUAL KW_TRUE
    {:
        RESULT = true;
    :}
    | KW_ASYNC EQUAL KW_FALSE
    {:
        RESULT = false;
    :};

binlog_desc ::=
    KW_FROM KW_BINLOG LPAREN key_value_map:properties RPAREN
    {:
        RESULT = new BinlogDesc(properties);
    :}
;

resume_sync_job_stmt ::=
    KW_RESUME KW_SYNC KW_JOB job_name:jobName
    {:
        RESULT = new ResumeSyncJobStmt(jobName);
    :}
    ;

pause_sync_job_stmt ::=
    KW_PAUSE KW_SYNC KW_JOB job_name:jobName
    {:
        RESULT = new PauseSyncJobStmt(jobName);
    :}
    ;

stop_sync_job_stmt ::=
    KW_STOP KW_SYNC KW_JOB job_name:jobName
    {:
        RESULT = new StopSyncJobStmt(jobName);
    :}
    ;

job_name ::=
    ident:jobName
    {:
        RESULT = new JobName("", jobName);
    :}
    | ident:db DOT ident:jobName
    {:
        RESULT = new JobName(db, jobName);
    :}
    ;

opt_aggregate ::=
    {:
        RESULT = false;
    :}
    | KW_AGGREGATE
    {:
        RESULT = true;
    :}
    ;

storage_backend ::=
    | KW_BROKER ident:brokerName KW_ON KW_LOCATION STRING_LITERAL:location opt_properties:properties
    {:
        RESULT = new StorageBackend(brokerName, location, StorageBackend.StorageType.BROKER, properties);
    :}
    | KW_S3 KW_ON KW_LOCATION STRING_LITERAL:location opt_properties:properties
    {:
        RESULT = new StorageBackend("", location, StorageBackend.StorageType.S3, properties);
    :}
    | KW_HDFS KW_ON KW_LOCATION STRING_LITERAL:location opt_properties:properties
    {:
        RESULT = new StorageBackend("", location, StorageBackend.StorageType.HDFS, properties);
    :}
    | KW_LOCAL KW_ON KW_LOCATION STRING_LITERAL:location opt_properties:properties
    {:
        RESULT = new StorageBackend("", location, StorageBackend.StorageType.LOCAL, properties);
    :}
    ;

opt_read_only ::=
    {:
        RESULT = false;
    :}
    | KW_READ KW_ONLY
    {:
        RESULT = true;
    :}
    ;

grant_user ::=
    user_identity:user_id
    {:
        /* No password */
        RESULT = new UserDesc(user_id);
    :}
    | user_identity:user_id KW_IDENTIFIED KW_BY STRING_LITERAL:password
    {:
        /* plain text password */
        RESULT = new UserDesc(user_id, new PassVar(password, true));
    :}
    | user_identity:user_id KW_IDENTIFIED KW_BY KW_PASSWORD STRING_LITERAL:password
    {:
        /* hashed password */
        RESULT = new UserDesc(user_id, new PassVar(password, false));
    :}
    ;

opt_user_role ::=
    /* Empty */
    {:
        RESULT = null;
    :}
    | KW_SUPERUSER /* for forward compatibility*/
    {:
        RESULT = "superuser";
    :}
    | KW_DEFAULT KW_ROLE STRING_LITERAL:role
    {:
        RESULT = role;
    :}
    ;

// Copy Statement
copy_stmt ::=
<<<<<<< HEAD
    KW_COPY KW_INTO table_name:name KW_FROM copy_from_param:copyFromParam KW_PROPERTIES opt_key_value_map:properties
    {:
        RESULT = new CopyStmt(name, copyFromParam, properties);
    :}
    | KW_COPY KW_INTO table_name:name KW_FROM copy_from_param:copyFromParam
    {:
        RESULT = new CopyStmt(name, copyFromParam, new HashMap());
    :};

copy_from_param ::=
    stage_and_pattern:stage
    {:
        RESULT = new CopyFromParam(stage);
    :}
    | LPAREN KW_SELECT copy_select_expr_list:exprList KW_FROM stage_and_pattern:stage where_clause:whereExpr RPAREN
=======
    KW_COPY KW_INTO table_name:name KW_FROM copy_from_param:copyFromParam
    files_or_pattern_option:filesOrPatternOption
    file_format:fileFormat
    copy_option:copyOption
    async_option:asyncOption
    {:
        RESULT = new CopyStmt(name, copyFromParam, filesOrPatternOption, fileFormat, copyOption, asyncOption);
    :};

copy_from_param ::=
    stage_name:stage
    {:
        RESULT = new CopyFromParam(stage);
    :}
    | LPAREN KW_SELECT copy_select_expr_list:exprList KW_FROM stage_name:stage where_clause:whereExpr RPAREN
>>>>>>> 647c231a
    {:
        RESULT = new CopyFromParam(stage, exprList, whereExpr);
    :}
    ;

stage_name ::=
    AT ident:stage
    {:
        RESULT = stage;
    :}
    | AT BITNOT
    {:
        RESULT = "~";
    :}
    ;

<<<<<<< HEAD
stage_and_pattern ::=
    stage_name:name
    {:
        RESULT = new StageAndPattern(name, null);
    :}
    | stage_name:name LPAREN STRING_LITERAL:pattern RPAREN
    {:
        RESULT = new StageAndPattern(name, pattern);
    :}
    ;

=======
>>>>>>> 647c231a
copy_select_expr_list ::=
    {:
        RESULT = null;
    :}
    | STAR {:
        RESULT = null;
    :}
    | expr_list:exprList {:
        RESULT = exprList;
    :};

<<<<<<< HEAD
opt_password_option ::=
    opt_passwd_history_policy:historyPolicy
    opt_passwd_expire_policy:expirePolicy
    opt_passwd_reuse_policy:reusePolicy
    opt_failed_login_attempts:loginAttempts
    opt_password_lock_time:passwdLockTime
    opt_lock_account:lockAccount
    {:
        RESULT = new PasswordOptions(expirePolicy, historyPolicy, reusePolicy, loginAttempts, passwdLockTime, lockAccount);
    :}
    ;

opt_passwd_expire_policy ::=
    {:
        RESULT = (long) PasswordOptions.UNSET;
    :}
    | KW_PASSWORD_EXPIRE passwd_expire_opt:opt
    {:
        RESULT = opt;
    :}
    ;

opt_passwd_history_policy ::=
    {:
        RESULT = PasswordOptions.UNSET;
    :}
    | KW_PASSWORD_HISTORY passwd_history_opt:opt
    {:
        RESULT = opt;
    :}
    ;

opt_passwd_reuse_policy ::=
    {:
        RESULT = PasswordOptions.UNSET;
    :}
    | KW_PASSWORD_REUSE KW_INTERVAL passwd_reuse_opt:opt
    {:
        RESULT = opt;
    :}
    ;

opt_lock_account ::=
    {:
        RESULT = PasswordOptions.UNSET;
    :}
    | KW_ACCOUNT_LOCK
    {:
        RESULT = -1;
    :}
    | KW_ACCOUNT_UNLOCK
    {:
        RESULT = 1;
    :}
    ;

passwd_expire_opt ::=
    KW_DEFAULT
    {:
        RESULT = -1L;
    :}
    | KW_NEVER
    {:
        RESULT = 0L;
    :}
    | KW_INTERVAL INTEGER_LITERAL:n passwd_time_unit:unit
    {:
        RESULT = n * unit;
    :}
    ;

passwd_time_unit ::=
    KW_DAY
    {:
        RESULT = 86400;
    :}
    | KW_HOUR
    {:
        RESULT = 3600;
    :}
    | KW_SECOND
    {:
        RESULT = 1;
    :}
    ;

passwd_history_opt ::=
    KW_DEFAULT
    {:
        RESULT = -1;
    :}
    | INTEGER_LITERAL:n
    {:
        RESULT = n.intValue();
    :}
    ;

passwd_reuse_opt ::=
    KW_DEFAULT
    {:
        RESULT = -1;
    :}
    | INTEGER_LITERAL:n KW_DAY
    {:
        RESULT = n.intValue();
    :}
    ;

opt_failed_login_attempts ::=
    {:
        RESULT = PasswordOptions.UNSET;
    :}
    | KW_FAILED_LOGIN_ATTEMPTS INTEGER_LITERAL:n
    {:
        RESULT = n.intValue();
    :}
    ;

opt_password_lock_time ::=
    {:
        RESULT = (long) PasswordOptions.UNSET;
    :}
    | KW_PASSWORD_LOCK_TIME passwd_lock_time_opt:opt
    {:
        RESULT = opt;
    :} 
    ;

passwd_lock_time_opt ::=
    INTEGER_LITERAL:n passwd_time_unit:unit
    {:
        RESULT = n * unit;
    :}
    | KW_UNBOUNDED
    {:
        RESULT = -1L;
    :}
    ;

=======
>>>>>>> 647c231a
user ::=
    ident_or_text:user
    {:
        RESULT = user;
    :}
    ;

user_identity ::=
    ident_or_text:user
    {:
        RESULT = new UserIdentity(user, "%", false);
    :}
    | ident_or_text:user AT ident_or_text:host
    {:
        RESULT = new UserIdentity(user, host, false);
    :}
    | ident_or_text:user AT LBRACKET ident_or_text:host RBRACKET
    {:
        RESULT = new UserIdentity(user, host, true);
    :}
    ;

// Help statement
help_stmt ::=
    KW_HELP ident_or_text:mark
    {:
        RESULT = new HelpStmt(mark);
    :}
    ;

// Export statement
export_stmt ::=
    KW_EXPORT KW_TABLE base_table_ref:tblRef
    where_clause:whereExpr
    KW_TO STRING_LITERAL:path
    opt_properties:properties
    opt_broker:broker
    {:
        RESULT = new ExportStmt(tblRef, whereExpr, path, properties, broker);
    :}
    ;

// Load
load_stmt ::=
    KW_LOAD KW_LABEL job_label:label
    LPAREN data_desc_list:dataDescList RPAREN
    opt_broker:broker
    opt_system:system
    opt_properties:properties
    {:
        RESULT = new LoadStmt(label, dataDescList, broker, system, properties);
    :}
    | KW_LOAD KW_LABEL job_label:label
    LPAREN data_desc_list:dataDescList RPAREN
    resource_desc:resource
    opt_properties:properties
    {:
        RESULT = new LoadStmt(label, dataDescList, resource, properties);
    :}
    ;

job_label ::=
    ident:label
    {:
        RESULT = new LabelName("", label);
    :}
    | ident:db DOT ident:label
    {:
        RESULT = new LabelName(db, label);
    :}
    ;

data_desc_list ::=
    data_desc:desc
    {:
        RESULT = Lists.newArrayList(desc);
    :}
    | data_desc_list:list COMMA data_desc:desc
    {:
        list.add(desc);
        RESULT = list;
    :}
    ;

opt_merge_type ::=
    {:
        RESULT = LoadTask.MergeType.APPEND;
    :}
    | KW_APPEND
    {:
        RESULT = LoadTask.MergeType.APPEND;
    :}
    | KW_DELETE
    {:
        RESULT = LoadTask.MergeType.DELETE;
    :}
    | KW_MERGE
    {:
        RESULT = LoadTask.MergeType.MERGE;
    :}
    | KW_WITH KW_APPEND
    {:
        RESULT = LoadTask.MergeType.APPEND;
    :}
    | KW_WITH KW_DELETE
    {:
        RESULT = LoadTask.MergeType.DELETE;
    :}
    | KW_WITH KW_MERGE
    {:
        RESULT = LoadTask.MergeType.MERGE;
    :}
    ;

opt_with_merge_type ::=
    {:
        RESULT = LoadTask.MergeType.APPEND;
    :}
    | KW_WITH KW_APPEND
    {:
        RESULT = LoadTask.MergeType.APPEND;
    :}
    | KW_WITH KW_DELETE
    {:
        RESULT = LoadTask.MergeType.DELETE;
    :}
    | KW_WITH KW_MERGE
    {:
        RESULT = LoadTask.MergeType.MERGE;
    :}
    ;

data_desc ::=
    opt_merge_type:mergeType
    KW_DATA KW_INFILE LPAREN string_list:files RPAREN
    opt_negative:isNeg
    KW_INTO KW_TABLE ident:tableName
    opt_partition_names:partitionNames
    opt_field_term:colSep
    opt_file_format:fileFormat
    opt_col_list:colList
    opt_columns_from_path:columnsFromPath
    opt_col_mapping_list:colMappingList
    pre_filter_clause:preFilterExpr
    where_clause:whereExpr
    delete_on_clause:deleteExpr
    sequence_col_clause:sequenceColName
    opt_properties:properties
    {:
        RESULT = new DataDescription(tableName, partitionNames, files, colList, colSep, fileFormat,
        columnsFromPath, isNeg, colMappingList, preFilterExpr, whereExpr, mergeType, deleteExpr, sequenceColName, properties);
    :}
    | opt_merge_type:mergeType KW_DATA KW_FROM KW_TABLE ident:srcTableName
    opt_negative:isNeg
    KW_INTO KW_TABLE ident:tableName
    opt_partition_names:partitionNames
    opt_col_mapping_list:colMappingList
    where_clause:whereExpr
    delete_on_clause:deleteExpr
    opt_properties:properties
    {:
        RESULT = new DataDescription(tableName, partitionNames, srcTableName, isNeg, colMappingList, whereExpr,
        mergeType, deleteExpr, properties);
    :}
    ;

opt_negative ::=
    {:
        RESULT = false;
    :}
    | KW_NEGATIVE
    {:
        RESULT = true;
    :}
    ;

opt_field_term ::=
    /* Empty */
    {:
        RESULT = null;
    :}
    | KW_COLUMNS KW_TERMINATED KW_BY STRING_LITERAL:sep
    {:
        RESULT = new Separator(sep);
    :}
    ;

separator ::=
    KW_COLUMNS KW_TERMINATED KW_BY STRING_LITERAL:sep
    {:
        RESULT = new Separator(sep);
    :}
    ;

opt_file_format ::=
    /* Empty */
    {: RESULT = null; :}
    | KW_FORMAT KW_AS ident_or_text:format
    {: RESULT = format; :}
    ;

opt_columns_from_path ::=
    /* Empty */
    {: RESULT = null; :}
    | KW_COLUMNS KW_FROM KW_PATH KW_AS LPAREN ident_list:columnsFromPath RPAREN
    {: RESULT = columnsFromPath; :}
    ;

opt_col_list ::=
    {:
        RESULT = null;
    :}
    | LPAREN ident_list:colList RPAREN
    {:
        RESULT = colList;
    :}
    ;

opt_col_with_comment_list ::=
    {:
        RESULT = null;
    :}
    | LPAREN col_with_comment_list:colList RPAREN
    {:
        RESULT = colList;
    :}
    ;

col_with_comment_list ::=
    col_with_comment:col
    {:
        ArrayList<ColWithComment> list = new ArrayList<ColWithComment>();
        list.add(col);
        RESULT = list;
    :}
    | col_with_comment_list:list COMMA col_with_comment:col
    {:
        list.add(col);
        RESULT = list;
    :}
    ;

col_with_comment ::=
    ident:col opt_comment:comment
    {:
        RESULT = new ColWithComment(col, comment);
    :}
    ;

opt_col_mapping_list ::=
    /* Empty */
    {:
        RESULT = null;
    :}
    | KW_SET LPAREN expr_list:list RPAREN
    {:
        RESULT = list;
    :}
    ;

opt_system ::=
    {:
        RESULT = null;
    :}
    | KW_BY ident_or_text:system
    {:
        RESULT = system;
    :}
    ;

opt_broker ::=
    {:
        RESULT = null;
    :}
    | KW_WITH KW_S3 LPAREN key_value_map:properties RPAREN
    {:
        RESULT = new BrokerDesc("S3", StorageBackend.StorageType.S3, properties);
    :}
    | KW_WITH KW_HDFS LPAREN key_value_map:properties RPAREN
    {:
        RESULT = new BrokerDesc("HDFS", StorageBackend.StorageType.HDFS, properties);
    :}
    | KW_WITH KW_LOCAL LPAREN key_value_map:properties RPAREN
    {:
        RESULT = new BrokerDesc("LOCAL", StorageBackend.StorageType.LOCAL, properties);
    :}
    | KW_WITH KW_BROKER ident_or_text:name
    {:
        RESULT = new BrokerDesc(name, null);
    :}
    | KW_WITH KW_BROKER ident_or_text:name LPAREN key_value_map:properties RPAREN
    {:
        RESULT = new BrokerDesc(name, properties);
    :}
    ;

resource_desc ::=                                                               
    KW_WITH KW_RESOURCE ident_or_text:resourceName                                 
    {:                                                                               
        RESULT = new ResourceDesc(resourceName, null);                               
    :}                                                                               
    | KW_WITH KW_RESOURCE ident_or_text:resourceName LPAREN key_value_map:properties RPAREN
    {:                                                                               
        RESULT = new ResourceDesc(resourceName, properties);                         
    :}                                                                               
    ; 

// Routine load statement
create_routine_load_stmt ::=
    KW_CREATE KW_ROUTINE KW_LOAD job_label:jobLabel KW_ON ident:tableName
    opt_with_merge_type:mergeType
    opt_load_property_list:loadPropertyList
    opt_properties:properties
    KW_FROM ident:type LPAREN key_value_map:customProperties RPAREN
    {:
        RESULT = new CreateRoutineLoadStmt(jobLabel, tableName, loadPropertyList,
         properties, type, customProperties, mergeType);
    :}
    ;

opt_load_property_list ::=
    {:
        RESULT = null;
    :}
    | load_property:loadProperty
    {:
        RESULT = Lists.newArrayList(loadProperty);
    :}
    | opt_load_property_list:list COMMA load_property:loadProperty
    {:
        list.add(loadProperty);
        RESULT = list;
    :}
    ;

load_property ::=
    separator:colSep
    {:
        RESULT = colSep;
    :}
    | import_columns_stmt:columnsInfo
    {:
        RESULT = columnsInfo;
    :}
    | import_preceding_filter_stmt:preFilter
    {:
        RESULT = preFilter;
    :}
    | import_where_stmt:wherePredicate
    {:
        RESULT = wherePredicate;
    :}
    | import_delete_on_stmt:deletePredicate
    {:
        RESULT = deletePredicate;
    :}
    | import_sequence_stmt:sequenceColumn
    {:
        RESULT = sequenceColumn;
    :}
    | partition_names:partitionNames
    {:
        RESULT = partitionNames;
    :}
    ;

pause_routine_load_stmt ::=
    KW_PAUSE KW_ROUTINE KW_LOAD KW_FOR job_label:jobLabel
    {:
        RESULT = new PauseRoutineLoadStmt(jobLabel);
    :}
    | KW_PAUSE KW_ALL KW_ROUTINE KW_LOAD
    {:
        RESULT = new PauseRoutineLoadStmt(null);
    :}
    ;

resume_routine_load_stmt ::=
    KW_RESUME KW_ROUTINE KW_LOAD KW_FOR job_label:jobLabel
    {:
        RESULT = new ResumeRoutineLoadStmt(jobLabel);
    :}
    | KW_RESUME KW_ALL KW_ROUTINE KW_LOAD
    {:
        RESULT = new ResumeRoutineLoadStmt(null);
    :}
    ;

stop_routine_load_stmt ::=
    KW_STOP KW_ROUTINE KW_LOAD KW_FOR job_label:jobLabel
    {:
        RESULT = new StopRoutineLoadStmt(jobLabel);
    :}
    ;

show_routine_load_stmt ::=
    KW_SHOW KW_ROUTINE KW_LOAD KW_FOR job_label:jobLabel
    {:
        RESULT = new ShowRoutineLoadStmt(jobLabel, false, null);
    :}
    | KW_SHOW KW_ALL KW_ROUTINE KW_LOAD KW_FOR job_label:jobLabel
    {:
        RESULT = new ShowRoutineLoadStmt(jobLabel, true, null);
    :}
    | KW_SHOW KW_ROUTINE KW_LOAD opt_wild_where
    {:
        RESULT = new ShowRoutineLoadStmt(null, false, parser.wild);
    :}
    | KW_SHOW KW_ALL KW_ROUTINE KW_LOAD opt_wild_where
    {:
        RESULT = new ShowRoutineLoadStmt(null, true, parser.wild);
    :}
    ;

show_routine_load_task_stmt ::=
    KW_SHOW KW_ROUTINE KW_LOAD KW_TASK opt_db:dbName opt_wild_where
    {:
        RESULT = new ShowRoutineLoadTaskStmt(dbName, parser.where);
    :}
    ;

show_create_routine_load_stmt ::=
    KW_SHOW KW_CREATE KW_ROUTINE KW_LOAD KW_FOR job_label:jobLabel
    {:
        RESULT = new ShowCreateRoutineLoadStmt(jobLabel, false);
    :}
    | KW_SHOW KW_ALL KW_CREATE KW_ROUTINE KW_LOAD KW_FOR job_label:jobLabel
    {:
        RESULT = new ShowCreateRoutineLoadStmt(jobLabel, true);
    :}
    ;

// analyze statment
analyze_stmt ::=
    KW_ANALYZE opt_table_name:tbl opt_col_list:cols opt_partition_names:partitionNames opt_properties:properties
    {:
        RESULT = new AnalyzeStmt(tbl, cols, partitionNames, properties);
    :}
    ;

// Grant statement
grant_stmt ::=
    KW_GRANT privilege_list:privs KW_ON tbl_pattern:tblPattern KW_TO user_identity:userId
    {:
        RESULT = new GrantStmt(userId, null, tblPattern, privs);
    :}
    | KW_GRANT privilege_list:privs KW_ON tbl_pattern:tblPattern KW_TO KW_ROLE STRING_LITERAL:role
    {:
        RESULT = new GrantStmt(null, role, tblPattern, privs);
    :}
    | KW_GRANT privilege_list:privs KW_ON KW_RESOURCE resource_pattern:resourcePattern KW_TO user_identity:userId
    {:
<<<<<<< HEAD
        RESULT = new GrantStmt(userId, null, resourcePattern, privs, ResourceTypeEnum.GENERAL);
    :}
    | KW_GRANT privilege_list:privs KW_ON KW_RESOURCE resource_pattern:resourcePattern KW_TO KW_ROLE STRING_LITERAL:role
    {:
        RESULT = new GrantStmt(null, role, resourcePattern, privs, ResourceTypeEnum.GENERAL);
    :}
    | KW_GRANT privilege_list:privs KW_ON KW_CLUSTER resource_pattern:resourcePattern KW_TO user_identity:userId
    {:
        RESULT = new GrantStmt(userId, null, resourcePattern, privs, ResourceTypeEnum.CLUSTER);
    :}
    | KW_GRANT privilege_list:privs KW_ON KW_STAGE resource_pattern:resourcePattern KW_TO user_identity:userId
    {:
        RESULT = new GrantStmt(userId, null, resourcePattern, privs, ResourceTypeEnum.STAGE);
=======
        RESULT = new GrantStmt(userId, null, resourcePattern, privs, false);
    :}
    | KW_GRANT privilege_list:privs KW_ON KW_RESOURCE resource_pattern:resourcePattern KW_TO KW_ROLE STRING_LITERAL:role
    {:
        RESULT = new GrantStmt(null, role, resourcePattern, privs, false);
    :}
    | KW_GRANT privilege_list:privs KW_ON KW_CLUSTER resource_pattern:resourcePattern KW_TO user_identity:userId
    {:
        RESULT = new GrantStmt(userId, null, resourcePattern, privs, true);
>>>>>>> 647c231a
    :}
    ;

tbl_pattern ::=
    ident_or_star:db
    {:
        RESULT = new TablePattern(db, "*");
    :}
    | ident_or_star:db DOT ident_or_star:tbl
    {:
        RESULT = new TablePattern(db, tbl);
    :}
    | ident_or_star:ctl DOT ident_or_star:db DOT ident_or_star:tbl
    {:
        RESULT = new TablePattern(ctl, db, tbl);
    :}
    ;

resource_pattern ::=
    ident_or_star:resourceName
    {:
        RESULT = new ResourcePattern(resourceName, ResourceTypeEnum.GENERAL);
    :}
    | STRING_LITERAL:resourceName
    {:
        RESULT = new ResourcePattern(resourceName, ResourceTypeEnum.GENERAL);
    :}
    ;

ident_or_star ::=
    STAR
    {:
        RESULT = "*";
    :}
    | ident:ident
    {:
        RESULT = ident;
    :}
    ;

// Revoke statement
revoke_stmt ::=
    KW_REVOKE privilege_list:privs KW_ON tbl_pattern:tblPattern KW_FROM user_identity:userId
    {:
        RESULT = new RevokeStmt(userId, null, tblPattern, privs);
    :}
    | KW_REVOKE privilege_list:privs KW_ON tbl_pattern:tblPattern KW_FROM KW_ROLE STRING_LITERAL:role
    {:
        RESULT = new RevokeStmt(null, role, tblPattern, privs);
    :}
    | KW_REVOKE privilege_list:privs KW_ON KW_RESOURCE resource_pattern:resourcePattern KW_FROM user_identity:userId
    {:
<<<<<<< HEAD
        RESULT = new RevokeStmt(userId, null, resourcePattern, privs, ResourceTypeEnum.GENERAL);
    :}
    | KW_REVOKE privilege_list:privs KW_ON KW_RESOURCE resource_pattern:resourcePattern KW_FROM KW_ROLE STRING_LITERAL:role
    {:
        RESULT = new RevokeStmt(null, role, resourcePattern, privs, ResourceTypeEnum.GENERAL);
    :}
    | KW_REVOKE privilege_list:privs KW_ON KW_CLUSTER resource_pattern:resourcePattern KW_FROM user_identity:userId
    {:
        RESULT = new RevokeStmt(userId, null, resourcePattern, privs, ResourceTypeEnum.CLUSTER);
    :}
    | KW_REVOKE privilege_list:privs KW_ON KW_STAGE resource_pattern:resourcePattern KW_FROM user_identity:userId
    {:
        RESULT = new RevokeStmt(userId, null, resourcePattern, privs, ResourceTypeEnum.STAGE);
=======
        RESULT = new RevokeStmt(userId, null, resourcePattern, privs, false);
    :}
    | KW_REVOKE privilege_list:privs KW_ON KW_RESOURCE resource_pattern:resourcePattern KW_FROM KW_ROLE STRING_LITERAL:role
    {:
        RESULT = new RevokeStmt(null, role, resourcePattern, privs, false);
    :}
    | KW_REVOKE privilege_list:privs KW_ON KW_CLUSTER resource_pattern:resourcePattern KW_FROM user_identity:userId
    {:
        RESULT = new RevokeStmt(userId, null, resourcePattern, privs, true);
>>>>>>> 647c231a
    :}
    ;

// Drop statement
drop_stmt ::=
    /* Database */
    KW_DROP KW_DATABASE opt_if_exists:ifExists ident:db opt_force:force
    {:
        RESULT = new DropDbStmt(ifExists, db, force);
    :}
    | KW_DROP KW_SCHEMA opt_if_exists:ifExists ident:db opt_force:force
    {:
        RESULT = new DropDbStmt(ifExists, db, force);
    :}
    /* Catalog */
    | KW_DROP KW_CATALOG opt_if_exists:ifExists ident:catalogName
    {:
        RESULT = new DropCatalogStmt(ifExists, catalogName);
    :}
    /* cluster */
    | KW_DROP KW_CLUSTER opt_if_exists:ifExists ident:cluster
    {:
        RESULT = new DropClusterStmt(ifExists, cluster);
    :}
    /* Function */
    | KW_DROP KW_FUNCTION function_name:functionName LPAREN func_args_def:args RPAREN
    {:
        RESULT = new DropFunctionStmt(functionName, args);
    :}
    /* Table */
    | KW_DROP KW_TABLE opt_if_exists:ifExists table_name:name opt_force:force
    {:
        RESULT = new DropTableStmt(ifExists, name, force);
    :}
    /* User */
    | KW_DROP KW_USER opt_if_exists:ifExists user_identity:userId
    {:
        RESULT = new DropUserStmt(ifExists, userId);
    :}
    /* View */
    | KW_DROP KW_VIEW opt_if_exists:ifExists table_name:name
    {:
        RESULT = new DropTableStmt(ifExists, name, true, false);
    :}
    | KW_DROP KW_REPOSITORY ident:repoName
    {:
        RESULT = new DropRepositoryStmt(repoName);
    :}
    | KW_DROP KW_ROLE opt_if_exists:ifExists ident:role
    {:
        RESULT = new DropRoleStmt(ifExists, role);
    :}
    | KW_DROP KW_FILE STRING_LITERAL:fileName opt_db:dbName KW_PROPERTIES LPAREN key_value_map:properties RPAREN
    {:
        RESULT = new DropFileStmt(fileName, dbName, properties);
    :}
    | KW_DROP KW_INDEX opt_if_exists:ifExists ident:indexName KW_ON table_name:tableName
    {:
        RESULT = new AlterTableStmt(tableName, Lists.newArrayList(new DropIndexClause(indexName, ifExists, tableName, false)));
    :}
    | KW_DROP KW_MATERIALIZED KW_VIEW opt_if_exists:ifExists table_name:mvName
    {:
        RESULT = new DropMaterializedViewStmt(ifExists, mvName);
    :}
    | KW_DROP KW_MATERIALIZED KW_VIEW opt_if_exists:ifExists ident:mvName KW_ON table_name:tableName
    {:
        RESULT = new DropMaterializedViewStmt(ifExists, mvName, tableName);
    :}
    | KW_DROP KW_RESOURCE ident_or_text:resourceName
    {:
        RESULT = new DropResourceStmt(resourceName);
    :}
    | KW_DROP KW_ENCRYPTKEY encryptkey_name:keyName
    {:
        RESULT = new DropEncryptKeyStmt(keyName);
    :}
    | KW_DROP KW_SQL_BLOCK_RULE opt_if_exists:ifExists ident_list:ruleNames
    {:
        RESULT = new DropSqlBlockRuleStmt(ifExists, ruleNames);
    :}
    | KW_DROP KW_ROW KW_POLICY opt_if_exists:ifExists ident:policyName KW_ON table_name:tbl
    {:
        RESULT = new DropPolicyStmt(PolicyTypeEnum.ROW, ifExists, policyName, tbl, null);
    :}
    | KW_DROP KW_ROW KW_POLICY opt_if_exists:ifExists ident:policyName KW_ON table_name:tbl KW_FOR user_identity:user
    {:
        RESULT = new DropPolicyStmt(PolicyTypeEnum.ROW, ifExists, policyName, tbl, user);
    :}
    | KW_DROP KW_STORAGE KW_POLICY opt_if_exists:ifExists ident:policyName
    {:
        RESULT = new DropPolicyStmt(PolicyTypeEnum.STORAGE, ifExists, policyName, null, null);
    :}
    ;

// Recover statement
recover_stmt ::=
    KW_RECOVER KW_DATABASE ident:dbName
    {:
        RESULT = new RecoverDbStmt(dbName);
    :}
    | KW_RECOVER KW_TABLE table_name:dbTblName
    {:
        RESULT = new RecoverTableStmt(dbTblName);
    :}
    | KW_RECOVER KW_PARTITION ident:partitionName KW_FROM table_name:dbTblName
    {:
        RESULT = new RecoverPartitionStmt(dbTblName, partitionName);
    :}
    ;

opt_agg_type ::=
    /* not set */
    {: RESULT = null; :}
    | KW_SUM
    {:
    RESULT = AggregateType.SUM;
    :}
    | KW_MAX
    {:
    RESULT = AggregateType.MAX;
    :}
    | KW_MIN
    {:
    RESULT = AggregateType.MIN;
    :}
    | KW_REPLACE
    {:
    RESULT = AggregateType.REPLACE;
    :}
    | KW_REPLACE_IF_NOT_NULL
    {:
    RESULT = AggregateType.REPLACE_IF_NOT_NULL;
    :}
    | KW_HLL_UNION
    {:
    RESULT = AggregateType.HLL_UNION;
    :}
    | KW_BITMAP_UNION
    {:
    RESULT = AggregateType.BITMAP_UNION;
    :}


    | KW_QUANTILE_UNION
    {:
    RESULT = AggregateType.QUANTILE_UNION;
    :}
    ;

opt_partition ::=
    /* Empty: no partition */
    {:
        RESULT = null;
    :}
    /* Range partition */
    | KW_PARTITION KW_BY KW_RANGE LPAREN ident_list:columns RPAREN
            LPAREN opt_single_partition_desc_list:list RPAREN
    {:
        RESULT = new RangePartitionDesc(columns, list);
    :}
    /* List partition */
    | KW_PARTITION KW_BY KW_LIST LPAREN ident_list:columns RPAREN
            LPAREN opt_single_partition_desc_list:list RPAREN
    {:
        RESULT = new ListPartitionDesc(columns, list);
    :}
    ;

opt_distribution ::=
    /* Empty: no distributed */
    {:
        RESULT = null;
    :}
    /* Hash distributed */
    | KW_DISTRIBUTED KW_BY KW_HASH LPAREN ident_list:columns RPAREN opt_distribution_number:numDistribution
    {:
        RESULT = new HashDistributionDesc(numDistribution, columns);
    :}
    /* Random distributed */
    | KW_DISTRIBUTED KW_BY KW_RANDOM opt_distribution_number:numDistribution
    {:
        RESULT = new RandomDistributionDesc(numDistribution);
    :}
    ;

opt_rollup ::=
    /* Empty: no rollup */
    {:
        RESULT = new ArrayList<>();
    :}
    | KW_ROLLUP LPAREN add_rollup_clause_list:list RPAREN
    {:
        RESULT = list;
    :}
    ;

opt_distribution_number ::=
    /* Empty */
    {:
        /* If distribution number is null, default distribution number is 10. */
        RESULT = 10;
    :}
    | KW_BUCKETS INTEGER_LITERAL:numDistribution
    {:
        RESULT = numDistribution.intValue();
    :}
    ;

opt_keys ::=
    /* Empty */
    {:
        RESULT = null;
    :}
    /* dup_keys */
    | KW_DUPLICATE KW_KEY LPAREN ident_list:keys RPAREN
    {:
        RESULT = new KeysDesc(KeysType.DUP_KEYS, keys);
    :}
    /* unique_keys */
    | KW_UNIQUE KW_KEY LPAREN ident_list:keys RPAREN
    {:
        RESULT = new KeysDesc(KeysType.UNIQUE_KEYS, keys);
    :}
    /* agg_keys */
    | KW_AGGREGATE KW_KEY LPAREN ident_list:keys RPAREN
    {:
        RESULT = new KeysDesc(KeysType.AGG_KEYS, keys);
    :}
    ;

opt_single_partition_desc_list ::=
    /* Empty */
    {:
        RESULT = null;
    :}
    | single_partition_desc_list:list
    {:
        RESULT = list;
    :}
    ;

single_partition_desc_list ::=
    single_partition_desc_list:list COMMA single_partition_desc:desc
    {:
        list.add(desc);
        RESULT = list;
    :}
    | single_partition_desc:desc
    {:
        RESULT = Lists.newArrayList(desc);
    :}
    ;

single_partition_desc ::=
    KW_PARTITION opt_if_not_exists:ifNotExists ident:partName KW_VALUES KW_LESS KW_THAN partition_key_desc:desc
        opt_key_value_map:properties
    {:
        RESULT = new SinglePartitionDesc(ifNotExists, partName, desc, properties);
    :}
    | KW_PARTITION opt_if_not_exists:ifNotExists ident:partName KW_VALUES fixed_partition_key_desc:desc
        opt_key_value_map:properties
    {:
        RESULT = new SinglePartitionDesc(ifNotExists, partName, desc, properties);
    :}
    /* list partition */
    | KW_PARTITION opt_if_not_exists:ifNotExists ident:partName KW_VALUES KW_IN list_partition_key_desc:desc
        opt_key_value_map:properties
    {:
        RESULT = new SinglePartitionDesc(ifNotExists, partName, desc, properties);
    :}
    ;

partition_key_desc ::=
    KW_MAX_VALUE
    {:
        RESULT = PartitionKeyDesc.createMaxKeyDesc();
    :}
    | LPAREN partition_key_list:keys RPAREN
    {:
        RESULT = PartitionKeyDesc.createLessThan(keys);
    :}
    ;

/* list partition PartitionKeyDesc */
list_partition_key_desc ::=
    LPAREN list_partition_values_list:keys RPAREN
    {:
        RESULT = PartitionKeyDesc.createIn(keys);
    :}
    ;

/* List<List<PartitionValue>> inValues */
list_partition_values_list ::=
    partition_value_list:item
    {:
        ArrayList<List<PartitionValue>> l = new ArrayList();
        l.add(item);
        RESULT = l;
    :}
    | list_partition_values_list:l COMMA partition_value_list:item
    {:
        l.add(item);
        RESULT = l;
    :}
    ;

/* List<PartitionValue> */
partition_value_list ::=
    /* single partition key */
    STRING_LITERAL:item
    {:
        RESULT = Lists.newArrayList(new PartitionValue(item));
    :}
    /* multi partition keys : (1, "beijing") */
    | LPAREN partition_key_item_list:l RPAREN
    {:
        RESULT = l;
    :}
    ;

/* List<PartitionValue> */
partition_key_item_list ::=
    STRING_LITERAL:item
    {:
        RESULT = Lists.newArrayList(new PartitionValue(item));
    :}
    | partition_key_item_list:l COMMA STRING_LITERAL:item
    {:
        l.add(new PartitionValue(item));
        RESULT = l;
    :}
    ;

partition_key_list ::=
    /* empty */
    {:
        List<PartitionValue> l = new ArrayList<PartitionValue>();
        RESULT = l;
    :}
    | partition_key_list:l COMMA STRING_LITERAL:item
    {:
        l.add(new PartitionValue(item));
        RESULT = l;
    :}
    | partition_key_list:l COMMA KW_MAX_VALUE
    {:
        l.add(PartitionValue.MAX_VALUE);
        RESULT = l;
    :}
    | STRING_LITERAL:item
    {:
        RESULT = Lists.newArrayList(new PartitionValue(item));
    :}
    | KW_MAX_VALUE
    {:
        RESULT = Lists.newArrayList(PartitionValue.MAX_VALUE);
    :}
    ;

fixed_partition_key_desc ::=
    /* format: [(lower), (upper))*/
    LBRACKET LPAREN partition_key_list:lower RPAREN COMMA LPAREN partition_key_list:upper RPAREN RPAREN
    {:
        RESULT = PartitionKeyDesc.createFixed(lower, upper);
    :}
    ;

opt_engine ::=
    {: RESULT = null; :}
    | KW_ENGINE EQUAL ident:engineName
    {: RESULT = engineName; :}
    ;

opt_key_value_map ::=
    {:
    RESULT = Maps.newHashMap();
    :}
    | LPAREN key_value_map:map RPAREN
    {:
    RESULT = map;
    :}
    ;

key_value_map ::=
    STRING_LITERAL:name EQUAL STRING_LITERAL:value
    {:
    RESULT = Maps.newHashMap();
    RESULT.put(name, value);
    :}
    | key_value_map:map COMMA STRING_LITERAL:name EQUAL STRING_LITERAL:value
    {:
    map.put(name, value);
    RESULT = map;
    :}
    ;

opt_properties ::=
    {:
    RESULT = null;
    :}
    | properties:properties
    {:
    RESULT = properties;
    :}
    ;

opt_ext_properties ::=
    {:
    RESULT = null;
    :}
    | KW_BROKER properties:properties
    {:
    RESULT = properties;
    :}
    ;

properties ::=
    KW_PROPERTIES LPAREN key_value_map:map RPAREN
    {:
    RESULT = map;
    :}
    ;

column_definition_list ::=
    column_definition:column
    {:
    RESULT = Lists.newArrayList();
    RESULT.add(column);
    :}
    | column_definition_list:list COMMA column_definition:column
    {:
    list.add(column);
    RESULT = list;
    :}
    ;

index_definition_list ::=
    index_definition:index
    {:
        RESULT = Lists.newArrayList();
        RESULT.add(index);
    :}
    | index_definition_list:list COMMA index_definition:index
    {:
        list.add(index);
        RESULT = list;
    :}
    ;

opt_default_value ::=
    /* Empty */
    {:
        RESULT = ColumnDef.DefaultValue.NOT_SET;
    :}
    | KW_DEFAULT STRING_LITERAL:value
    {:
        RESULT = new ColumnDef.DefaultValue(true, value);
    :}
    | KW_DEFAULT KW_NULL
    {:
        RESULT = ColumnDef.DefaultValue.NULL_DEFAULT_VALUE;
    :}
    | KW_DEFAULT KW_CURRENT_TIMESTAMP
    {:
        RESULT = ColumnDef.DefaultValue.CURRENT_TIMESTAMP_DEFAULT_VALUE;
    :}
    ;

opt_is_key ::=
    {:
        RESULT = false;
    :}
    | KW_KEY:key
    {:
        RESULT = true;
    :}
    ;

column_definition ::=
    ident:columnName type_def:typeDef opt_is_key:isKey opt_agg_type:aggType opt_is_allow_null:isAllowNull opt_default_value:defaultValue opt_comment:comment
    {:
        ColumnDef columnDef = new ColumnDef(columnName, typeDef, isKey, aggType, isAllowNull, defaultValue, comment);
        RESULT = columnDef;
    :}
    ;

index_definition ::=
    KW_INDEX opt_if_not_exists:ifNotExists ident:indexName LPAREN ident_list:cols RPAREN opt_index_type:indexType opt_properties:properties opt_comment:comment
    {:
        RESULT = new IndexDef(indexName, ifNotExists, cols, indexType, properties, comment);
    :}
    ;

opt_is_allow_null ::=
    {:
        RESULT = true;
    :}
    | KW_NULL
    {:
        RESULT = true;
    :}
    | KW_NOT KW_NULL
    {:
        RESULT = false;
    :}
    ;

opt_comment ::=
    /* empty */
    {:
        RESULT = "";
    :}
    | KW_COMMENT STRING_LITERAL:comment
    {:
        RESULT = comment;
    :}
    ;

opt_index_type ::=
    {:
        RESULT = null;
    :}
    | KW_USING KW_BITMAP
    {:
        RESULT = IndexDef.IndexType.BITMAP;
    :}
    | KW_USING KW_INVERTED
    {:
        RESULT = IndexDef.IndexType.INVERTED;
    :}
    ;

opt_if_exists ::=
    {:
        RESULT = false;
    :}
    | KW_IF KW_EXISTS
    {:
        RESULT = true;
    :}
    ;

opt_if_not_exists ::=
    {:
        RESULT = false;
    :}
    | KW_IF KW_NOT KW_EXISTS
    {:
        RESULT = true;
    :}
    ;

opt_external ::=
    /* empty */
    {:
        RESULT = false;
    :}
    | KW_EXTERNAL
    {:
        RESULT = true;
    :}
    ;

opt_force ::=
     /* empty */
    {:
        RESULT = false;
    :}
    | KW_FORCE
    {:
        RESULT = true;
    :}
    ;

// Show statement
show_stmt ::=
    KW_SHOW show_param:stmt
    {:
        RESULT = stmt;
    :}
    | KW_SHOW KW_SQL_BLOCK_RULE KW_FOR ident:ruleName
    {:
        RESULT = new ShowSqlBlockRuleStmt(ruleName);
    :}
    | KW_SHOW KW_SQL_BLOCK_RULE
    {:
        RESULT = new ShowSqlBlockRuleStmt(null);
    :}
    | KW_SHOW KW_ROW KW_POLICY KW_FOR user_identity:user
    {:
        RESULT = new ShowPolicyStmt(PolicyTypeEnum.ROW, user);
    :}
    | KW_SHOW KW_ROW KW_POLICY
    {:
        RESULT = new ShowPolicyStmt(PolicyTypeEnum.ROW, null);
    :}
    | KW_SHOW KW_STORAGE KW_POLICY
    {:
        RESULT = new ShowPolicyStmt(PolicyTypeEnum.STORAGE, null);
    :}
    /* show stage */
    | KW_SHOW KW_STAGES
    {:
        RESULT = new ShowStageStmt();
    :}
    ;

show_param ::=
    KW_WHITELIST
    {:
        RESULT = new ShowWhiteListStmt();
    :}
    /* show variables */
    | opt_var_type:type KW_VARIABLES opt_wild_where
    {:
        RESULT = new ShowVariablesStmt(type, parser.wild, parser.where);
    :}
    /* show open tables */
    | KW_OPEN KW_TABLES opt_db:db opt_wild_where
    {:
        RESULT = new ShowOpenTableStmt();
    :}
    /* show table status */
    | KW_TABLE KW_STATUS opt_db:db opt_wild_where
    {:
        RESULT = new ShowTableStatusStmt(db, parser.wild, parser.where);
    :}
    /* show table status */
    | opt_full KW_TABLES opt_db:db opt_wild_where
    {:
        RESULT = new ShowTableStmt(db, parser.isVerbose, parser.wild, parser.where);
    :}
    /* show table id */
    | KW_TABLE INTEGER_LITERAL:tableId
    {:
        RESULT = new ShowTableIdStmt(tableId);
    :}
    /* show processlist */
    | opt_full KW_PROCESSLIST
    {:
        RESULT = new ShowProcesslistStmt(parser.isVerbose);
    :}
    /* routine */
    | procedure_or_function KW_STATUS opt_wild_where
    {:
        RESULT = new ShowProcedureStmt();
    :}
    /* status */
    | opt_var_type KW_STATUS opt_wild_where
    {:
        RESULT = new ShowStatusStmt();
    :}
    /* triggers */
    | opt_full KW_TRIGGERS opt_db:db opt_wild_where
    {:
        RESULT = new ShowTriggersStmt();
    :}
    /* events */
    | KW_EVENTS opt_db:db opt_wild_where
    {:
        RESULT = new ShowEventsStmt();
    :}
    /* plugins */
    | KW_PLUGINS
    {:
        RESULT = new ShowPluginsStmt();
    :}
    /* engines */
    | opt_storage KW_ENGINES
    {:
        RESULT = new ShowEnginesStmt();
    :}
    /* Authors */
    | KW_AUTHORS
    {:
        RESULT = new ShowAuthorStmt();
    :}
    /* Create table */
    | KW_CREATE KW_TABLE table_name:table
    {:
        RESULT = new ShowCreateTableStmt(table);
    :}
    | KW_CREATE KW_VIEW table_name:table
    {:
        RESULT = new ShowCreateTableStmt(table, true);
    :}
    /* Create database */
    | KW_CREATE KW_DATABASE ident:db
    {:
        RESULT = new ShowCreateDbStmt(db);
    :}
    | KW_CREATE KW_SCHEMA ident:db
    {:
        RESULT = new ShowCreateDbStmt(db);
    :}
    /* Create Function */
    | KW_CREATE KW_FUNCTION function_name:functionName LPAREN func_args_def:args RPAREN opt_db:dbName
    {:
        RESULT = new ShowCreateFunctionStmt(dbName, functionName, args);
    :}
    /* Cluster */
    | KW_CLUSTERS
    {:
        RESULT = new ShowClusterStmt();
    :}
    | KW_MIGRATIONS
    {:
        RESULT = new ShowMigrationsStmt();
    :}
    /* Database */
    | KW_DATABASES opt_wild_where
    {:
        RESULT = new ShowDbStmt(parser.wild, parser.where);
    :}
    | KW_DATABASES KW_FROM ident:catalogName
    {:
        RESULT = new ShowDbStmt(null, null, catalogName);
    :}
    /* show database id */
    | KW_DATABASE INTEGER_LITERAL:dbId
    {:
        RESULT = new ShowDbIdStmt(dbId);
    :}
    | KW_SCHEMAS opt_wild_where
    {:
        RESULT = new ShowDbStmt(parser.wild, parser.where);
    :}
    | KW_SCHEMAS KW_FROM ident:catalogName
    {:
        RESULT = new ShowDbStmt(null, null, catalogName);
    :}
    /* Catalog */
    | KW_CATALOGS
    {:
        RESULT = new ShowCatalogStmt();
    :}
    /* show Catalog name */
    | KW_CATALOG ident:catalogName
    {:
        RESULT = new ShowCatalogStmt(catalogName);
    :}
    /* Dynamic Partition */
    | KW_DYNAMIC KW_PARTITION KW_TABLES opt_db:db
    {:
        RESULT = new ShowDynamicPartitionStmt(db);
    :}
    /* Columns */
    | opt_full KW_COLUMNS from_or_in table_name:table opt_db:db opt_wild_where
    {:
        RESULT = new ShowColumnStmt(table, db, parser.wild, parser.isVerbose, parser.where);
    :}
    /* collation */
    | KW_COLLATION opt_wild_where
    {:
        RESULT = new ShowCollationStmt(parser.wild);
    :}
    /* Show charset */
    | charset opt_wild_where
    {:
        RESULT = new ShowCharsetStmt(parser.wild);
    :}
    /* Show proc */
    | KW_PROC STRING_LITERAL:path
    {:
        RESULT = new ShowProcStmt(path);
    :}
    /* Show Warnings */
    | KW_COUNT LPAREN STAR RPAREN KW_WARNINGS
    {:
        SelectList list = new SelectList();
        list.addItem(new SelectListItem(new IntLiteral((long)0), null));
        RESULT = new SelectStmt(list, null, null, null, null, null, null);
    :}
    | KW_COUNT LPAREN STAR RPAREN KW_ERRORS
    {:
        SelectList list = new SelectList();
        list.addItem(new SelectListItem(new IntLiteral((long)0), null));
        RESULT = new SelectStmt(list, null, null, null, null, null, null);
    :}
    | KW_WARNINGS limit_clause
    {:
        RESULT = new ShowWarningStmt();
    :}
    | KW_ERRORS limit_clause
    {:
        RESULT = new ShowWarningStmt();
    :}
    // show load warnings
    | KW_LOAD KW_WARNINGS opt_db:db opt_wild_where limit_clause:limitClause
    {:
        RESULT = new ShowLoadWarningsStmt(db, null, parser.where, limitClause);
    :}
    | KW_LOAD KW_WARNINGS KW_ON STRING_LITERAL:url
    {:
        RESULT = new ShowLoadWarningsStmt(null, url, null, null);
    :}
    /* Show load statement */
    | KW_LOAD opt_db:db opt_wild_where order_by_clause:orderByClause limit_clause:limitClause
    {:
        RESULT = new ShowLoadStmt(db, parser.where, orderByClause, limitClause);
    :}
    /* Show copy statement */
    | KW_COPY opt_db:db opt_wild_where order_by_clause:orderByClause limit_clause:limitClause
    {:
        RESULT = new ShowCopyStmt(db, parser.where, orderByClause, limitClause);
    :}
    /* Show stream load statement */
    | KW_STREAM KW_LOAD opt_db:db opt_wild_where order_by_clause:orderByClause limit_clause:limitClause
    {:
        RESULT = new ShowStreamLoadStmt(db, parser.where, orderByClause, limitClause);
    :}
    /* Show export statement */
    | KW_EXPORT opt_db:db opt_wild_where order_by_clause:orderByClause limit_clause:limitClause
    {:
        RESULT = new ShowExportStmt(db, parser.where, orderByClause, limitClause);
    :}
    /* Show delete statement */
    | KW_DELETE opt_db:db
    {:
        RESULT = new ShowDeleteStmt(db);
    :}
    /* Show alter table statement: used to show process of alter table statement */
    | KW_ALTER KW_TABLE opt_alter_type:type opt_db:db opt_wild_where order_by_clause:orderByClause limit_clause:limitClause
    {:
        RESULT = new ShowAlterStmt(type, db, parser.where, orderByClause, limitClause);
    :}
    | KW_DATA KW_SKEW KW_FROM base_table_ref:table_ref
    {:
        RESULT = new ShowDataSkewStmt(table_ref);
    :}
    /* Show data statement: used to show data size of specified range */
     | KW_DATA order_by_clause:orderByClause
    {:
        RESULT = new ShowDataStmt(null, orderByClause);
    :}
    | KW_DATA KW_FROM table_name:dbTblName order_by_clause:orderByClause
    {:
        RESULT = new ShowDataStmt(dbTblName, orderByClause);
    :}
    | opt_tmp:tmp KW_PARTITIONS KW_FROM table_name:tblName opt_wild_where order_by_clause:orderByClause limit_clause: limitClause
    {:
        RESULT = new ShowPartitionsStmt(tblName, parser.where, orderByClause, limitClause, tmp);
    :}
    /* show partition id */
    | KW_PARTITION INTEGER_LITERAL:partitionId
    {:
        RESULT = new ShowPartitionIdStmt(partitionId);
    :}
    | KW_TABLET INTEGER_LITERAL:tabletId
    {:
        RESULT = new ShowTabletStmt(null, tabletId);
    :}
    | KW_TABLETS KW_FROM table_name:dbTblName opt_partition_names:partitionNames opt_wild_where order_by_clause:orderByClause limit_clause:limitClause
    {:
        RESULT = new ShowTabletStmt(dbTblName, -1L, partitionNames, parser.where, orderByClause, limitClause);
    :}
    | KW_PROPERTY opt_user:user opt_wild_where
    {:
        RESULT = new ShowUserPropertyStmt(user, parser.wild);
    :}
    | KW_BACKUP opt_db:db opt_wild_where
    {:
        RESULT = new ShowBackupStmt(db, parser.where);
    :}
    | KW_RESTORE opt_db:db opt_wild_where
    {:
        RESULT = new ShowRestoreStmt(db, parser.where);
    :}
    | KW_BROKER
    {:
        RESULT = new ShowBrokerStmt();
    :}
    | KW_RESOURCES opt_wild_where order_by_clause:orderByClause limit_clause:limitClause
    {:
        RESULT = new ShowResourcesStmt(parser.where, orderByClause, limitClause);
    :}
    | KW_BACKENDS
    {:
        RESULT = new ShowBackendsStmt();
    :}
    | KW_TRASH KW_ON STRING_LITERAL:backend
    {:
        RESULT = new ShowTrashDiskStmt(backend);
    :}
    | KW_TRASH 
    {:
        RESULT = new ShowTrashStmt();
    :}
    | KW_FRONTENDS
    {:
        RESULT = new ShowFrontendsStmt();
    :}
    | KW_REPOSITORIES
    {:
       RESULT = new ShowRepositoriesStmt();
    :}
    | KW_SNAPSHOT KW_ON ident:repo opt_wild_where
    {:
        RESULT = new ShowSnapshotStmt(repo, parser.where);
    :}
    | KW_ALL KW_GRANTS
    {:
        RESULT = new ShowGrantsStmt(null, true);
    :}
    | KW_GRANTS
    {:
        RESULT = new ShowGrantsStmt(null, false);
    :}
    | KW_GRANTS KW_FOR user_identity:userIdent
    {:
        RESULT = new ShowGrantsStmt(userIdent, false);
    :}
    | KW_ROLES
    {:
        RESULT = new ShowRolesStmt();
    :}
    | opt_full opt_builtin:isBuiltin KW_FUNCTIONS opt_db:dbName opt_wild_where
    {:
        RESULT = new ShowFunctionsStmt(dbName, isBuiltin, parser.isVerbose, parser.wild, parser.where);
    :}
    | KW_FILE opt_db:dbName
    {:
        RESULT = new ShowSmallFilesStmt(dbName);
    :}
    | keys_or_index from_or_in table_name:dbTblName opt_db:dbName
    {:
        RESULT = new ShowIndexStmt(dbName, dbTblName);
    :}
    | KW_VIEW from_or_in table_name:dbTblName opt_db:dbName
    {:
        RESULT = new ShowViewStmt(dbName, dbTblName);
    :}
    | KW_TRANSACTION opt_db:dbName opt_wild_where
    {:
        RESULT = new ShowTransactionStmt(dbName, parser.where);
    :}
    | KW_QUERY KW_PROFILE STRING_LITERAL:queryIdPath
    {:
        RESULT = new ShowQueryProfileStmt(queryIdPath);
    :}
    | KW_LOAD KW_PROFILE STRING_LITERAL:loadIdPath
    {:
        RESULT = new ShowLoadProfileStmt(loadIdPath);
    :}
    | KW_ENCRYPTKEYS opt_db:dbName opt_wild_where
    {:
        RESULT = new ShowEncryptKeysStmt(dbName, parser.wild);
    :}
    /* Show Sync Job */
    | KW_SYNC KW_JOB opt_db:dbName
    {:
        RESULT = new ShowSyncJobStmt(dbName);
    :}
    /* show table stats */
    | KW_TABLE KW_STATS opt_table_name:tbl opt_partition_names:partitionNames
    {:
        RESULT = new ShowTableStatsStmt(tbl, partitionNames);
    :}
    /* show column stats */
    | KW_COLUMN KW_STATS table_name:tbl opt_partition_names:partitionNames
    {:
        RESULT = new ShowColumnStatsStmt(tbl, partitionNames);
    :}
    /* show table creation statement */
    | KW_TABLE KW_CREATION opt_db:db opt_wild_where
    {:
        RESULT = new ShowTableCreationStmt(db, parser.wild);
    :}
    /* show last insert */
    | KW_LAST KW_INSERT
    {:
        RESULT = new ShowLastInsertStmt();
    :}
    | KW_CREATE KW_MATERIALIZED KW_VIEW ident:mvName KW_ON table_name:tableName
    {:
        RESULT = new ShowCreateMaterializedViewStmt(mvName, tableName);
    :}
    /* show analyze job */
    | KW_ANALYZE integer_list:jobIds
    {:
        RESULT = new ShowAnalyzeStmt(jobIds);
    :}
    | KW_ANALYZE opt_table_name:tbl opt_wild_where order_by_clause:orderByClause limit_clause:limitClause
    {:
        RESULT = new ShowAnalyzeStmt(tbl, parser.where, orderByClause, limitClause);
    :}
    ;

opt_tmp ::=
    /* empty */
    {:
        RESULT = false;
    :}
    | KW_TEMPORARY
    {:
        RESULT = true;
    :}
    ;

keys_or_index ::=
    KW_KEY
    | KW_KEYS
    | KW_INDEX
    | KW_INDEXES
    ;

opt_db ::=
    /* empty */
    {:
        RESULT = null;
    :}
    | from_or_in ident:db
    {:
        RESULT = db;
    :}
    ;

charset ::=
    KW_CHAR KW_SET
    | KW_CHARSET
    ;

charset_name_or_default ::=
    ident_or_text:id
    {:
        RESULT = id;
    :}
    | KW_DEFAULT
    {:
        RESULT = null;
    :}
    ;

old_or_new_charset_name_or_default ::=
    ident_or_text:id
    {:
        RESULT = id;
    :}
    | KW_DEFAULT
    {:
        RESULT = null;
    :}
    ;

opt_collate ::=
    /* Empty */
    {:
        RESULT = null;
    :}
    | KW_COLLATE collation_name_or_default:collate
    {:
        RESULT = collate;
    :}
    ;

collation_name_or_default ::=
    ident_or_text:id
    {:
        RESULT = id;
    :}
    | KW_DEFAULT
    {:
        RESULT = null;
    :}
    ;

opt_storage ::=
    /* Empty */
    | KW_STORAGE
    ;

procedure_or_function ::=
    KW_PROCEDURE
    | KW_FUNCTION
    ;

from_or_in ::=
    KW_FROM
    | KW_IN
    ;

opt_full ::=
    /* empty */
    {:
        parser.isVerbose = false;
    :}
    | KW_FULL
    {:
        parser.isVerbose = true;
    :}
    ;

opt_wild_where ::=
    /* empty */
    | KW_LIKE STRING_LITERAL:wild
    {:
        parser.wild = wild;
    :}
    | KW_WHERE expr:where
    {:
        parser.where = where;
    :}
    ;

opt_alter_type ::=
    KW_ROLLUP
    {:
        RESULT = ShowAlterStmt.AlterType.ROLLUP;
    :}
    | KW_MATERIALIZED KW_VIEW
    {:
        RESULT =  ShowAlterStmt.AlterType.ROLLUP;
    :}
    | KW_COLUMN
    {:
        RESULT = ShowAlterStmt.AlterType.COLUMN;
    :}
    ;

opt_builtin ::=
    {:
        RESULT = false;
    :}
    | KW_BUILTIN
    {:
        RESULT = true;
    :}
    ;

opt_explain_options ::=
    {:
        RESULT = new ExplainOptions(false, false);
    :}
    | KW_VERBOSE
    {:
        RESULT = new ExplainOptions(true, false);
    :}
    | KW_GRAPH
    {:
        RESULT = new ExplainOptions(false, true);
    :}
    ;

// Describe statement
describe_stmt ::=
    describe_command table_name:table
    {:
        RESULT = new DescribeStmt(table, false);
    :}
    | KW_SHOW KW_FIELDS KW_FROM table_name:table
    {:
        RESULT = new DescribeStmt(table, false);
    :}
    | KW_SHOW KW_COLUMNS KW_FROM table_name:table
    {:
        RESULT = new DescribeStmt(table, false);
    :}
    | describe_command table_name:table KW_ALL
    {:
        RESULT = new DescribeStmt(table, true);
    :}
    | KW_SHOW KW_EXTENDED KW_FIELDS KW_FROM table_name:table
    {:
        RESULT = new DescribeStmt(table, true);
    :}
    | KW_SHOW KW_EXTENDED KW_COLUMNS KW_FROM table_name:table
    {:
        RESULT = new DescribeStmt(table, true);
    :}
    | describe_command opt_explain_options:options query_stmt:query
    {:
        query.setIsExplain(options);
        RESULT = query;
    :}   
    | describe_command opt_explain_options:options insert_stmt:stmt
    {:
        stmt.getQueryStmt().setIsExplain(options);
        RESULT = stmt;
    :}
    ;

describe_command ::=
    KW_DESCRIBE
    | KW_DESC
    ;

// Cancel statement
cancel_stmt ::=
    KW_CANCEL cancel_param:stmt
    {:
        RESULT = stmt;
    :}
    ;

cancel_rollup_job_id_list ::=
    {:
        RESULT = null;
    :}
    | LPAREN integer_list:list RPAREN
    {:
        RESULT = list;
    :}
    ;

cancel_param ::=
    KW_LOAD opt_db:db opt_wild_where
    {:
        RESULT = new CancelLoadStmt(db, parser.where);
    :}
    | KW_ALTER KW_TABLE opt_alter_type:type KW_FROM table_name:table cancel_rollup_job_id_list:list
    {:
        RESULT = new CancelAlterTableStmt(type, table, list);
    :}
    | KW_DECOMMISSION KW_BACKEND string_list:hostPorts
    {:
        RESULT = new CancelAlterSystemStmt(hostPorts);
    :}
    | KW_BACKUP opt_db:db
    {:
        RESULT = new CancelBackupStmt(db, false);
    :}
    | KW_RESTORE opt_db:db
    {:
        RESULT = new CancelBackupStmt(db, true);
    :}
    ;

// Delete stmt
delete_stmt ::=
    KW_DELETE KW_FROM table_name:table opt_partition_names:partitionNames where_clause:wherePredicate
    {:
        RESULT = new DeleteStmt(table, partitionNames, wherePredicate);
    :}
    ;

// Our parsing of UNION is slightly different from MySQL's:
// http://dev.mysql.com/doc/refman/5.5/en/union.html
//
// Imo, MySQL's parsing of union is not very clear.
// For example, MySQL cannot parse this query:
// select 3 order by 1 limit 1 union all select 1;
//
// On the other hand, MySQL does parse this query, but associates
// the order by and limit with the union, not the select:
// select 3 as g union all select 1 order by 1 limit 2;
//
// MySQL also allows some combinations of select blocks
// with and without parenthesis, but also disallows others.
//
// Our parsing:
// Select blocks may or may not be in parenthesis,
// even if the union has order by and limit.
// ORDER BY and LIMIT bind to the preceding select statement by default.
query_stmt ::=
    opt_with_clause:w set_operand_list:operands opt_outfile:outfile
    {:
        QueryStmt queryStmt = null;
        if (operands.size() == 1) {
          queryStmt = operands.get(0).getQueryStmt();
        } else {
          queryStmt = new SetOperationStmt(operands, null, LimitElement.NO_LIMIT);
        }
        queryStmt.setWithClause(w);
        queryStmt.setOutFileClause(outfile);
        RESULT = queryStmt;
    :}
    | opt_with_clause:w set_operation_with_order_by_or_limit:set_operation opt_outfile:outfile
    {:
        set_operation.setWithClause(w);
        set_operation.setOutFileClause(outfile);
        RESULT = set_operation;
    :}
    ;

opt_outfile ::=
    {:
        RESULT = null;
    :}
    | KW_INTO KW_OUTFILE STRING_LITERAL:file opt_file_format:fileFormat opt_properties:properties
    {:
        RESULT = new OutFileClause(file, fileFormat, properties);
    :}
    ;

opt_with_clause ::=
    KW_WITH with_view_def_list:list
    {: RESULT = new WithClause(list); :}
    | /* empty */
    {: RESULT = null; :}
    ;

with_view_def ::=
    ident:alias KW_AS LPAREN query_stmt:query RPAREN
    {: RESULT = new View(alias, query, null); :}
    | STRING_LITERAL:alias KW_AS LPAREN query_stmt:query RPAREN
    {: RESULT = new View(alias, query, null); :}
    | ident:alias LPAREN ident_list:col_names RPAREN KW_AS LPAREN
      query_stmt:query RPAREN
    {: RESULT = new View(alias, query, col_names); :}
    | STRING_LITERAL:alias LPAREN ident_list:col_names RPAREN
      KW_AS LPAREN query_stmt:query RPAREN
    {: RESULT = new View(alias, query, col_names); :}
    ;

with_view_def_list ::=
    with_view_def:v
    {:
        ArrayList<View> list = new ArrayList<View>();
        list.add(v);
        RESULT = list;
    :}
    | with_view_def_list:list COMMA with_view_def:v
    {:
        list.add(v);
        RESULT = list;
    :}
    ;

// We must have a non-empty order by or limit for them to bind to the union.
// We cannot reuse the existing order_by_clause or
// limit_clause because they would introduce conflicts with EOF,
// which, unfortunately, cannot be accessed in the parser as a nonterminal
// making this issue unresolvable.
// We rely on the left precedence of KW_ORDER, KW_BY, and KW_LIMIT,
// to resolve the ambiguity with select_stmt in favor of select_stmt
// (i.e., ORDER BY and LIMIT bind to the select_stmt by default, and not the set operation).
// There must be at least two set operands for ORDER BY or LIMIT to bind to a set operation,
// and we manually throw a parse error if we reach this production
// with only a single operand.
set_operation_with_order_by_or_limit ::=
    set_operand_list:operands
    KW_LIMIT INTEGER_LITERAL:limit
  {:
    if (operands.size() == 1) {
      parser.parseError("limit", SqlParserSymbols.KW_LIMIT);
    }
    RESULT = new SetOperationStmt(operands, null, new LimitElement(limit.longValue()));
  :}
  |
    set_operand_list:operands
    KW_LIMIT INTEGER_LITERAL:offset COMMA INTEGER_LITERAL:limit
  {:
    if (operands.size() == 1) {
      parser.parseError("limit", SqlParserSymbols.KW_LIMIT);
    }
    RESULT = new SetOperationStmt(operands, null, new LimitElement(offset.longValue(), limit.longValue()));
  :}
  |
    set_operand_list:operands
    KW_LIMIT INTEGER_LITERAL:limit KW_OFFSET INTEGER_LITERAL:offset
  {:
    if (operands.size() == 1) {
      parser.parseError("limit", SqlParserSymbols.KW_LIMIT);
    }
    RESULT = new SetOperationStmt(operands, null, new LimitElement(offset.longValue(), limit.longValue()));
  :}
  |
    set_operand_list:operands
    KW_ORDER KW_BY order_by_elements:orderByClause
  {:
    if (operands.size() == 1) {
      parser.parseError("order", SqlParserSymbols.KW_ORDER);
    }
    RESULT = new SetOperationStmt(operands, orderByClause, LimitElement.NO_LIMIT);
  :}
  |
    set_operand_list:operands
    KW_ORDER KW_BY order_by_elements:orderByClause
    KW_LIMIT INTEGER_LITERAL:limit
  {:
    if (operands.size() == 1) {
      parser.parseError("order", SqlParserSymbols.KW_ORDER);
    }
    RESULT = new SetOperationStmt(operands, orderByClause, new LimitElement(limit.longValue()));
  :}
  |
    set_operand_list:operands
    KW_ORDER KW_BY order_by_elements:orderByClause
    KW_LIMIT INTEGER_LITERAL:offset COMMA INTEGER_LITERAL:limit
  {:
    if (operands.size() == 1) {
      parser.parseError("order", SqlParserSymbols.KW_ORDER);
    }
    RESULT = new SetOperationStmt(operands, orderByClause, new LimitElement(offset.longValue(), limit.longValue()));
  :}
  |
    set_operand_list:operands
    KW_ORDER KW_BY order_by_elements:orderByClause
    KW_LIMIT INTEGER_LITERAL:limit KW_OFFSET INTEGER_LITERAL:offset
  {:
    if (operands.size() == 1) {
      parser.parseError("order", SqlParserSymbols.KW_ORDER);
    }
    RESULT = new SetOperationStmt(operands, orderByClause, new LimitElement(offset.longValue(), limit.longValue()));
  :}
  ;


set_operand ::=
  select_stmt:select
  {:
    RESULT = select;
  :}
  | LPAREN query_stmt:query RPAREN
  {:
    RESULT = query;
  :}
  ;

set_operand_list ::=
  set_operand:operand
  {:
    List<SetOperand> operands = new ArrayList<SetOperand>();
    operands.add(new SetOperand(operand, null, null));
    RESULT = operands;
  :}
  | set_operand_list:operands set_op:op opt_set_qualifier:qualifier set_operand:operand
  {:
    operands.add(new SetOperand(operand, op, qualifier));
    RESULT = operands;
  :}
  ;

set_op ::=
  KW_UNION
  {: RESULT = Operation.UNION; :}
  | KW_INTERSECT
  {: RESULT = Operation.INTERSECT; :}
  | KW_EXCEPT
  {: RESULT = Operation.EXCEPT; :}
  | KW_MINUS
  {: RESULT = Operation.EXCEPT; :}
  ;

opt_set_qualifier ::=
  {: RESULT = Qualifier.DISTINCT; :}
  | KW_DISTINCT
  {: RESULT = Qualifier.DISTINCT; :}
  | KW_ALL
  {: RESULT = Qualifier.ALL; :}
  ;

// Change catalog
switch_stmt ::=
    KW_SWITCH ident:catalog
    {:
        RESULT = new SwitchStmt(catalog);
    :}
    ;

// Change cluster
enter_stmt ::=
    KW_ENTER ident:cluster
    {:
        RESULT = new EnterStmt(cluster);
    :}
    ;
// Change database
use_stmt ::=
    KW_USE ident:db
    {:
        RESULT = new UseStmt(db);
    :}
    | KW_USE ident:ctl DOT ident:db
    {:
        RESULT = new UseStmt(ctl, db);
    :}
    ;

// Change cloud cluster
use_cloud_cluster_stmt ::=
<<<<<<< HEAD
    KW_USE AT ident:cluster
    {:
        RESULT = new UseCloudClusterStmt(cluster);
    :}
    | KW_USE ident:db AT ident:cluster
    {:
        RESULT = new UseCloudClusterStmt(cluster, db);
    :}
    | KW_USE ident:ctl DOT ident:db AT ident:cluster
    {:
        RESULT = new UseCloudClusterStmt(cluster, db, ctl);
    :}
=======
    KW_ACCESS ident:cluster
    {:
        RESULT = new UseCloudClusterStmt(cluster);
    :}
>>>>>>> 647c231a
    ;

// Insert statement
insert_stmt ::=
    KW_INSERT KW_INTO insert_target:target opt_with_label:label opt_col_list:cols opt_plan_hints:hints insert_source:source
    {:
        RESULT = new InsertStmt(target, label, cols, source, hints);
    :}
    // TODO(zc) add default value for SQL-2003
    // | KW_INSERT KW_INTO insert_target:target KW_DEFAULT KW_VALUES
    ;

insert_target ::=
    table_name:tbl opt_partition_names:partitionNames
    {:
        RESULT = new InsertTarget(tbl, partitionNames);
    :}
    ;

opt_with_label ::=
    /* empty */
    {:
        RESULT = null;
    :}
    | KW_WITH KW_LABEL ident:label
    {:
        RESULT = label;
    :}
    ;

insert_source ::=
    query_stmt:query
    {:
        RESULT = new InsertSource(query);
    :}
    ;

// update stmt
update_stmt ::=
    KW_UPDATE table_name:tbl KW_SET expr_list:setExprs where_clause:whereClause
    {:
        RESULT = new UpdateStmt(tbl, setExprs, whereClause);
    :}
    ;

// backup stmt
backup_stmt ::=
    KW_BACKUP KW_SNAPSHOT job_label:label
    KW_TO ident:repoName
    opt_backup_table_ref_list:tblRefClause
    opt_properties:properties
    {:
        RESULT = new BackupStmt(label, repoName, tblRefClause, properties);
    :}
    ;

unlock_tables_stmt ::=
    KW_UNLOCK KW_TABLES
    {:
        RESULT = new UnlockTablesStmt();
    :}
    ;
lock_alias ::=
    /* empty */
    {:
        RESULT = null;
    :}
    | KW_AS ident:ident
    {:
        RESULT = ident;
    :}
    | KW_AS STRING_LITERAL:l
    {:
        RESULT = l;
    :}
    ;

lock_table ::=
    table_name:name lock_alias:alias KW_READ
    {:
        RESULT = new LockTable(name, alias, LockTable.LockType.READ);
    :}
    |
    table_name:name lock_alias:alias KW_READ KW_LOCAL
    {:
        RESULT = new LockTable(name, alias, LockTable.LockType.READ_LOCAL);
    :}
    |
    table_name:name lock_alias:alias KW_WRITE
    {:
        RESULT = new LockTable(name, alias, LockTable.LockType.WRITE);
    :}
    |
    table_name:name lock_alias:alias KW_LOW_PRIORITY KW_WRITE
    {:
        RESULT = new LockTable(name, alias, LockTable.LockType.LOW_PRIORITY_WRITE);
    :}
    ;

opt_lock_tables_list ::=
  lock_table: table
  {:
    ArrayList<LockTable> lock_tables = new ArrayList<LockTable>();
    lock_tables.add(table);
    RESULT = lock_tables;
  :}
  | opt_lock_tables_list:lock_tables COMMA lock_table:table
  {:
    lock_tables.add(table);
    RESULT = lock_tables;
  :}
  |
  {:
       RESULT = new ArrayList<LockTable>();
  :}
  ;

lock_tables_stmt ::=
    KW_LOCK KW_TABLES opt_lock_tables_list:lock_tables
    {:
        RESULT = new LockTablesStmt(lock_tables);
    :}
    ;

opt_backup_table_ref_list ::=
    backup_exclude_or_not:isExclude LPAREN base_table_ref_list:tbls RPAREN
    {:
        RESULT = new AbstractBackupTableRefClause(isExclude, tbls);
    :}
    | /* empty */
    {:
        RESULT = null;
    :}
    ;

backup_exclude_or_not ::=
    KW_ON
    {:
        RESULT = false;
    :}
    | KW_EXCLUDE
    {:
        RESULT = true;
    :}
    ;

// Restore statement
restore_stmt ::=
    KW_RESTORE KW_SNAPSHOT job_label:label
    KW_FROM ident:repoName
    opt_backup_table_ref_list:tblRefClause
    opt_properties:properties
    {:
        RESULT = new RestoreStmt(label, repoName, tblRefClause, properties);
    :}
    ;

// Kill statement
kill_stmt ::=
    KW_KILL INTEGER_LITERAL:value
    {:
        RESULT = new KillStmt(true, value.intValue());
    :}
    | KW_KILL KW_CONNECTION INTEGER_LITERAL:value
    {:
        RESULT = new KillStmt(true, value.intValue());
    :}
    | KW_KILL KW_QUERY INTEGER_LITERAL:value
    {:
        RESULT = new KillStmt(false, value.intValue());
    :}
    ;

// TODO(zhaochun): stolen from MySQL. Why not use value list, maybe avoid shift/reduce conflict
// Set statement
set_stmt ::=
    KW_SET start_option_value_list:list
    {:
        RESULT = new SetStmt(list);
    :}
    | KW_SET KW_PROPERTY opt_user:user user_property_list:property_list
    {:
        RESULT = new SetUserPropertyStmt(user, property_list);
    :}
    ;

user_property_list ::=
    user_property:property
    {:
        RESULT = Lists.newArrayList(property);
    :}
    | user_property_list:list COMMA user_property:property
    {:
        list.add(property);
        RESULT = list;
    :}
    ;

user_property ::=
    STRING_LITERAL:key equal STRING_LITERAL:value
    {:
        RESULT = new SetUserPropertyVar(key, value);
    :}
    | STRING_LITERAL:key equal KW_NULL
    {:
        RESULT = new SetUserPropertyVar(key, null);
    :}
    ;

// Start of set value list
start_option_value_list ::=
    /* Variable starts with keyword and have no option */
    option_value_no_option_type:value option_value_list_continued:list
    {:
        if (list == null) {
            list = Lists.newArrayList(value);
        } else {
            list.add(value);
        }
        RESULT = list;
    :}
    /* Do not support transaction, return null */
    | KW_TRANSACTION transaction_characteristics
    {:
        RESULT = Lists.newArrayList((SetVar) new SetTransaction());
    :}
    | option_type:type start_option_value_list_following_option_type:list
    {:
        if (list == null || list.isEmpty()) {
        } else {
            list.get(0).setType(type);
        }
        RESULT = list;
    :}
    ;

// Following the start of value list with option
start_option_value_list_following_option_type ::=
    option_value_follow_option_type:var option_value_list_continued:list
    {:
        list.add(var);
        RESULT = list;
    :}
    | KW_TRANSACTION transaction_characteristics
    {:
        RESULT = Lists.newArrayList((SetVar) new SetTransaction());
    :}
    ;

// option values after first value;
option_value_list_continued ::=
    /* empty */
    {:
        RESULT = Lists.newArrayList();
    :}
    | COMMA option_value_list:list
    {:
        RESULT = list;
    :}
    ;

option_value_list ::=
    option_value:var
    {:
        RESULT = Lists.newArrayList(var);
    :}
    | option_value_list:list COMMA option_value:item
    {:
        list.add(item);
        RESULT = list;
    :}
    ;

option_value ::=
    option_type:type option_value_follow_option_type:var
    {:
        var.setType(type);
        RESULT = var;
    :}
    | option_value_no_option_type:var
    {:
        RESULT = var;
    :}
    ;

option_value_follow_option_type ::=
    variable_name:variable equal set_expr_or_default:expr
    {:
        RESULT = new SetVar(variable, expr);
    :}
    ;

option_value_no_option_type ::=
    /* Normal set value */
    variable_name:variable equal set_expr_or_default:expr
    {:
        RESULT = new SetVar(variable, expr);
    :}
    | AT ident_or_text:var equal literal:expr
    {:
        RESULT = new SetVar(var, expr);
    :}
    /* Ident */
    | AT AT variable_name:variable equal set_expr_or_default:expr
    {:
        RESULT = new SetVar(variable, expr);
    :}
    | AT AT var_ident_type:type variable_name:variable equal set_expr_or_default:expr
    {:
        RESULT = new SetVar(type, variable, expr);
    :}
    /* charset */
    | charset old_or_new_charset_name_or_default:charset
    {:
        RESULT = new SetNamesVar(charset);
    :}
    | KW_NAMES equal expr
    {:
        parser.parseError("names", SqlParserSymbols.KW_NAMES);
    :}
    | KW_NAMES charset_name_or_default:charset opt_collate:collate
    {:
        RESULT = new SetNamesVar(charset, collate);
    :}
    /* Password */
    | KW_PASSWORD equal text_or_password:passwd
    {:
        RESULT = new SetPassVar(null, passwd);
    :}
    | KW_PASSWORD KW_FOR user_identity:userId equal text_or_password:passwd
    {:
        RESULT = new SetPassVar(userId, passwd);
    :}
    | KW_LDAP_ADMIN_PASSWORD equal text_or_password:passwd
    {:
        RESULT = new SetLdapPassVar(passwd);
    :}
    ;

variable_name ::=
    ident:name
    {:
        RESULT = name;
    :}
    ;

text_or_password ::=
    STRING_LITERAL:text
    {:
        // This is hashed text
        RESULT = new PassVar(text, false);
    :}
    | KW_PASSWORD LPAREN STRING_LITERAL:text RPAREN
    {:
        // This is plain text
        RESULT = new PassVar(text, true);
    :}
    ;

option_type ::=
    KW_GLOBAL
    {:
        RESULT = SetType.GLOBAL;
    :}
    | KW_LOCAL
    {:
        RESULT = SetType.SESSION;
    :}
    | KW_SESSION
    {:
        RESULT = SetType.SESSION;
    :}
    ;

opt_var_type ::=
    /* empty */
    {: RESULT = SetType.DEFAULT; :}
    | KW_GLOBAL
    {: RESULT = SetType.GLOBAL; :}
    | KW_LOCAL
    {: RESULT = SetType.SESSION; :}
    | KW_SESSION
    {: RESULT = SetType.SESSION; :}
    ;

var_ident_type ::=
    KW_GLOBAL DOT
    {:
        RESULT = SetType.GLOBAL;
    :}
    | KW_LOCAL DOT
    {:
        RESULT = SetType.SESSION;
    :}
    | KW_SESSION DOT
    {:
        RESULT = SetType.SESSION;
    :}
    ;

equal ::=
    EQUAL
    | SET_VAR
    ;

transaction_characteristics ::=
    transaction_access_mode
    | isolation_level
    | transaction_access_mode COMMA isolation_level
    | isolation_level COMMA transaction_access_mode
    ;

transaction_access_mode ::=
    KW_READ KW_ONLY
    | KW_READ KW_WRITE
    ;

isolation_level ::=
    KW_ISOLATION KW_LEVEL isolation_types
    ;

isolation_types ::=
    KW_READ KW_UNCOMMITTED
    | KW_READ KW_COMMITTED
    | KW_REPEATABLE KW_READ
    | KW_SERIALIZABLE
    ;

set_expr_or_default ::=
    KW_DEFAULT
    {:
        RESULT = null;
    :}
    | KW_ON
    {:
        RESULT = new StringLiteral("ON");
    :}
    | KW_ALL
    {:
        RESULT = new StringLiteral("ALL");
    :}
    | expr:expr
    {:
        RESULT = expr;
    :}
    ;

select_stmt ::=
  select_clause:selectList
    limit_clause:limitClause
  {: RESULT = new SelectStmt(selectList, null, null, null, null, null, limitClause); :}
  | select_clause:selectList
    from_clause:fromClause
    where_clause:wherePredicate
    group_by_clause:groupByClause
    having_clause:havingPredicate
    order_by_clause:orderByClause
    limit_clause:limitClause
  {:
    RESULT = new SelectStmt(selectList, fromClause, wherePredicate,
                            groupByClause, havingPredicate, orderByClause,
                            limitClause);
  :}
  | value_clause:valueClause order_by_clause:orderByClause limit_clause:limitClause
  {:
      RESULT = new SelectStmt(valueClause, orderByClause, limitClause);
  :}
  ;

value_clause ::=
    KW_VALUES row_value:value
    {:
        RESULT = new ValueList(value);
    :}
    | value_clause:valueClause COMMA row_value:value
    {:
        valueClause.addRow(value);
        RESULT = valueClause;
    :}
    ;

row_value ::=
    LPAREN opt_values:values RPAREN
    {:
        RESULT = values;
    :}
    ;

opt_values ::=
    values:valueList
    {:
        RESULT = valueList;
    :}
    |
    {:
        RESULT = Lists.newArrayList();
    :}
    ;

values ::=
    expr_or_default:value
    {:
        RESULT = Lists.newArrayList(value);
    :}
    | values:valueList COMMA expr_or_default:value
    {:
        valueList.add(value);
        RESULT = valueList;
    :}
    ;

expr_or_default ::=
    expr:expr
    {:
        RESULT = expr;
    :}
    | KW_DEFAULT
    {:
        RESULT = new DefaultValueExpr();
    :}
    ;

select_clause ::=
    KW_SELECT opt_select_hints:hints select_list:l
    {:
        l.setOptHints(hints);
        RESULT = l;
    :}
    | KW_SELECT opt_select_hints:hints KW_ALL select_list:l
    {:
        l.setOptHints(hints);
        RESULT = l;
    :}
    | KW_SELECT opt_select_hints:hints KW_DISTINCT select_list:l
    {:
        l.setOptHints(hints);
        l.setIsDistinct(true);
        RESULT = l;
    :}
    ;

query_hint_parameter_key ::=
    literal:k
    {:
        RESULT = k.getStringValue();
    :}
    | variable_name:k
    {:
        RESULT = k;
    :}
    ;

query_hint_parameter ::=
    query_hint_parameter_key:k
    {:
        RESULT = new AbstractMap.SimpleEntry<String, String>(k, null);
    :}
    | query_hint_parameter_key:k equal literal_or_ident:v
    {:
        RESULT = new AbstractMap.SimpleEntry<String, String>(k, v);
    :}
    ;


query_hint_parameters ::=
    query_hint_parameters:map COMMA query_hint_parameter:kv
    {:
        map.put(kv.getKey(), kv.getValue());
        RESULT = map;
    :}
    |  query_hint_parameter:kv
    {:
        Map<String, String> map = new HashMap<>();
        map.put(kv.getKey(), kv.getValue());
        RESULT = map;
    :}
    |
    {:
        RESULT = new HashMap<String, String>();
    :}
    ;

query_hint ::=
    ident:k LPAREN query_hint_parameters:v RPAREN
    {:
        RESULT = new AbstractMap.SimpleEntry<String, Map<String, String>>(k.toLowerCase(Locale.ROOT), v);
    :}
    ;

query_hints ::=
    query_hints:map query_hint:kv
    {:
        map.computeIfAbsent(kv.getKey(), k -> new HashMap<>());
        map.get(kv.getKey()).putAll(kv.getValue());
        RESULT = map;
    :}
    | query_hint:kv
    {:
        Map<String, Map<String, String>> map = new HashMap<>();
        map.put(kv.getKey(), kv.getValue());
        RESULT = map;
    :}
    ;

literal_or_ident ::=
    literal:l
    {:
        RESULT = l.getStringValue();
    :}
    | ident:i
    {:
        RESULT = i;
    :}
    ;

opt_select_hints ::=
    COMMENTED_PLAN_HINT_START query_hints:map COMMENTED_PLAN_HINT_END
    {:
        RESULT = map;
    :}
    | /* empty */
    {:
        RESULT = null;
    :}
    ;

select_list ::=
    select_sublist:list
    {:
        RESULT = list;
    :}
    | STAR
    {:
        SelectList list = new SelectList();
        list.addItem(SelectListItem.createStarItem(null));
        RESULT = list;
    :}
    ;

select_sublist ::=
    select_sublist:list COMMA select_list_item:item
    {:
        list.addItem(item);
        RESULT = list;
    :}
    | select_sublist:list COMMA STAR
    {:
        list.addItem(SelectListItem.createStarItem(null));
        RESULT = list;
    :}
    // why not use "STAR COMMA select_sublist",for we analyze from left to right
    | STAR COMMA select_list_item:item
    {:
        SelectList list = new SelectList();
        list.addItem(SelectListItem.createStarItem(null));
        list.addItem(item);
        RESULT = list;
    :}
    | select_list_item:item
    {:
        SelectList list = new SelectList();
        list.addItem(item);
        RESULT = list;
    :}
    ;

select_list_item ::=
    expr:expr select_alias:alias
    {:
        RESULT = new SelectListItem(expr, alias);
    :}
    | star_expr:expr
    {:
        RESULT = expr;
    :}
    ;

select_alias ::=
    /* empty */
    {:
        RESULT = null;
    :}
    | KW_AS ident:ident
    {:
        RESULT = ident;
    :}
    | ident:ident
    {:
        RESULT = ident;
    :}
    | KW_AS STRING_LITERAL:l
    {:
        RESULT = l;
    :}
    | STRING_LITERAL:l
    {:
        RESULT = l;
    :}
    ;

star_expr ::=
    // table_name DOT STAR doesn't work because of a reduce-reduce conflict
    // on IDENT [DOT]
    ident:tbl DOT STAR
    {:
        RESULT = SelectListItem.createStarItem(new TableName(null, null, tbl));
    :}
    | ident:db DOT ident:tbl DOT STAR
    {:
        RESULT = SelectListItem.createStarItem(new TableName(null, db, tbl));
    :}
    | ident:ctl DOT ident:db DOT ident:tbl DOT STAR
    {:
        RESULT = SelectListItem.createStarItem(new TableName(ctl, db, tbl));
    :}
    ;

opt_table_name ::=
    {:
        RESULT = null;
    :}
    | table_name:tbl
    {:
        RESULT = tbl;
    :}
    ;

table_name ::=
    ident:tbl
    {: RESULT = new TableName(null, null, tbl); :}
    | ident:db DOT ident:tbl
    {: RESULT = new TableName(null, db, tbl); :}
    | ident:ctl DOT ident:db DOT ident:tbl
    {: RESULT = new TableName(ctl, db, tbl); :}
    ;

encryptkey_name ::=
    ident:name
    {:
        RESULT = new EncryptKeyName(name);
    :}
    | ident:db DOT ident:name
    {:
        RESULT = new EncryptKeyName(db, name);
    :}
    ;

function_name ::=
    type_function_name:fn
    {: RESULT = new FunctionName(null, fn); :}
    | ident:db DOT type_function_name:fn
    {: RESULT = new FunctionName(db, fn); :}
    ;

type_function_name ::=
    ident:id
    {: RESULT = id; :}
    | type_func_name_keyword:id
    {: RESULT = id; :}
    ;

from_clause ::=
    KW_FROM table_ref_list:l
    {: RESULT = new FromClause(l); :}
    ;

table_ref_list ::=
  table_ref:t opt_sort_hints:h
  {:
    ArrayList<TableRef> list = new ArrayList<TableRef>();
    t.setSortHints(h);
    list.add(t);
    RESULT = list;
  :}
  | table_ref_list:list COMMA table_ref:table opt_sort_hints:h
  {:
    table.setSortHints(h);
    list.add(table);
    RESULT = list;
  :}
  | table_ref_list:list join_operator:op opt_plan_hints:hints table_ref:table opt_sort_hints:h
  {:
    table.setJoinOp((JoinOperator) op);
    table.setJoinHints(hints);
    table.setSortHints(h);
    list.add(table);
    RESULT = list;
  :}
  | table_ref_list:list join_operator:op opt_plan_hints:hints table_ref:table opt_sort_hints:h
    KW_ON expr:e
  {:
    table.setJoinOp((JoinOperator) op);
    table.setJoinHints(hints);
    table.setOnClause(e);
    table.setSortHints(h);
    list.add(table);
    RESULT = list;
  :}
  | table_ref_list:list join_operator:op opt_plan_hints:hints table_ref:table opt_sort_hints:h
    KW_USING LPAREN ident_list:colNames RPAREN
  {:
    table.setJoinOp((JoinOperator) op);
    table.setJoinHints(hints);
    table.setUsingClause(colNames);
    table.setSortHints(h);
    list.add(table);
    RESULT = list;
  :}
  ;

table_ref ::=
  base_table_ref:b opt_lateral_view_ref_list:lateralViewRefList
  {:
    b.setLateralViewRefs(lateralViewRefList);
    RESULT = b;
  :}
  | inline_view_ref:s opt_lateral_view_ref_list:lateralViewRefList
  {:
    s.setLateralViewRefs(lateralViewRefList);
    RESULT = s;
  :}
  | table_valued_function_ref:f
  {:
  	RESULT = f;
  :}
  ;

table_valued_function_ref ::=
  ident:func_name LPAREN string_list:param_list RPAREN opt_table_alias:alias
  {:
    RESULT = new TableValuedFunctionRef(func_name, alias, param_list);
  :}
  ;

inline_view_ref ::=
    LPAREN query_stmt:query RPAREN opt_table_alias:alias
    {:
        RESULT = new InlineViewRef(alias, query);
    :}
    ;

base_table_ref_list ::=
  base_table_ref:tbl
  {:
    ArrayList<TableRef> list = new ArrayList<TableRef>();
    list.add(tbl);
    RESULT = list;
  :}
  | base_table_ref_list:list COMMA base_table_ref:tbl
  {:
    list.add(tbl);
    RESULT = list;
  :}
  ;

base_table_ref ::=
    table_name:name opt_partition_names:partitionNames opt_table_alias:alias opt_common_hints:commonHints
    {:
        RESULT = new TableRef(name, alias, partitionNames, commonHints);
    :}
    ;

opt_common_hints ::=
    COMMENTED_PLAN_HINT_START ident_list:l COMMENTED_PLAN_HINT_END
    {:
        RESULT = l;
    :}
    | LBRACKET ident_list:l RBRACKET
    {:
        RESULT = l;
    :}
    |
    {:
        RESULT = null;
    :}
    ;

opt_table_alias ::=
    /* empty */
    {:
        RESULT = null;
    :}
    | ident:alias
    {:
        RESULT = alias;
    :}
    | KW_AS ident:alias
    {:
        RESULT = alias;
    :}
    | EQUAL ident:alias
    {:
        RESULT = alias;
    :}
    ;

opt_partition_names ::=
    /* empty */
    {:
        RESULT = null;
    :}
    | partition_names:partitionNames
    {:
        RESULT = partitionNames;
    :}
    ;

partition_names ::=
    KW_PARTITION LPAREN ident_list:partitions RPAREN
    {:
        RESULT = new PartitionNames(false, partitions);  
    :}
    | KW_TEMPORARY KW_PARTITION LPAREN ident_list:partitions RPAREN
    {:
        RESULT = new PartitionNames(true, partitions);  
    :}
    | KW_PARTITIONS LPAREN ident_list:partitions RPAREN
    {:
        RESULT = new PartitionNames(false, partitions);  
    :}
    | KW_TEMPORARY KW_PARTITIONS LPAREN ident_list:partitions RPAREN
    {:
        RESULT = new PartitionNames(true, partitions);  
    :}
    | KW_PARTITION ident:partName
    {:
        RESULT = new PartitionNames(false, Lists.newArrayList(partName));
    :}
    | KW_TEMPORARY KW_PARTITION ident:partName
    {:
        RESULT = new PartitionNames(true, Lists.newArrayList(partName));
    :}
    ;

opt_lateral_view_ref_list ::=
    /* empty */
    {:
        RESULT = null;
    :}
    | lateral_view_ref_list:lateralViewRefList
    {:
        RESULT = lateralViewRefList;
    :}
    ;

lateral_view_ref_list ::=
    lateral_view_ref:lateralViewRef
    {:
        ArrayList<LateralViewRef> list = new ArrayList<LateralViewRef>();
        list.add(lateralViewRef);
        RESULT = list;
    :}
    |  lateral_view_ref:lateralViewRef lateral_view_ref_list:lateralViewRefList
    {:
        lateralViewRefList.add(lateralViewRef);
        RESULT = lateralViewRefList;
    :}
    ;

lateral_view_ref ::=
    KW_LATERAL KW_VIEW function_call_expr:fnExpr ident:viewName KW_AS ident:columnName
    {:
        RESULT = new LateralViewRef(fnExpr, viewName, columnName);
    :}
    ;

join_operator ::=
  opt_inner KW_JOIN
  {: RESULT = JoinOperator.INNER_JOIN; :}
  | KW_LEFT opt_outer KW_JOIN
  {: RESULT = JoinOperator.LEFT_OUTER_JOIN; :}
  | KW_RIGHT opt_outer KW_JOIN
  {: RESULT = JoinOperator.RIGHT_OUTER_JOIN; :}
  | KW_FULL opt_outer KW_JOIN
  {: RESULT = JoinOperator.FULL_OUTER_JOIN; :}
  | KW_LEFT KW_SEMI KW_JOIN
  {: RESULT = JoinOperator.LEFT_SEMI_JOIN; :}
  | KW_RIGHT KW_SEMI KW_JOIN
  {: RESULT = JoinOperator.RIGHT_SEMI_JOIN; :}
  | KW_LEFT KW_ANTI KW_JOIN
  {: RESULT = JoinOperator.LEFT_ANTI_JOIN; :}
  | KW_RIGHT KW_ANTI KW_JOIN
  {: RESULT = JoinOperator.RIGHT_ANTI_JOIN; :}
  | KW_CROSS KW_JOIN
  {: RESULT = JoinOperator.CROSS_JOIN; :}
  | KW_NATURAL KW_JOIN
  {:
      if (RESULT == null) {
          throw new AnalysisException("natural join is not supported, please use inner join instead.");
      }
  :}
  ;

opt_inner ::=
  KW_INNER
  |
  ;

opt_outer ::=
  KW_OUTER
  |
  ;

opt_plan_hints ::=
    COMMENTED_PLAN_HINTS:l
    {:
        ArrayList<String> hints = Lists.newArrayList();
        String[] tokens = l.split(",");
        for (String token: tokens) {
            String trimmedToken = token.trim();
            if (trimmedToken.length() > 0) {
                hints.add(trimmedToken);
            }
        }
        RESULT = hints;
    :}
    | COMMENTED_PLAN_HINT_START ident_list:l COMMENTED_PLAN_HINT_END
    {:
        RESULT = l;
    :}
    | LBRACKET ident_list:l RBRACKET
    {:
        RESULT = l;
    :}
    | /* empty */
    {:
        RESULT = null;
    :}
    ;

opt_sort_hints ::=
  LBRACKET ident_list:l RBRACKET
  {: RESULT = l; :}
  |
  {: RESULT = null; :}
  ;

ident_list ::=
    ident:ident
    {:
      ArrayList<String> list = new ArrayList<String>();
      list.add(ident);
      RESULT = list;
    :}
    | ident_list:list COMMA ident:ident
    {:
      list.add(ident);
      RESULT = list;
    :}
    ;

expr_list ::=
  expr:e
  {:
    ArrayList<Expr> list = new ArrayList<Expr>();
    list.add(e);
    RESULT = list;
  :}
  | expr_list:list COMMA expr:e
  {:
    list.add(e);
    RESULT = list;
  :}
  ;

where_clause ::=
   /* empty */
  {: RESULT = null; :}
  | KW_WHERE expr:e
  {: RESULT = e; :}
  ;

delete_on_clause ::=
   /* empty */
  {: RESULT = null; :}
  | KW_DELETE KW_ON expr:e
  {: RESULT = e; :}
  ;

sequence_col_clause ::=
  /* empty */
  {: RESULT = null; :}
  | KW_ORDER KW_BY ident:s
  {: RESULT = s; :}
  ;

pre_filter_clause ::=
  /* empty */
  {: RESULT = null; :}
  | KW_PRECEDING KW_FILTER expr:e
  {: RESULT = e; :}
  ;

grouping_set ::=
  LPAREN RPAREN
  {:
    ArrayList<Expr> list = Lists.newArrayList();
    RESULT = list;
  :}
  | LPAREN expr_list:l RPAREN
  {: RESULT = l; :}
  ;

grouping_set_list ::=
  grouping_set:l
  {:
    List<ArrayList<Expr>> list = Lists.newArrayList();
    list.add(l);
    RESULT = list;
  :}
  | grouping_set_list:list COMMA grouping_set:l
  {:
    list.add(l);
    RESULT = list;
  :}
  ;

grouping_elements ::=
  expr_list:l
  {:
    RESULT = new GroupByClause(l, GroupByClause.GroupingType.GROUP_BY);
  :}
  | KW_GROUPING KW_SETS LPAREN grouping_set_list:ls RPAREN
  {:
    RESULT = new GroupByClause(ls, GroupByClause.GroupingType.GROUPING_SETS);
  :}
  | KW_CUBE LPAREN expr_list:l RPAREN
  {:
    RESULT = new GroupByClause(l, GroupByClause.GroupingType.CUBE);
  :}
  | KW_ROLLUP LPAREN expr_list:l RPAREN
  {:
    RESULT = new GroupByClause(l, GroupByClause.GroupingType.ROLLUP);
  :}
  ;

group_by_clause ::=
  KW_GROUP KW_BY grouping_elements:e
  {: RESULT = e; :}
  | /* empty */
  {: RESULT = null; :}
  ;

having_clause ::=
  KW_HAVING expr:e
  {: RESULT = e; :}
  | /* empty */
  {: RESULT = null; :}
  ;

order_by_clause ::=
  KW_ORDER KW_BY order_by_elements:l
  {: RESULT = l; :}
  | /* empty */
  {: RESULT = null; :}
  ;

order_by_elements ::=
  order_by_element:e
  {:
    ArrayList<OrderByElement> list = new ArrayList<OrderByElement>();
    if (!(e.getExpr() instanceof NullLiteral)) {
        list.add(e);
    }
    RESULT = list;
  :}
  | order_by_elements:list COMMA order_by_element:e
  {:
    if (!(e.getExpr() instanceof NullLiteral)) {
        list.add(e);
    }
    RESULT = list;
  :}
  ;

order_by_element ::=
  expr:e opt_order_param:o opt_nulls_order_param:n
  {:
    if (n == null) {
      RESULT = new OrderByElement(e, o, o);
    } else {
      RESULT = new OrderByElement(e, o, n);
    }
  :}
  ;

opt_order_param ::=
  KW_ASC
  {: RESULT = true; :}
  | KW_DESC
  {: RESULT = false; :}
  | /* empty */
  {: RESULT = true; :}
  ;

opt_nulls_order_param ::=
  KW_NULLS KW_FIRST
  {: RESULT = true; :}
  | KW_NULLS KW_LAST
  {: RESULT = false; :}
  | /* empty */
  {: RESULT = null; :}
  ;

limit_clause ::=
  KW_LIMIT INTEGER_LITERAL:limit
  {: RESULT = new LimitElement(limit.longValue()); :}
  | /* empty */
  {: RESULT = LimitElement.NO_LIMIT; :}
  | KW_LIMIT INTEGER_LITERAL:offset COMMA INTEGER_LITERAL:limit
  {: RESULT = new LimitElement(offset.longValue(), limit.longValue()); :}
  | KW_LIMIT INTEGER_LITERAL:limit KW_OFFSET INTEGER_LITERAL:offset
  {: RESULT = new LimitElement(offset.longValue(), limit.longValue()); :}
  ;

type ::=
  KW_TINYINT opt_field_length
  {: RESULT = Type.TINYINT; :}
  | KW_SMALLINT opt_field_length
  {: RESULT = Type.SMALLINT; :}
  | opt_signed_unsigned KW_INT opt_field_length
  {: RESULT = Type.INT; :}
  | KW_BIGINT opt_field_length
  {: RESULT = Type.BIGINT; :}
  | KW_LARGEINT opt_field_length
  {: RESULT = Type.LARGEINT; :}
  | KW_BOOLEAN
  {: RESULT = Type.BOOLEAN; :}
  | KW_FLOAT
  {: RESULT = Type.FLOAT; :}
  | KW_DOUBLE
  {: RESULT = Type.DOUBLE; :}
  | KW_DATE
  {: RESULT = ScalarType.createDateType(); :}
  | KW_DATETIME LPAREN INTEGER_LITERAL:precision RPAREN
  {: RESULT = ScalarType.createDatetimeV2Type(precision.intValue()); :}
  | KW_DATETIME
  {: RESULT = ScalarType.createDatetimeType(); :}
  | KW_TIME LPAREN INTEGER_LITERAL:precision RPAREN
  {: RESULT = ScalarType.createTimeV2Type(precision.intValue()); :}
  | KW_TIME
  {: RESULT = ScalarType.createTimeType(); :}
  | KW_DATEV2
  {: RESULT = ScalarType.createDateV2Type(); :}
  | KW_DATETIMEV2 LPAREN INTEGER_LITERAL:precision RPAREN
  {: RESULT = ScalarType.createDatetimeV2Type(precision.intValue()); :}
  | KW_DATETIMEV2
  {: RESULT = ScalarType.createDatetimeV2Type(0); :}
  | KW_BITMAP
  {: RESULT = Type.BITMAP; :}
  | KW_QUANTILE_STATE
  {: RESULT = Type.QUANTILE_STATE; :}
  | KW_STRING
  {: RESULT = ScalarType.createStringType(); :}
  | KW_JSON
  {: RESULT = ScalarType.createJsonbType(); :}
  | KW_TEXT
  {: RESULT = ScalarType.createStringType(); :}
  | KW_VARCHAR LPAREN INTEGER_LITERAL:len RPAREN
  {: ScalarType type = ScalarType.createVarcharType(len.intValue());
     RESULT = type;
  :}
  | KW_VARCHAR LPAREN ident_or_text:lenStr RPAREN
  {: ScalarType type = ScalarType.createVarcharType(lenStr);
     RESULT = type;
  :}
  | KW_VARCHAR
  {: RESULT = ScalarType.createVarcharType(-1); :}
  | KW_ARRAY LESSTHAN type:value_type GREATERTHAN
  {: RESULT = new ArrayType(value_type); :}
  | KW_MAP LESSTHAN type:key_type COMMA type:value_type GREATERTHAN
  {: RESULT = new MapType(key_type,value_type); :}
  | KW_STRUCT LESSTHAN struct_field_list:fields GREATERTHAN
  {: RESULT = new StructType(fields); :}
  | KW_CHAR LPAREN INTEGER_LITERAL:len RPAREN
  {: ScalarType type = ScalarType.createCharType(len.intValue());
     RESULT = type;
  :}
  | KW_CHAR LPAREN ident_or_text:lenStr RPAREN
  {: ScalarType type = ScalarType.createCharType(lenStr);
     RESULT = type;
  :}
  | KW_CHAR
  {: RESULT = ScalarType.createCharType(-1); :}
  | KW_DECIMAL LPAREN INTEGER_LITERAL:precision RPAREN
  {: RESULT = ScalarType.createDecimalType(precision.intValue()); :}
  | KW_DECIMAL LPAREN INTEGER_LITERAL:precision COMMA INTEGER_LITERAL:scale RPAREN
  {: RESULT = ScalarType.createDecimalType(precision.intValue(), scale.intValue()); :}
  | KW_DECIMAL
  {: RESULT = ScalarType.createDecimalType(); :}
  | KW_DECIMAL LPAREN ident_or_text:precision RPAREN
  {: RESULT = ScalarType.createDecimalType(precision); :}
  | KW_DECIMAL LPAREN ident_or_text:precision COMMA ident_or_text:scale RPAREN
  {: RESULT = ScalarType.createDecimalType(precision, scale); :}
  | KW_DECIMALV3 LPAREN INTEGER_LITERAL:precision RPAREN
  {: RESULT = ScalarType.createDecimalV3Type(precision.intValue()); :}
  | KW_DECIMALV3 LPAREN INTEGER_LITERAL:precision COMMA INTEGER_LITERAL:scale RPAREN
  {: RESULT = ScalarType.createDecimalV3Type(precision.intValue(), scale.intValue()); :}
  | KW_DECIMALV3
  {: RESULT = ScalarType.createDecimalV3Type(); :}
  | KW_DECIMALV3 LPAREN ident_or_text:precision RPAREN
  {: RESULT = ScalarType.createDecimalV3Type(precision); :}
  | KW_DECIMALV3 LPAREN ident_or_text:precision COMMA ident_or_text:scale RPAREN
  {: RESULT = ScalarType.createDecimalV3Type(precision, scale); :}
  | KW_HLL
  {: ScalarType type = ScalarType.createHllType();
     RESULT = type;
  :}
  | KW_ALL
  {: RESULT = Type.ALL; :}
  ;

opt_field_length ::=
  LPAREN INTEGER_LITERAL:length RPAREN
  {: RESULT = length; :}
  |
  {: RESULT = null; :}
  ;

// signed and unsigned is meaningless for Doris.
// This is just for MySQL compatibility now.
opt_signed_unsigned ::=
  /* empty */
  {: RESULT = true; :}
  | KW_SIGNED
  {: RESULT = true; :}
  | KW_UNSIGNED
  {: RESULT = false; :}
  ;

type_def ::=
  type:t
  {: RESULT = new TypeDef(t); :}
  ;

type_def_list ::=
  type_def:typeDef
  {:
    RESULT = Lists.newArrayList(typeDef);
  :}
  | type_def_list:types COMMA type_def:typeDef
  {:
    types.add(typeDef);
    RESULT = types;
  :}
  ;

func_args_def ::=
  type_def_list:argTypes
  {:
    RESULT = new FunctionArgsDef(argTypes, false);
  :}
  | DOTDOTDOT
  {:
    RESULT = new FunctionArgsDef(Lists.newArrayList(), true);
  :}
  | type_def_list:argTypes COMMA DOTDOTDOT
  {:
    RESULT = new FunctionArgsDef(argTypes, true);
  :}
  ;

cast_expr ::=
  KW_CAST LPAREN expr:e KW_AS type_def:targetType RPAREN
  {: RESULT = new CastExpr(targetType, e); :}
  ;

case_expr ::=
  KW_CASE expr:caseExpr
    case_when_clause_list:whenClauseList
    case_else_clause:elseExpr
    KW_END
  {: RESULT = new CaseExpr(caseExpr, whenClauseList, elseExpr); :}
  | KW_CASE
    case_when_clause_list:whenClauseList
    case_else_clause:elseExpr
    KW_END
  {: RESULT = new CaseExpr(null, whenClauseList, elseExpr); :}
  ;

case_when_clause_list ::=
  KW_WHEN expr:whenExpr KW_THEN expr:thenExpr
  {:
    ArrayList<CaseWhenClause> list = new ArrayList<CaseWhenClause>();
    list.add(new CaseWhenClause(whenExpr, thenExpr));
    RESULT = list;
  :}
  | case_when_clause_list:list KW_WHEN expr:whenExpr
    KW_THEN expr:thenExpr
  {:
    list.add(new CaseWhenClause(whenExpr, thenExpr));
    RESULT = list;
  :}
  ;

case_else_clause ::=
  KW_ELSE expr:e
  {: RESULT = e; :}
  | /* emtpy */
  {: RESULT = null; :}
  ;

sign_chain_expr ::=
  SUBTRACT expr:e
  {:
    // integrate signs into literals
    if (e.isLiteral() && e.getType().isNumericType()) {
      ((LiteralExpr)e).swapSign();
      RESULT = e;
    } else {
      RESULT = new ArithmeticExpr(ArithmeticExpr.Operator.MULTIPLY, new IntLiteral((long)-1), e);
    }
  :}
  | ADD expr:e
  {: RESULT = e; :}
  ;

expr ::=
  non_pred_expr:e opt_collate:collate
  {: RESULT = e; :}
  | predicate:p
  {: RESULT = p; :}
  ;

function_call_expr ::=
  function_name:fn_name LPAREN RPAREN
  {: RESULT = new FunctionCallExpr(fn_name, new ArrayList<Expr>()); :}
  | KW_ADD LPAREN function_params:params RPAREN
  {: RESULT = new FunctionCallExpr("add", params); :}
  | function_name:fn_name LPAREN function_params:params RPAREN
  {:
    if ("grouping".equalsIgnoreCase(fn_name.getFunction())) {
      if (params.exprs().size() > 1) {
        throw new AnalysisException("GROUPING requires exactly one column parameter.");
      }
      RESULT = new GroupingFunctionCallExpr(fn_name, params);
    } else if ("grouping_id".equalsIgnoreCase(fn_name.getFunction())) {
      RESULT = new GroupingFunctionCallExpr(fn_name, params);
    } else {
      RESULT = new FunctionCallExpr(fn_name, params);
    }
  :}
  ;

array_literal ::=
  LBRACKET RBRACKET
  {:
    RESULT = new ArrayLiteral();
  :}
  | LBRACKET expr_list:list RBRACKET
  {:
    RESULT = new ArrayLiteral(list.toArray(new LiteralExpr[0]));
  :}
  ;

array_expr ::=
  KW_ARRAY LPAREN function_params:params RPAREN
  {:
    RESULT = new FunctionCallExpr("array", params);
  :}
  | KW_ARRAY LPAREN RPAREN
  {:
    RESULT = new ArrayLiteral();
  :}
  ;

struct_field ::=
  ident:name COLON type:type
  {: RESULT = new StructField(name, type); :}
  ;

struct_field_list ::=
    struct_field:field
    {:
      RESULT = Lists.newArrayList(field);
    :}
    | struct_field_list:fields COMMA struct_field:field
    {:
       fields.add(field);
       RESULT = fields;
    :}
    ;

exists_predicate ::=
  KW_EXISTS subquery:s
  {: RESULT = new ExistsPredicate(s, false); :}
  ;

non_pred_expr ::=
  sign_chain_expr:e
  {: RESULT = e; :}
  | AT AT ident:l
  {:
    RESULT = new SysVariableDesc(l);
  :}
  | AT AT var_ident_type:type ident:l
  {:
    RESULT = new SysVariableDesc(l, type);
  :}
  | literal:l
  {: RESULT = l; :}
  | array_expr:a
  {: RESULT = a; :}
  | array_literal:a
  {: RESULT = a; :}
  | function_call_expr:e
  {: RESULT = e; :}
  | KW_DATE STRING_LITERAL:l
  {: RESULT = new StringLiteral(l); :}
  | KW_DATEV2 STRING_LITERAL:l
  {: RESULT = new StringLiteral(l); :}
  | KW_TIMESTAMP STRING_LITERAL:l
  {: RESULT = new StringLiteral(l); :}
  | KW_EXTRACT LPAREN function_name:fn_name KW_FROM func_arg_list:exprs RPAREN
  {: RESULT = new FunctionCallExpr(fn_name, exprs); :}
  //| function_name:fn_name LPAREN RPAREN
  //{: RESULT = new FunctionCallExpr(fn_name, new ArrayList<Expr>()); :}
  | function_name:fn_name LPAREN function_params:params order_by_clause:o RPAREN
  {: RESULT = new FunctionCallExpr(fn_name, params, o); :}
  | analytic_expr:e
  {: RESULT = e; :}
  /* Since "IF" is a keyword, need to special case this function */
  | KW_IF LPAREN expr_list:exprs RPAREN
  {: RESULT = new FunctionCallExpr("if", exprs); :}
  /* For the case like e1 || e2 || e3 ... */
  | expr_pipe_list:exprs
  {:
    RESULT = new FunctionCallExpr("concat", exprs);
  :}
  | cast_expr:c
  {: RESULT = c; :}
  | case_expr:c
  {: RESULT = c; :}
  | column_ref:c
  {: RESULT = c; :}
  | column_subscript:c
  {: RESULT = c; :}
  | column_slice:c
  {: RESULT = c; :}
  | timestamp_arithmetic_expr:e
  {: RESULT = e; :}
  | arithmetic_expr:e
  {: RESULT = e; :}
  | LPAREN non_pred_expr:e RPAREN
  {:
    e.setPrintSqlInParens(true);
    RESULT = e;
  :}
  /* TODO(zc): add other trim function */
  | KW_TRIM:id LPAREN function_params:params RPAREN
  {: RESULT = new FunctionCallExpr(new FunctionName(null, id), params); :}
  | KW_DATABASE LPAREN RPAREN
  {: RESULT = new InformationFunction("DATABASE"); :}
  | KW_SCHEMA LPAREN RPAREN
  {: RESULT = new InformationFunction("SCHEMA"); :}
  | KW_USER LPAREN RPAREN
  {: RESULT = new InformationFunction("USER"); :}
  | KW_CURRENT_USER LPAREN RPAREN
  {: RESULT = new InformationFunction("CURRENT_USER"); :}
  | KW_CONNECTION_ID LPAREN RPAREN
  {: RESULT = new InformationFunction("CONNECTION_ID"); :}
  | KW_PASSWORD LPAREN STRING_LITERAL:text RPAREN
  {:
    RESULT = new StringLiteral(new String(MysqlPassword.makeScrambledPassword(text)));
  :}
  | subquery:s
  {: RESULT = s; :}
  |  KW_NULL KW_IS KW_NULL
  {: RESULT = new BoolLiteral(true); :}
  | KW_NULL KW_IS KW_NOT KW_NULL
  {: RESULT = new BoolLiteral(false); :}
  | KW_CONVERT LPAREN expr:e COMMA type_def:targetType RPAREN
  {: RESULT = new CastExpr(targetType, e); :}
  | KW_KEY encryptkey_name:name
  {: RESULT = new EncryptKeyRef(name); :}
  ;

expr_pipe_list ::=
  expr:e1 KW_PIPE expr:e2
  {:
    ArrayList<Expr> list = new ArrayList<Expr>();
    list.add(e1);
    list.add(e2);
    RESULT = list;
  :}
  | expr_pipe_list:list KW_PIPE expr:e
  {:
    list.add(e);
    RESULT = list;
  :}
  ;

func_arg_list ::=
  expr:item
  {:
    ArrayList<Expr> list = new ArrayList<Expr>();
    list.add(item);
    RESULT = list;
  :}
  | func_arg_list:list COMMA expr:item
  {:
    list.add(item);
    RESULT = list;
  :}
  ;

analytic_expr ::=
  function_call_expr:e KW_OVER LPAREN opt_partition_by_clause:p order_by_clause:o opt_window_clause:w RPAREN
  {:
    // Handle cases where function_call_expr resulted in a plain Expr
    if (!(e instanceof FunctionCallExpr)) {
      parser.parseError("over", SqlParserSymbols.KW_OVER);
    }
    FunctionCallExpr f = (FunctionCallExpr)e;
    f.setIsAnalyticFnCall(true);
    RESULT = new AnalyticExpr(f, p, o, w);
  :}
  %prec KW_OVER
  ;

opt_partition_by_clause ::=
  KW_PARTITION KW_BY expr_list:l
  {: RESULT = l; :}
  | /* empty */
  {: RESULT = null; :}
  ;

opt_window_clause ::=
  window_type:t window_boundary:b
  {: RESULT = new AnalyticWindow(t, b); :}
  | window_type:t KW_BETWEEN window_boundary:l KW_AND window_boundary:r
  {: RESULT = new AnalyticWindow(t, l, r); :}
  | /* empty */
  {: RESULT = null; :}
  ;

window_type ::=
  KW_ROWS
  {: RESULT = AnalyticWindow.Type.ROWS; :}
  | KW_RANGE
  {: RESULT = AnalyticWindow.Type.RANGE; :}
  ;

window_boundary ::=
  KW_UNBOUNDED KW_PRECEDING
  {:
    RESULT = new AnalyticWindow.Boundary(
        AnalyticWindow.BoundaryType.UNBOUNDED_PRECEDING, null);
  :}
  | KW_UNBOUNDED KW_FOLLOWING
  {:
    RESULT = new AnalyticWindow.Boundary(
        AnalyticWindow.BoundaryType.UNBOUNDED_FOLLOWING, null);
  :}
  | KW_CURRENT KW_ROW
  {:
    RESULT = new AnalyticWindow.Boundary(AnalyticWindow.BoundaryType.CURRENT_ROW, null);
  :}
  | expr:e KW_PRECEDING
  {: RESULT = new AnalyticWindow.Boundary(AnalyticWindow.BoundaryType.PRECEDING, e); :}
  | expr:e KW_FOLLOWING
  {: RESULT = new AnalyticWindow.Boundary(AnalyticWindow.BoundaryType.FOLLOWING, e); :}
  ;

arithmetic_expr ::=
  expr:e1 STAR expr:e2
  {: RESULT = new ArithmeticExpr(ArithmeticExpr.Operator.MULTIPLY, e1, e2); :}
  | expr:e1 DIVIDE expr:e2
  {: RESULT = new ArithmeticExpr(ArithmeticExpr.Operator.DIVIDE, e1, e2); :}
  | expr:e1 MOD expr:e2
  {: RESULT = new ArithmeticExpr(ArithmeticExpr.Operator.MOD, e1, e2); :}
  | expr:e1 KW_DIV expr:e2
  {: RESULT = new ArithmeticExpr(ArithmeticExpr.Operator.INT_DIVIDE, e1, e2); :}
  | expr:e1 ADD expr:e2
  {: RESULT = new ArithmeticExpr(ArithmeticExpr.Operator.ADD, e1, e2); :}
  | expr:e1 SUBTRACT expr:e2
  {: RESULT = new ArithmeticExpr(ArithmeticExpr.Operator.SUBTRACT, e1, e2); :}
  | expr:e1 BITAND expr:e2
  {: RESULT = new ArithmeticExpr(ArithmeticExpr.Operator.BITAND, e1, e2); :}
  | expr:e1 BITOR expr:e2
  {: RESULT = new ArithmeticExpr(ArithmeticExpr.Operator.BITOR, e1, e2); :}
  | expr:e1 BITXOR expr:e2
  {: RESULT = new ArithmeticExpr(ArithmeticExpr.Operator.BITXOR, e1, e2); :}
  | BITNOT expr:e
  {: RESULT = new ArithmeticExpr(ArithmeticExpr.Operator.BITNOT, e, null); :}
  ;

// We use IDENT for the temporal unit to avoid making DAY, YEAR, etc. keywords.
// This way we do not need to change existing uses of IDENT.
// We chose not to make DATE_ADD and DATE_SUB keywords for the same reason.
timestamp_arithmetic_expr ::=
  KW_INTERVAL expr:v ident:u ADD expr:t
  {: RESULT = new TimestampArithmeticExpr(ArithmeticExpr.Operator.ADD, t, v, u, true); :}
  | expr:t ADD KW_INTERVAL expr:v ident:u
  {:
    RESULT = new TimestampArithmeticExpr(ArithmeticExpr.Operator.ADD, t, v, u, false);
  :}
  // Set precedence to KW_INTERVAL (which is higher than ADD) for chaining.
  %prec KW_INTERVAL
  | expr:t SUBTRACT KW_INTERVAL expr:v ident:u
  {:
    RESULT =
        new TimestampArithmeticExpr(ArithmeticExpr.Operator.SUBTRACT, t, v, u, false);
  :}
  // Set precedence to KW_INTERVAL (which is higher than ADD) for chaining.
  %prec KW_INTERVAL
  // Timestamp arithmetic expr that looks like a function call.
  // We use func_arg_list instead of expr to avoid a shift/reduce conflict with
  // func_arg_list on COMMA, and report an error if the list contains more than one expr.
  // Although we don't want to accept function names as the expr, we can't parse it
  // it as just an IDENT due to the precedence conflict with function_name.
  | function_name:functionName LPAREN expr_list:l COMMA
    KW_INTERVAL expr:v ident:u RPAREN
  {:
    if (l.size() > 1) {
      // Report parsing failure on keyword interval.
      parser.parseError("interval", SqlParserSymbols.KW_INTERVAL);
    }
    if (functionName.getDb() != null) {
      // This function should not fully qualified
      throw new Exception("interval should not be qualified by database name");
    }

    RESULT = new TimestampArithmeticExpr(functionName.getFunction(), l.get(0), v, u);
  :}
  | function_name:functionName LPAREN time_unit:u COMMA expr:e1 COMMA expr:e2 RPAREN
  {:
    RESULT = new TimestampArithmeticExpr(functionName.getFunction(), e2, e1, u);
  :}
  ;

literal ::=
  INTEGER_LITERAL:l
  {: RESULT = new IntLiteral(l); :}
  | LARGE_INTEGER_LITERAL:l
  {: RESULT = new LargeIntLiteral(l); :}
  | FLOATINGPOINT_LITERAL:l
  {: RESULT = new FloatLiteral(l); :}
  | DECIMAL_LITERAL:l
  {: RESULT = new DecimalLiteral(l); :}
  | STRING_LITERAL:l
  {: RESULT = new StringLiteral(l); :}
  | KW_TRUE
  {: RESULT = new BoolLiteral(true); :}
  | KW_FALSE
  {: RESULT = new BoolLiteral(false); :}
  | KW_NULL
  {: RESULT = new NullLiteral(); :}
  | UNMATCHED_STRING_LITERAL:l expr:e
  {:
    // we have an unmatched string literal.
    // to correctly report the root cause of this syntax error
    // we must force parsing to fail at this point,
    // and generate an unmatched string literal symbol
    // to be passed as the last seen token in the
    // error handling routine (otherwise some other token could be reported)
    parser.parseError("literal", SqlParserSymbols.UNMATCHED_STRING_LITERAL);
  :}
  | NUMERIC_OVERFLOW:l
  {:
    // similar to the unmatched string literal case
    // we must terminate parsing at this point
    // and generate a corresponding symbol to be reported
    parser.parseError("literal", SqlParserSymbols.NUMERIC_OVERFLOW);
  :}
  ;

function_params ::=
  STAR
  {: RESULT = FunctionParams.createStarParam(); :}
  | KW_ALL STAR
  {: RESULT = FunctionParams.createStarParam(); :}
  | expr_list:exprs
  {: RESULT = new FunctionParams(false, exprs); :}
  | KW_ALL expr_list:exprs
  {: RESULT = new FunctionParams(false, exprs); :}
  | KW_DISTINCT:distinct expr_list:exprs
  {: RESULT = new FunctionParams(true, exprs); :}
  ;

predicate ::=
  expr:e KW_IS KW_NULL
  {: RESULT = new IsNullPredicate(e, false); :}
  | KW_ISNULL LPAREN expr:e RPAREN
  {: RESULT = new IsNullPredicate(e, false); :}
  | expr:e KW_IS KW_NOT KW_NULL
  {: RESULT = new IsNullPredicate(e, true); :}
  | between_predicate:p
  {: RESULT = p; :}
  | comparison_predicate:p
  {: RESULT = p; :}
  | compound_predicate:p
  {: RESULT = p; :}
  | in_predicate:p
  {: RESULT = p; :}
  | exists_predicate:p
  {: RESULT = p; :}
  | like_predicate:p
  {: RESULT = p; :}
  | match_predicate:p
  {: RESULT = p; :}
  | LPAREN predicate:p RPAREN
  {:
    p.setPrintSqlInParens(true);
    RESULT = p;
  :}
  ;

comparison_predicate ::=
  expr:e1 EQUAL:op expr:e2
  {: RESULT = new BinaryPredicate(BinaryPredicate.Operator.EQ, e1, e2); :}
  | expr:e1 NOT EQUAL:op expr:e2
  {: RESULT = new BinaryPredicate(BinaryPredicate.Operator.NE, e1, e2); :}
  | expr:e1 LESSTHAN GREATERTHAN:op expr:e2
  {: RESULT = new BinaryPredicate(BinaryPredicate.Operator.NE, e1, e2); :}
  | expr:e1 LESSTHAN EQUAL:op expr:e2
  {: RESULT = new BinaryPredicate(BinaryPredicate.Operator.LE, e1, e2); :}
  | expr:e1 GREATERTHAN EQUAL:op expr:e2
  {: RESULT = new BinaryPredicate(BinaryPredicate.Operator.GE, e1, e2); :}
  | expr:e1 LESSTHAN:op expr:e2
  {: RESULT = new BinaryPredicate(BinaryPredicate.Operator.LT, e1, e2); :}
  | expr:e1 GREATERTHAN:op expr:e2
  {: RESULT = new BinaryPredicate(BinaryPredicate.Operator.GT, e1, e2); :}
  | expr:e1 LESSTHAN EQUAL GREATERTHAN:op expr:e2
  {: RESULT = new BinaryPredicate(BinaryPredicate.Operator.EQ_FOR_NULL, e1, e2); :}
  ;

like_predicate ::=
  expr:e1 KW_LIKE expr:e2
  {: RESULT = new LikePredicate(LikePredicate.Operator.LIKE, e1, e2); :}
  | expr:e1 KW_REGEXP expr:e2
  {: RESULT = new LikePredicate(LikePredicate.Operator.REGEXP, e1, e2); :}
  | expr:e1 KW_NOT KW_LIKE expr:e2
  {: RESULT = new CompoundPredicate(CompoundPredicate.Operator.NOT,
    new LikePredicate(LikePredicate.Operator.LIKE, e1, e2), null); :}
  | expr:e1 KW_NOT KW_REGEXP expr:e2
  {: RESULT = new CompoundPredicate(CompoundPredicate.Operator.NOT,
    new LikePredicate(LikePredicate.Operator.REGEXP, e1, e2), null); :}
  ;

match_predicate ::=
  expr:e1 KW_MATCH_ANY expr:e2
  {: RESULT = new MatchPredicate(MatchPredicate.Operator.MATCH_ANY, e1, e2); :}
  | expr:e1 KW_MATCH expr:e2
  {: RESULT = new MatchPredicate(MatchPredicate.Operator.MATCH_ANY, e1, e2); :}
  | expr:e1 KW_MATCH_ALL expr:e2
  {: RESULT = new MatchPredicate(MatchPredicate.Operator.MATCH_ALL, e1, e2); :}
  | expr:e1 KW_MATCH_PHRASE expr:e2
  {: RESULT = new MatchPredicate(MatchPredicate.Operator.MATCH_PHRASE, e1, e2); :}
  | expr:e1 KW_MATCH_ELEMENT_EQ expr:e2
  {: RESULT = new MatchPredicate(MatchPredicate.Operator.MATCH_ELEMENT_EQ, e1, e2); :}
  | expr:e1 KW_MATCH_ELEMENT_LT expr:e2
  {: RESULT = new MatchPredicate(MatchPredicate.Operator.MATCH_ELEMENT_LT, e1, e2); :}
  | expr:e1 KW_MATCH_ELEMENT_GT expr:e2
  {: RESULT = new MatchPredicate(MatchPredicate.Operator.MATCH_ELEMENT_GT, e1, e2); :}
  | expr:e1 KW_MATCH_ELEMENT_LE expr:e2
  {: RESULT = new MatchPredicate(MatchPredicate.Operator.MATCH_ELEMENT_LE, e1, e2); :}
  | expr:e1 KW_MATCH_ELEMENT_GE expr:e2
  {: RESULT = new MatchPredicate(MatchPredicate.Operator.MATCH_ELEMENT_GE, e1, e2); :}
  ;

// Avoid a reduce/reduce conflict with compound_predicate by explicitly
// using non_pred_expr and predicate separately instead of expr.
between_predicate ::=
  expr:e1 KW_BETWEEN non_pred_expr:e2 KW_AND expr:e3
  {: RESULT = new BetweenPredicate(e1, e2, e3, false); :}
  | expr:e1 KW_BETWEEN predicate:e2 KW_AND expr:e3
  {: RESULT = new BetweenPredicate(e1, e2, e3, false); :}
  | expr:e1 KW_NOT KW_BETWEEN non_pred_expr:e2 KW_AND expr:e3
  {: RESULT = new BetweenPredicate(e1, e2, e3, true); :}
  | expr:e1 KW_NOT KW_BETWEEN predicate:e2 KW_AND expr:e3
  {: RESULT = new BetweenPredicate(e1, e2, e3, true); :}
  ;

in_predicate ::=
  expr:e KW_IN LPAREN expr_list:l RPAREN
  {: RESULT = new InPredicate(e, l, false); :}
  | expr:e KW_NOT KW_IN LPAREN expr_list:l RPAREN
  {: RESULT = new InPredicate(e, l, true); :}
  | expr:e KW_IN subquery:s
  {: RESULT = new InPredicate(e, s, false); :}
  | expr:e KW_NOT KW_IN subquery:s
  {: RESULT = new InPredicate(e, s, true); :}
  ;

subquery ::=
  LPAREN subquery:query RPAREN
  {: RESULT = query; :}
  | LPAREN query_stmt:query RPAREN
  {: RESULT = new Subquery(query); :}
  ;

compound_predicate ::=
  expr:e1 KW_AND expr:e2
  {: RESULT = new CompoundPredicate(CompoundPredicate.Operator.AND, e1, e2); :}
  | expr:e1 KW_OR expr:e2
  {: RESULT = new CompoundPredicate(CompoundPredicate.Operator.OR, e1, e2); :}
  | KW_NOT expr:e
  {: RESULT = new CompoundPredicate(CompoundPredicate.Operator.NOT, e, null); :}
  | NOT expr:e
  {: RESULT = new CompoundPredicate(CompoundPredicate.Operator.NOT, e, null); :}
  ;

column_ref ::=
  ident:col
  {: RESULT = new SlotRef(null, col); :}
  // table_name:tblName DOT IDENT:col causes reduce/reduce conflicts
  | ident:tbl DOT ident:col
  {: RESULT = new SlotRef(new TableName(null, null, tbl), col); :}
  | ident:db DOT ident:tbl DOT ident:col
  {: RESULT = new SlotRef(new TableName(null, db, tbl), col); :}
  | ident:ctl DOT ident:db DOT ident:tbl DOT ident:col
  {: RESULT = new SlotRef(new TableName(ctl, db, tbl), col); :}
  ;

column_subscript ::=
  expr:e LBRACKET expr:index RBRACKET
  {: ArrayList<Expr> list = new ArrayList<Expr>();
     list.add(e);
     list.add(index);
     RESULT = new FunctionCallExpr("%element_extract%", list);
  :}
  ;

column_slice ::=
  expr:e LBRACKET expr:offset COLON RBRACKET
  {: ArrayList<Expr> list = new ArrayList<Expr>();
       list.add(e);
       list.add(offset);
       RESULT = new FunctionCallExpr("%element_slice%", list);
  :}
  | expr:e LBRACKET expr:offset COLON expr:length RBRACKET
  {: ArrayList<Expr> list = new ArrayList<Expr>();
     list.add(e);
     list.add(offset);
     list.add(length);
     RESULT = new FunctionCallExpr("%element_slice%", list);
  :}
  ;

privilege_type ::=
    ident:name
    {:
        RESULT = AccessPrivilege.fromName(name);
        if (RESULT == null) {
            throw new AnalysisException("Unknown privilege type " + name);
        }
    :}
    | KW_ALL:id
    {:
        RESULT = AccessPrivilege.ALL;
    :}
    ;

privilege_list ::=
    privilege_list:l COMMA privilege_type:priv
    {:
        l.add(priv);
        RESULT = l;
    :}
    | privilege_type:priv
    {:
        RESULT = Lists.newArrayList(priv);
    :}
    ;

string_list ::=
    string_list:l COMMA STRING_LITERAL:item
    {:
        l.add(item);
        RESULT = l;
    :}
    | STRING_LITERAL:item
    {:
        RESULT = Lists.newArrayList(item);
    :}
    ;

integer_list ::=
    integer_list:l COMMA INTEGER_LITERAL:item
    {:
        l.add(item);
        RESULT = l;
    :}
    | INTEGER_LITERAL:item
    {:
        RESULT = Lists.newArrayList(item);
    :}
    ;

admin_stmt ::=
    KW_ADMIN KW_SHOW KW_REPLICA KW_STATUS KW_FROM base_table_ref:table_ref opt_wild_where
    {:
        RESULT = new AdminShowReplicaStatusStmt(table_ref, parser.where);
    :}
    | KW_ADMIN KW_SHOW KW_REPLICA KW_DISTRIBUTION KW_FROM base_table_ref:table_ref
    {:
        RESULT = new AdminShowReplicaDistributionStmt(table_ref);
    :}
    | KW_ADMIN KW_SET KW_REPLICA KW_STATUS KW_PROPERTIES LPAREN key_value_map:prop RPAREN
    {:
        RESULT = new AdminSetReplicaStatusStmt(prop);
    :}
    | KW_ADMIN KW_REPAIR KW_TABLE base_table_ref:table_ref
    {:
        RESULT = new AdminRepairTableStmt(table_ref);
    :}
    | KW_ADMIN KW_CANCEL KW_REPAIR KW_TABLE base_table_ref:table_ref
    {:
        RESULT = new AdminCancelRepairTableStmt(table_ref);
    :}
    | KW_ADMIN KW_COMPACT KW_TABLE base_table_ref:table_ref opt_wild_where
    {:
        RESULT = new AdminCompactTableStmt(table_ref, parser.where);
    :}
    | KW_ADMIN KW_SET KW_FRONTEND KW_CONFIG opt_key_value_map:configs
    {:
        RESULT = new AdminSetConfigStmt(AdminSetConfigStmt.ConfigType.FRONTEND, configs);
    :}
    | KW_ADMIN KW_SHOW KW_FRONTEND KW_CONFIG opt_wild_where
    {:
        RESULT = new AdminShowConfigStmt(AdminSetConfigStmt.ConfigType.FRONTEND, parser.wild);
    :}
    | KW_ADMIN KW_CHECK KW_TABLET LPAREN integer_list:tabletIds RPAREN opt_properties:properties
    {:
        RESULT = new AdminCheckTabletsStmt(tabletIds, properties);
    :}
    | KW_ADMIN KW_REBALANCE KW_DISK KW_ON LPAREN string_list:backends RPAREN
    {:
        RESULT = new AdminRebalanceDiskStmt(backends);
    :}
    | KW_ADMIN KW_REBALANCE KW_DISK
    {:
        RESULT = new AdminRebalanceDiskStmt(null);
    :}
    | KW_ADMIN KW_CANCEL KW_REBALANCE KW_DISK KW_ON LPAREN string_list:backends RPAREN
    {:
        RESULT = new AdminCancelRebalanceDiskStmt(backends);
    :}
    | KW_ADMIN KW_CANCEL KW_REBALANCE KW_DISK
    {:
        RESULT = new AdminCancelRebalanceDiskStmt(null);
    :}
    | KW_ADMIN KW_CLEAN KW_TRASH KW_ON LPAREN string_list:backends RPAREN
    {:
        RESULT = new AdminCleanTrashStmt(backends);
    :}
    | KW_ADMIN KW_CLEAN KW_TRASH
    {:
        RESULT = new AdminCleanTrashStmt(null);
    :}
    | KW_ADMIN KW_DIAGNOSE KW_TABLET INTEGER_LITERAL:tabletId
    {:
        RESULT = new AdminDiagnoseTabletStmt(tabletId);
    :}
    | KW_ADMIN KW_SHOW KW_TABLET KW_STORAGE KW_FORMAT
    {:
        RESULT = new AdminShowTabletStorageFormatStmt(false);
    :}
    | KW_ADMIN KW_SHOW KW_TABLET KW_STORAGE KW_FORMAT KW_VERBOSE
    {:
        RESULT = new AdminShowTabletStorageFormatStmt(true);
    :}
    | KW_ADMIN KW_COPY KW_TABLET INTEGER_LITERAL:tabletId opt_properties:properties
    {:
        RESULT = new AdminCopyTabletStmt(tabletId, properties);
    :}
    ;

truncate_stmt ::=
    KW_TRUNCATE KW_TABLE base_table_ref:tblRef
    {:
        RESULT = new TruncateTableStmt(tblRef);
    :}
    ;

transaction_stmt ::=
    KW_BEGIN
    {:
        RESULT = new TransactionBeginStmt();
    :}
    | KW_BEGIN KW_WITH KW_LABEL transaction_label:label
    {:
        RESULT = new TransactionBeginStmt(label);
    :}
    | KW_COMMIT opt_work opt_chain opt_release
    {:
        RESULT = new TransactionCommitStmt();
    :}
    | KW_ROLLBACK opt_work opt_chain opt_release
    {:
        RESULT = new TransactionRollbackStmt();
    :}
    ;

transaction_label ::=
    /* empty */
    {:
        RESULT = null;
    :}
    | ident:label
    {:
        RESULT = label;
    :}
    ;

unsupported_stmt ::=
    KW_START KW_TRANSACTION opt_with_consistent_snapshot:v
    {:
        RESULT = new UnsupportedStmt();
    :}
    ;

opt_with_consistent_snapshot ::=
    {:
        RESULT = null;
    :}
    | KW_WITH KW_CONSISTENT KW_SNAPSHOT
    {:
        RESULT = null;
    :}
    ;

opt_work ::=
    {:
        RESULT = null;
    :}
    | KW_WORK
    {:
        RESULT = null;
    :}
    ;

opt_chain ::=
    {:
        RESULT = null;
    :}
    | KW_AND KW_NO KW_CHAIN
    {:
        RESULT = null;
    :}
    | KW_AND KW_CHAIN
    {:
        RESULT = null;
    :}
    ;

opt_release ::=
    {:
        RESULT = null;
    :}
    | KW_RELEASE
    {:
        RESULT = null;
    :}
    | KW_NO KW_RELEASE
    {:
        RESULT = null;
    :}
    ;

type_func_name_keyword ::=
    KW_LEFT:id
    {: RESULT = id; :}
    | KW_RIGHT:id
    {: RESULT = id; :}
    ;

// Keyword that we allow for identifiers
keyword ::=
    KW_AFTER:id
    {: RESULT = id; :}
    | KW_AGGREGATE:id
    {: RESULT = id; :}
    | KW_ALIAS:id
    {: RESULT = id; :}
    | KW_AUTHORS:id
    {: RESULT = id; :}
    | KW_ARRAY:id
    {: RESULT = id; :}
    | KW_BACKUP:id
    {: RESULT = id; :}
    | KW_BEGIN:id
    {: RESULT = id; :}
    | KW_INVERTED:id
    {: RESULT = id; :}
    | KW_BITMAP:id
    {: RESULT = id; :}
    | KW_QUANTILE_STATE:id
    {: RESULT = id; :}
    | KW_BITMAP_UNION:id
    {: RESULT = id; :}
    | KW_QUANTILE_UNION:id
    {: RESULT = id; :}
    | KW_BLOB:id
    {: RESULT = id; :}
    | KW_BOOLEAN:id
    {: RESULT = id; :}
    | KW_BROKER:id
    {: RESULT = id; :}
    | KW_S3:id
    {: RESULT = id; :}
    | KW_HDFS:id
    {: RESULT = id; :}
    | KW_BACKENDS:id
    {: RESULT = id; :}
    | KW_BUILTIN:id
    {: RESULT = id; :}
    | KW_BUILD:id
    {: RESULT = id; :}
    | KW_CHAIN:id
    {: RESULT = id; :}
    | KW_CHAR:id
    {: RESULT = id; :}
    | KW_CHARSET:id
    {: RESULT = id; :}
    | KW_CHECK:id
    {: RESULT = id; :}
    | KW_COLUMNS:id
    {: RESULT = id; :}
    | KW_COMMENT:id
    {: RESULT = id; :}
    | KW_COMMITTED:id
    {: RESULT = id; :}
    | KW_COMPLETE:id
    {: RESULT = id; :}
    | KW_CONSISTENT:id
    {: RESULT = id; :}
    | KW_COLLATION:id
    {: RESULT = id; :}
    | KW_COMMIT:id
    {: RESULT = id; :}
    | KW_COMPACT:id
    {: RESULT = id; :}
    | KW_CONFIG:id
    {: RESULT = id; :}
    | KW_CONNECTION:id
    {: RESULT = id; :}
    | KW_CONNECTION_ID:id
    {: RESULT = id; :}
    | KW_CONVERT:id
    {: RESULT = id; :}
    | KW_COPY:id
    {: RESULT = id; :}
    | KW_CREATION:id
    {: RESULT = id; :}
    | KW_DATA:id
    {: RESULT = id; :}
    | KW_DATE:id
    {: RESULT = id; :}
    | KW_DATETIME:id
    {: RESULT = id; :}
    | KW_DATEV2:id
    {: RESULT = id; :}
    | KW_DATETIMEV2:id
    {: RESULT = id; :}
    | KW_DECIMAL:id
    {: RESULT = id; :}
    | KW_DEFERRED:id
    {: RESULT = id; :}
    | KW_DEMAND:id
    {: RESULT = id; :}
    | KW_DECIMALV3:id
    {: RESULT = id; :}
    | KW_DIAGNOSE:id
    {: RESULT = id; :}
    | KW_DISTINCTPC:id
    {: RESULT = id; :}
    | KW_DISTINCTPCSA:id
    {: RESULT = id; :}
    | KW_BUCKETS:id
    {: RESULT = id; :}
    | KW_FAST:id
    {: RESULT = id; :}
    | KW_FAILED_LOGIN_ATTEMPTS:id
    {: RESULT = id; :}
    | KW_FILE:id
    {: RESULT = id; :}
    | KW_FIELDS:id
    {: RESULT = id; :}
    | KW_FILTER:id
    {: RESULT = id; :}
    | KW_FIRST:id
    {: RESULT = id; :}
    | KW_FORMAT:id
    {: RESULT = id; :}
    | KW_HLL_UNION:id
    {: RESULT = id; :}
    | KW_IMMEDIATE:id
    {: RESULT = id; :}
    | KW_PATH:id
    {: RESULT = id; :}
    | KW_PROFILE:id
    {: RESULT = id; :}
    | KW_FUNCTION:id
    {: RESULT = id; :}
    | KW_END:id
    {: RESULT = id; :}
    | KW_ENGINE:id
    {: RESULT = id; :}
    | KW_ENGINES:id
    {: RESULT = id; :}
    | KW_ERRORS:id
    {: RESULT = id; :}
    | KW_EXCLUDE:id
    {: RESULT = id; :}
    | KW_EVENTS:id
    {: RESULT = id; :}
    | KW_EXTERNAL:id
    {: RESULT = id; :}
    | KW_GLOBAL:id
    {: RESULT = id; :}
    | KW_GRAPH:id
    {: RESULT = id; :}
    | KW_HASH:id
    {: RESULT = id; :}
    | KW_HELP:id
    {: RESULT = id; :}
    | KW_HUB:id
    {: RESULT = id; :}
    | KW_IDENTIFIED:id
    {: RESULT = id; :}
    | KW_INDEXES:id
    {: RESULT = id; :}
    | KW_ISNULL:id
    {: RESULT = id; :}
    | KW_ISOLATION:id
    {: RESULT = id; :}
    | KW_JOB:id
    {: RESULT = id; :}
    | KW_JSON:id
    {: RESULT = id; :}
    | KW_ENCRYPTKEY:id
    {: RESULT = id; :}
    | KW_ENCRYPTKEYS:id
    {: RESULT = id; :}
    | KW_LABEL:id
    {: RESULT = id; :}
    | KW_LAST:id
    {: RESULT = id; :}
    | KW_LESS:id
    {: RESULT = id; :}
    | KW_LEVEL:id
    {: RESULT = id; :}
    | KW_LOCAL:id
    {: RESULT = id; :}
    | KW_LOCATION:id
    {: RESULT = id; :}
    | KW_LOCK:id
    {: RESULT = id; :}
    | KW_UNLOCK:id
    {: RESULT = id; :}
    | KW_MATERIALIZED:id
    {: RESULT = id; :}
    | KW_MERGE:id
    {: RESULT = id; :}
    | KW_MODIFY:id
    {: RESULT = id; :}
    | KW_NAME:id
    {: RESULT = id; :}
    | KW_NAMES:id
    {: RESULT = id; :}
    | KW_NEGATIVE:id
    {: RESULT = id; :}
    | KW_NEVER:id
    {: RESULT = id; :}
    | KW_NEXT:id
    {: RESULT = id; :}
    | KW_NO:id
    {: RESULT = id; :}
    | KW_NULLS:id
    {: RESULT = id; :}
    | KW_OFFSET:id
    {: RESULT = id; :}
    | KW_ONLY:id
    {: RESULT = id; :}
    | KW_OPEN:id
    {: RESULT = id; :}
    | KW_PARAMETER:id
    {: RESULT = id; :}
    | KW_PARTITIONS:id
    {: RESULT = id; :}
    | KW_PASSWORD:id
    {: RESULT = id; :}
    | KW_PASSWORD_EXPIRE:id
    {: RESULT = id; :}
    | KW_PASSWORD_REUSE:id
    {: RESULT = id; :}
    | KW_PASSWORD_HISTORY:id
    {: RESULT = id; :}
    | KW_PASSWORD_LOCK_TIME:id
    {: RESULT = id; :}
    | KW_LDAP_ADMIN_PASSWORD:id
    {: RESULT = id; :}
    | KW_PLUGIN:id
    {: RESULT = id; :}
    | KW_PLUGINS:id
    {: RESULT = id; :}
    | KW_PROC:id
    {: RESULT = id; :}
    | KW_PROCESSLIST:id
    {: RESULT = id; :}
    | KW_PROPERTIES:id
    {: RESULT = id; :}
    | KW_PROPERTY:id
    {: RESULT = id; :}
    | KW_QUERY:id
    {: RESULT = id; :}
    | KW_QUOTA:id
    {: RESULT = id; :}
    | KW_RANDOM:id
    {: RESULT = id; :}
    | KW_RECOVER:id
    {: RESULT = id; :}
    | KW_REFRESH:id
    {: RESULT = id; :}
    | KW_REPEATABLE:id
    {: RESULT = id; :}
    | KW_REPLACE:id
    {: RESULT = id; :}
    | KW_REPLACE_IF_NOT_NULL:id
    {: RESULT = id; :}
    | KW_REPOSITORY:id
    {: RESULT = id; :}
    | KW_REPOSITORIES:id
    {: RESULT = id; :}
    | KW_RESOURCE:id
    {: RESULT = id; :}
    | KW_RESOURCES:id
    {: RESULT = id; :}
    | KW_RESTORE:id
    {: RESULT = id; :}
    | KW_RETURNS:id
    {: RESULT = id; :}
    | KW_ROLLBACK:id
    {: RESULT = id; :}
    | KW_ROLLUP:id
    {: RESULT = id; :}
    | KW_SCHEMA:id
    {: RESULT = id; :}
    | KW_SERIALIZABLE:id
    {: RESULT = id; :}
    | KW_SESSION:id
    {: RESULT = id; :}
    | KW_SKEW:id
    {: RESULT = id; :}
    | KW_SNAPSHOT:id
    {: RESULT = id; :}
    | KW_SONAME:id
    {: RESULT = id; :}
    | KW_SPLIT:id
    {: RESULT = id; :}
    | KW_START:id
    {: RESULT = id; :}
    | KW_STATUS:id
    {: RESULT = id; :}
    | KW_STATS:id
    {: RESULT = id; :}
    | KW_STORAGE:id
    {: RESULT = id; :}
    | KW_STREAM:id
    {: RESULT = id; :}
    | KW_STRUCT:id
    {: RESULT = id; :}
    | KW_STRING:id
    {: RESULT = id; :}
    | KW_TABLES:id
    {: RESULT = id; :}
    | KW_TEMPORARY:id
    {: RESULT = id; :}
    | KW_THAN:id
    {: RESULT = id; :}
    | KW_TIMESTAMP:id
    {: RESULT = id; :}
    | KW_TRANSACTION:id
    {: RESULT = id; :}
    | KW_TEXT:id
    {: RESULT = id; :}
    | KW_TRIGGERS:id
    {: RESULT = id; :}
    | KW_TRUNCATE:id
    {: RESULT = id; :}
    | KW_TYPE:id
    {: RESULT = id; :}
    | KW_TYPES:id
    {: RESULT = id; :}
    | KW_UNCOMMITTED:id
    {: RESULT = id; :}
    | KW_USER:id
    {: RESULT = id; :}
    | KW_VARIABLES:id
    {: RESULT = id; :}
    | KW_VALUE:id
    {: RESULT = id; :}
    | KW_VERBOSE:id
    {: RESULT = id; :}
    | KW_VIEW:id
    {: RESULT = id; :}
    | KW_WARNINGS:id
    {: RESULT = id; :}
    | KW_WORK:id
    {: RESULT = id; :}
    | KW_CLUSTER:id
    {: RESULT = id; :}
    | KW_CLUSTERS:id
    {: RESULT = id; :}
    | KW_LINK:id
    {: RESULT = id; :}
    | KW_MIGRATE:id
    {: RESULT = id; :}
    | KW_MIGRATIONS:id
    {: RESULT = id; :}
    | KW_COUNT:id
    {: RESULT = id; :}
    | KW_SUM:id
    {: RESULT = id; :}
    | KW_MIN:id
    {: RESULT = id; :}
    | KW_MAX:id
    {: RESULT = id; :}
    | KW_FREE:id
    {: RESULT = id; :}
    | KW_TASK:id
    {: RESULT = id; :}
    | KW_ROUTINE:id
    {: RESULT = id; :}
    | KW_PAUSE:id
    {: RESULT = id; :}
    | KW_RESUME:id
    {: RESULT = id; :}
    | KW_STOP:id
    {: RESULT = id; :}
    | KW_GROUPING:id
    {: RESULT = id; :}
    | KW_DYNAMIC:id
    {: RESULT = id; :}
    | time_unit:id
    {: RESULT = id; :}
    | KW_ENABLE:id
    {: RESULT = id; :}
    | KW_FEATURE:id
    {: RESULT = id; :}
    | KW_MAP:id
    {: RESULT = id; :}
    | KW_VARCHAR:id
    {: RESULT = id; :}
    | KW_POLICY:id
    {: RESULT = id; :}
    | KW_CURRENT_TIMESTAMP:id
    {: RESULT = id; :}
    | KW_CATALOG:id
    {: RESULT = id; :}
    | KW_CATALOGS:id
    {: RESULT = id; :}
    ;

// Identifier that contain keyword
ident ::=
    IDENT:id
    {:
        RESULT = id;
    :}
    | keyword:id
    {:
        RESULT = id;
    :}
    ;

// Identifier or text
ident_or_text ::=
    ident:id
    {:
        RESULT = id;
    :}
    | STRING_LITERAL:text
    {:
        RESULT = text;
    :}
    ;

time_unit ::=
    KW_YEAR:id
    {: RESULT = id; :}
    | KW_MONTH:id
    {: RESULT = id; :}
    | KW_WEEK:id
    {: RESULT = id; :}
    | KW_DAY:id
    {: RESULT = id; :}
    | KW_HOUR:id
    {: RESULT = id; :}
    | KW_MINUTE:id
    {: RESULT = id; :}
    | KW_SECOND:id
    {: RESULT = id; :}
    ;

// TODO(zhaochun): Select for SQL-2003 (http://savage.net.au/SQL/sql-2003-2.bnf.html)

// Specify a table derived from the result of a <table expression>.
// query_spec ::=
//     KW_SELECT opt_set_quantifier select_list table_expr
//
// opt_set_quantifier ::=
//     KW_DISTINCT
//     | KW_ALL
//     ;
//
// select_list ::=
//     STAR
//     | select_sublist
//     ;
//
// select_sublist ::=
//     derived_column
//     | qualified_star
//     ;
//
// table_expr ::=
//     from_clause where_clause group_by_clause having_clause order_by_clause limit_clause
//     ;
//
// // Specify a table derived from one or more tables.
// from_clause ::=
//     table_ref_list
//     ;
//
// table_ref_list ::=
//     table_ref
//     | table_ref_list COMMA table_ref
//     ;
//
// // Reference a table.
// table_ref ::=
//     table_primary
//     | joined_table
//     ;
//
// table_primary ::=
//     table_name
//     | subquery opt_as ident
//     | LPAREN joined_table RPAREN
//     ;
//
// opt_as ::=
//     /* Empty */
//     | KW_AS
//     ;
//
// // Specify a table.
// // TODO(zhaochun): Do not support EXCEPT INTERSECT and joined table
// query_expr_body ::=
//     query_term
//     | query_expr_body KW_UNION opt_set_quantifier query_term;
//     ;
//
// query_term ::=
//     query_spec
//     | LPAREN query_expr_body RPAREN
//     ;
//
// // Specify a scalar value, a row, or a table derived from a <query expression>.
// subquery ::=
//     LPAREN query_expr_body RPAREN;

// unused
//
// where_clause_without_null ::=
//   KW_WHERE expr:e
//   {: RESULT = e; :}
//   ;
//
// alter_cluster_clause ::=
//     KW_MODIFY opt_properties:properties
//     {:
//         RESULT = new AlterClusterClause(AlterClusterType.ALTER_CLUSTER_PROPERTIES, properties);
//     :}
//     ;
//
// col_list ::=
//     KW_COLUMNS LPAREN ident_list:colList RPAREN
//     {:
//         RESULT = colList;
//     :}
//     ;
//
// opt_charset_name ::=
//     /* empty */
//     | charset old_or_new_charset_name_or_default
//     ;<|MERGE_RESOLUTION|>--- conflicted
+++ resolved
@@ -243,7 +243,6 @@
 
 // Total keywords of doris
 terminal String
-<<<<<<< HEAD
     KW_ACCOUNT_LOCK,
     KW_ACCOUNT_UNLOCK,
     KW_ADD,
@@ -412,6 +411,7 @@
     KW_IS,
     KW_ISNULL,
     KW_ISOLATION,
+    KW_INVERTED,
     KW_JOB,
     KW_JOIN,
     KW_JSON,
@@ -447,6 +447,15 @@
     KW_MINUTE,
     KW_MODIFY,
     KW_MONTH,
+    KW_MATCH,
+    KW_MATCH_ALL,
+    KW_MATCH_ANY,
+    KW_MATCH_PHRASE,
+    KW_MATCH_ELEMENT_EQ,
+    KW_MATCH_ELEMENT_GE,
+    KW_MATCH_ELEMENT_GT,
+    KW_MATCH_ELEMENT_LE,
+    KW_MATCH_ELEMENT_LT,
     KW_NAME,
     KW_NAMES,
     KW_NATURAL,
@@ -603,100 +612,6 @@
     KW_WITH,
     KW_WORK,
     KW_WRITE,
-=======
-    KW_ACCESS, KW_ADD, KW_ADMIN, KW_AFTER, KW_AGGREGATE, KW_ALIAS, KW_ALL,
-    KW_ALTER, KW_ANALYZE, KW_AND, KW_ANTI, KW_APPEND, KW_ARRAY, KW_AS, KW_ASC,
-    KW_ASYNC, KW_AUTHORS,
-    
-    KW_BACKEND, KW_BACKENDS, KW_BACKUP, KW_BEGIN, KW_BETWEEN, KW_BIGINT,
-    KW_BINLOG, KW_BITMAP, KW_BITMAP_UNION, KW_BLOB, KW_BOOLEAN, KW_BROKER,
-    KW_BUCKETS, KW_BUILD, KW_BUILTIN, KW_BY,
-    
-    KW_CANCEL, KW_CASE, KW_CAST, KW_CATALOG, KW_CATALOGS, KW_CHAIN, KW_CHAR,
-    KW_CHARSET, KW_CHECK, KW_CLEAN, KW_CLUSTER, KW_CLUSTERS, KW_COLLATE,
-    KW_COLLATION, KW_COLUMN, KW_COLUMNS, KW_COMMENT, KW_COMMIT, KW_COMMITTED,
-    KW_COMPACT, KW_COMPLETE, KW_CONFIG, KW_CONNECTION, KW_CONNECTION_ID,
-    KW_CONSISTENT, KW_CONVERT, KW_COPY, KW_COPY_OPTION, KW_COUNT, KW_CREATE,
-    KW_CREATION, KW_CROSS, KW_CUBE, KW_CURRENT, KW_CURRENT_TIMESTAMP,
-    KW_CURRENT_USER,
-    
-    KW_DATA, KW_DATABASE, KW_DATABASES, KW_DATE, KW_DATETIME, KW_DATETIMEV2,
-    KW_DATEV2, KW_DAY, KW_DECIMAL, KW_DECIMALV3, KW_DECOMMISSION, KW_DEFAULT,
-    KW_DEFERRED, KW_DELETE, KW_DEMAND, KW_DESC, KW_DESCRIBE, KW_DIAGNOSE,
-    KW_DISK, KW_DISTINCT, KW_DISTINCTPC, KW_DISTINCTPCSA, KW_DISTRIBUTED,
-    KW_DISTRIBUTION, KW_DIV, KW_DOUBLE, KW_DROP, KW_DROPP, KW_DUPLICATE,
-    KW_DYNAMIC,
-    
-    KW_ELSE, KW_ENABLE, KW_ENCRYPTKEY, KW_ENCRYPTKEYS, KW_END, KW_ENGINE,
-    KW_ENGINES, KW_ENTER, KW_ERRORS, KW_EVENTS, KW_EXCEPT, KW_EXCLUDE,
-    KW_EXISTS, KW_EXPORT, KW_EXTENDED, KW_EXTERNAL, KW_EXTRACT,
-    
-    KW_FALSE, KW_FAST, KW_FEATURE, KW_FIELDS, KW_FILE, KW_FILES, KW_FILE_FORMAT,
-    KW_FILTER, KW_FIRST, KW_FLOAT, KW_FOLLOWER, KW_FOLLOWING, KW_FOR, KW_FORCE,
-    KW_FORMAT, KW_FREE, KW_FROM, KW_FRONTEND, KW_FRONTENDS, KW_FULL,
-    KW_FUNCTION, KW_FUNCTIONS,
-    
-    KW_GLOBAL, KW_GRANT, KW_GRANTS, KW_GRAPH, KW_GROUP, KW_GROUPING,
-    
-    KW_HASH, KW_HAVING, KW_HDFS, KW_HELP, KW_HLL, KW_HLL_UNION, KW_HOUR, KW_HUB,
-    
-    KW_IDENTIFIED, KW_IF, KW_IMMEDIATE, KW_IN, KW_INDEX, KW_INDEXES, KW_INFILE,
-    KW_INNER, KW_INSERT, KW_INSTALL, KW_INT, KW_INTERMEDIATE, KW_INTERSECT,
-    KW_INTERVAL, KW_INTO, KW_IS, KW_ISNULL, KW_ISOLATION, KW_INVERTED,
-    
-    KW_JOB, KW_JOIN, KW_JSON,
-    
-    KW_KEY, KW_KEYS, KW_KILL,
-    
-    KW_LABEL, KW_LARGEINT, KW_LAST, KW_LATERAL, KW_LDAP_ADMIN_PASSWORD, KW_LEFT,
-    KW_LESS, KW_LEVEL, KW_LIKE, KW_LIMIT, KW_LINK, KW_LIST, KW_LOAD, KW_LOCAL,
-    KW_LOCATION, KW_LOCK, KW_LOW_PRIORITY,
-    
-    KW_MAP, KW_MATERIALIZED, KW_MAX, KW_MAX_VALUE, KW_MERGE, KW_MIGRATE,
-    KW_MIGRATIONS, KW_MIN, KW_MINUS, KW_MINUTE, KW_MODIFY, KW_MONTH,
-    KW_MATCH, KW_MATCH_ANY, KW_MATCH_ALL, KW_MATCH_PHRASE,
-    KW_MATCH_ELEMENT_EQ, KW_MATCH_ELEMENT_LT, KW_MATCH_ELEMENT_GT,
-    KW_MATCH_ELEMENT_LE, KW_MATCH_ELEMENT_GE,
-    
-    KW_NAME, KW_NAMES, KW_NATURAL, KW_NEGATIVE, KW_NEVER, KW_NEXT, KW_NO,
-    KW_NOT, KW_NOT_NULL, KW_NULL, KW_NULLS,
-    
-    KW_OBSERVER, KW_OFFSET, KW_ON, KW_ONLY, KW_OPEN, KW_OR, KW_ORDER, KW_OUTER,
-    KW_OUTFILE, KW_OVER,
-    
-    KW_PARAMETER, KW_PARTITION, KW_PARTITIONS, KW_PASSWORD, KW_PATH, KW_PATTERN,
-    KW_PAUSE, KW_PIPE, KW_PLUGIN, KW_PLUGINS, KW_POLICY, KW_PRECEDING, KW_PROC,
-    KW_PROCEDURE, KW_PROCESSLIST, KW_PROFILE, KW_PROPERTIES, KW_PROPERTY,
-    
-    KW_QUANTILE_STATE, KW_QUANTILE_UNION, KW_QUERY, KW_QUOTA,
-    
-    KW_RANDOM, KW_RANGE, KW_READ, KW_REBALANCE, KW_RECOVER, KW_REFRESH,
-    KW_REGEXP, KW_RELEASE, KW_RENAME, KW_REPAIR, KW_REPEATABLE, KW_REPLACE,
-    KW_REPLACE_IF_NOT_NULL, KW_REPLICA, KW_REPOSITORIES, KW_REPOSITORY,
-    KW_RESOURCE, KW_RESOURCES, KW_RESTORE, KW_RESUME, KW_RETURNS, KW_REVOKE,
-    KW_RIGHT, KW_ROLE, KW_ROLES, KW_ROLLBACK, KW_ROLLUP, KW_ROUTINE, KW_ROW,
-    KW_ROWS,
-    
-    KW_S3, KW_SCHEMA, KW_SCHEMAS, KW_SECOND, KW_SELECT, KW_SEMI,
-    KW_SERIALIZABLE, KW_SESSION, KW_SET, KW_SETS, KW_SHOW, KW_SIGNED, KW_SKEW,
-    KW_SMALLINT, KW_SNAPSHOT, KW_SONAME, KW_SPLIT, KW_SQL_BLOCK_RULE, KW_STAGE,
-    KW_START, KW_STATS, KW_STATUS, KW_STOP, KW_STORAGE, KW_STREAM, KW_STRING,
-    KW_STRUCT, KW_SUM, KW_SUPERUSER, KW_SWITCH, KW_SYNC, KW_SYSTEM,
-    
-    KW_TABLE, KW_TABLES, KW_TABLET, KW_TABLETS, KW_TASK, KW_TEMPORARY,
-    KW_TERMINATED, KW_TEXT, KW_THAN, KW_THEN, KW_TIME, KW_TIMESTAMP, KW_TINYINT,
-    KW_TO, KW_TRANSACTION, KW_TRASH, KW_TRIGGERS, KW_TRIM, KW_TRUE, KW_TRUNCATE,
-    KW_TYPE, KW_TYPES,
-    
-    KW_UNBOUNDED, KW_UNCOMMITTED, KW_UNINSTALL, KW_UNION, KW_UNIQUE, KW_UNLOCK,
-    KW_UNSIGNED, KW_UPDATE, KW_USE, KW_USER, KW_USING,
-    
-    KW_VALUE, KW_VALUES, KW_VARCHAR, KW_VARIABLES, KW_VERBOSE, KW_VIEW,
-    
-    KW_WARNINGS, KW_WEEK, KW_WHEN, KW_WHERE, KW_WHITELIST, KW_WITH, KW_WORK,
-    KW_WRITE,
-    
->>>>>>> 647c231a
     KW_YEAR;
 
 terminal COMMA, COLON, DOT, DOTDOTDOT, AT, STAR, LPAREN, RPAREN, SEMICOLON, LBRACKET, RBRACKET, DIVIDE, MOD, ADD, SUBTRACT;
@@ -969,26 +884,11 @@
 nonterminal MVRefreshTriggerInfo opt_refresh_trigger;
 nonterminal MVRefreshInfo opt_mv_refersh_info;
 
-<<<<<<< HEAD
 // copy into
 nonterminal CopyFromParam copy_from_param;
 nonterminal String stage_name;
 nonterminal StageAndPattern stage_and_pattern;
 nonterminal List<Expr> copy_select_expr_list;
-=======
-// stage
-nonterminal StageParam external_stage_param;
-// file_format
-nonterminal FileFormat file_format;
-// copy option
-nonterminal CopyOption copy_option;
-// copy into
-nonterminal CopyFromParam copy_from_param;
-nonterminal String stage_name;
-nonterminal List<Expr> copy_select_expr_list;
-nonterminal FilesOrPattern files_or_pattern_option;
-nonterminal Boolean async_option;
->>>>>>> 647c231a
 
 precedence nonassoc COMMA;
 precedence nonassoc STRING_LITERAL;
@@ -2007,16 +1907,9 @@
         RESULT = new CreatePolicyStmt(PolicyTypeEnum.STORAGE, ifNotExists, policyName, properties);
     :}
     /* stage */
-<<<<<<< HEAD
     | KW_CREATE KW_STAGE opt_if_not_exists:ifNotExists ident:stageName KW_PROPERTIES opt_key_value_map:properties
     {:
         RESULT = new CreateStageStmt(ifNotExists, stageName, properties);
-=======
-    | KW_CREATE KW_STAGE opt_if_not_exists:ifNotExists ident:stageName
-    external_stage_param:stageParam file_format:fileFormat copy_option:copyOption
-    {:
-        RESULT = new CreateStageStmt(ifNotExists, stageName, stageParam, fileFormat, copyOption);
->>>>>>> 647c231a
     :}
     ;
 
@@ -2039,56 +1932,6 @@
     :}
     ;
 
-external_stage_param ::=
-  LPAREN key_value_map:properties RPAREN
-  {:
-        RESULT = new StageParam(StagePB.StageType.EXTERNAL, properties);
-  :};
-
-files_or_pattern_option ::=
-   {:
-        RESULT = null;
-   :}
-   |KW_FILES EQUAL LPAREN string_list:files RPAREN
-   {:
-        RESULT = new FilesOrPattern(files, null);
-   :}
-   |KW_PATTERN EQUAL STRING_LITERAL:pattern
-   {:
-        RESULT = new FilesOrPattern(null, pattern);
-   :};
-
-file_format ::=
-   {:
-        RESULT = null;
-   :}
-   | KW_FILE_FORMAT EQUAL LPAREN key_value_map:properties RPAREN
-   {:
-        RESULT = new FileFormat(properties);
-   :};
-
-copy_option ::=
-   {:
-       RESULT = null;
-   :}
-   | KW_COPY_OPTION EQUAL LPAREN key_value_map:properties RPAREN
-   {:
-       RESULT = new CopyOption(properties);
-   :};
-
-async_option ::=
-    {:
-        RESULT = false;
-    :}
-    | KW_ASYNC EQUAL KW_TRUE
-    {:
-        RESULT = true;
-    :}
-    | KW_ASYNC EQUAL KW_FALSE
-    {:
-        RESULT = false;
-    :};
-
 binlog_desc ::=
     KW_FROM KW_BINLOG LPAREN key_value_map:properties RPAREN
     {:
@@ -2202,7 +2045,6 @@
 
 // Copy Statement
 copy_stmt ::=
-<<<<<<< HEAD
     KW_COPY KW_INTO table_name:name KW_FROM copy_from_param:copyFromParam KW_PROPERTIES opt_key_value_map:properties
     {:
         RESULT = new CopyStmt(name, copyFromParam, properties);
@@ -2218,23 +2060,6 @@
         RESULT = new CopyFromParam(stage);
     :}
     | LPAREN KW_SELECT copy_select_expr_list:exprList KW_FROM stage_and_pattern:stage where_clause:whereExpr RPAREN
-=======
-    KW_COPY KW_INTO table_name:name KW_FROM copy_from_param:copyFromParam
-    files_or_pattern_option:filesOrPatternOption
-    file_format:fileFormat
-    copy_option:copyOption
-    async_option:asyncOption
-    {:
-        RESULT = new CopyStmt(name, copyFromParam, filesOrPatternOption, fileFormat, copyOption, asyncOption);
-    :};
-
-copy_from_param ::=
-    stage_name:stage
-    {:
-        RESULT = new CopyFromParam(stage);
-    :}
-    | LPAREN KW_SELECT copy_select_expr_list:exprList KW_FROM stage_name:stage where_clause:whereExpr RPAREN
->>>>>>> 647c231a
     {:
         RESULT = new CopyFromParam(stage, exprList, whereExpr);
     :}
@@ -2251,7 +2076,6 @@
     :}
     ;
 
-<<<<<<< HEAD
 stage_and_pattern ::=
     stage_name:name
     {:
@@ -2263,8 +2087,6 @@
     :}
     ;
 
-=======
->>>>>>> 647c231a
 copy_select_expr_list ::=
     {:
         RESULT = null;
@@ -2276,7 +2098,6 @@
         RESULT = exprList;
     :};
 
-<<<<<<< HEAD
 opt_password_option ::=
     opt_passwd_history_policy:historyPolicy
     opt_passwd_expire_policy:expirePolicy
@@ -2416,8 +2237,6 @@
     :}
     ;
 
-=======
->>>>>>> 647c231a
 user ::=
     ident_or_text:user
     {:
@@ -2870,7 +2689,6 @@
     :}
     | KW_GRANT privilege_list:privs KW_ON KW_RESOURCE resource_pattern:resourcePattern KW_TO user_identity:userId
     {:
-<<<<<<< HEAD
         RESULT = new GrantStmt(userId, null, resourcePattern, privs, ResourceTypeEnum.GENERAL);
     :}
     | KW_GRANT privilege_list:privs KW_ON KW_RESOURCE resource_pattern:resourcePattern KW_TO KW_ROLE STRING_LITERAL:role
@@ -2884,17 +2702,6 @@
     | KW_GRANT privilege_list:privs KW_ON KW_STAGE resource_pattern:resourcePattern KW_TO user_identity:userId
     {:
         RESULT = new GrantStmt(userId, null, resourcePattern, privs, ResourceTypeEnum.STAGE);
-=======
-        RESULT = new GrantStmt(userId, null, resourcePattern, privs, false);
-    :}
-    | KW_GRANT privilege_list:privs KW_ON KW_RESOURCE resource_pattern:resourcePattern KW_TO KW_ROLE STRING_LITERAL:role
-    {:
-        RESULT = new GrantStmt(null, role, resourcePattern, privs, false);
-    :}
-    | KW_GRANT privilege_list:privs KW_ON KW_CLUSTER resource_pattern:resourcePattern KW_TO user_identity:userId
-    {:
-        RESULT = new GrantStmt(userId, null, resourcePattern, privs, true);
->>>>>>> 647c231a
     :}
     ;
 
@@ -2947,7 +2754,6 @@
     :}
     | KW_REVOKE privilege_list:privs KW_ON KW_RESOURCE resource_pattern:resourcePattern KW_FROM user_identity:userId
     {:
-<<<<<<< HEAD
         RESULT = new RevokeStmt(userId, null, resourcePattern, privs, ResourceTypeEnum.GENERAL);
     :}
     | KW_REVOKE privilege_list:privs KW_ON KW_RESOURCE resource_pattern:resourcePattern KW_FROM KW_ROLE STRING_LITERAL:role
@@ -2961,17 +2767,6 @@
     | KW_REVOKE privilege_list:privs KW_ON KW_STAGE resource_pattern:resourcePattern KW_FROM user_identity:userId
     {:
         RESULT = new RevokeStmt(userId, null, resourcePattern, privs, ResourceTypeEnum.STAGE);
-=======
-        RESULT = new RevokeStmt(userId, null, resourcePattern, privs, false);
-    :}
-    | KW_REVOKE privilege_list:privs KW_ON KW_RESOURCE resource_pattern:resourcePattern KW_FROM KW_ROLE STRING_LITERAL:role
-    {:
-        RESULT = new RevokeStmt(null, role, resourcePattern, privs, false);
-    :}
-    | KW_REVOKE privilege_list:privs KW_ON KW_CLUSTER resource_pattern:resourcePattern KW_FROM user_identity:userId
-    {:
-        RESULT = new RevokeStmt(userId, null, resourcePattern, privs, true);
->>>>>>> 647c231a
     :}
     ;
 
@@ -4443,7 +4238,6 @@
 
 // Change cloud cluster
 use_cloud_cluster_stmt ::=
-<<<<<<< HEAD
     KW_USE AT ident:cluster
     {:
         RESULT = new UseCloudClusterStmt(cluster);
@@ -4456,12 +4250,6 @@
     {:
         RESULT = new UseCloudClusterStmt(cluster, db, ctl);
     :}
-=======
-    KW_ACCESS ident:cluster
-    {:
-        RESULT = new UseCloudClusterStmt(cluster);
-    :}
->>>>>>> 647c231a
     ;
 
 // Insert statement
