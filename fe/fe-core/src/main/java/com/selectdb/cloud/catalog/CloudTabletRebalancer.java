// Licensed to the Apache Software Foundation (ASF) under one
// or more contributor license agreements.  See the NOTICE file
// distributed with this work for additional information
// regarding copyright ownership.  The ASF licenses this file
// to you under the Apache License, Version 2.0 (the
// "License"); you may not use this file except in compliance
// with the License.  You may obtain a copy of the License at
//
//   http://www.apache.org/licenses/LICENSE-2.0
//
// Unless required by applicable law or agreed to in writing,
// software distributed under the License is distributed on an
// "AS IS" BASIS, WITHOUT WARRANTIES OR CONDITIONS OF ANY
// KIND, either express or implied.  See the License for the
// specific language governing permissions and limitations
// under the License.

package com.selectdb.cloud.catalog;

import com.selectdb.cloud.proto.SelectdbCloud;
import com.selectdb.cloud.rpc.MetaServiceProxy;

import org.apache.doris.catalog.Database;
import org.apache.doris.catalog.Env;
import org.apache.doris.catalog.MaterializedIndex;
import org.apache.doris.catalog.MaterializedIndex.IndexExtState;
import org.apache.doris.catalog.OlapTable;
import org.apache.doris.catalog.Partition;
import org.apache.doris.catalog.Replica;
import org.apache.doris.catalog.Table;
import org.apache.doris.catalog.TableIf.TableType;
import org.apache.doris.catalog.Tablet;
import org.apache.doris.common.AnalysisException;
import org.apache.doris.common.ClientPool;
import org.apache.doris.common.Config;
import org.apache.doris.common.Pair;
import org.apache.doris.common.util.MasterDaemon;
import org.apache.doris.persist.UpdateCloudReplicaInfo;
import org.apache.doris.rpc.RpcException;
import org.apache.doris.system.Backend;
import org.apache.doris.system.SystemInfoService;
import org.apache.doris.thrift.BackendService;
import org.apache.doris.thrift.TCheckPreCacheRequest;
import org.apache.doris.thrift.TCheckPreCacheResponse;
import org.apache.doris.thrift.TNetworkAddress;
import org.apache.doris.thrift.TPreCacheAsyncRequest;
import org.apache.doris.thrift.TPreCacheAsyncResponse;
import org.apache.doris.thrift.TStatusCode;
import org.apache.logging.log4j.LogManager;
import org.apache.logging.log4j.Logger;

import java.util.ArrayList;
import java.util.HashMap;
import java.util.List;
import java.util.Map;
import java.util.Random;
import java.util.concurrent.LinkedBlockingQueue;

public class CloudTabletRebalancer extends MasterDaemon {
    private static final Logger LOG = LogManager.getLogger(CloudTabletRebalancer.class);

    private Map<Long, List<Tablet>> beToTabletsGlobal;

    private Map<Long, List<Tablet>> futureBeToTabletsGlobal;

    private Map<String, List<Long>> clusterToBes;

    private List<UpdateCloudReplicaInfo> replicaInfos;

    // partitionId -> indexId -> be -> tablet
    private Map<Long, Map<Long, Map<Long, List<Tablet>>>> partitionToTablets;

    private Map<Long, Map<Long, Map<Long, List<Tablet>>>> futurePartitionToTablets;

    private Map<Long, Long> beToDecommissionedTime = new HashMap<Long, Long>();

    private Random rand = new Random();

    private boolean indexBalanced = true;

    private LinkedBlockingQueue<Pair<Long, Long>> tabletsMigrateTasks = new LinkedBlockingQueue<Pair<Long, Long>>();

    private Map<Long, InfightTask> tabletToInfightTask = new HashMap<Long, InfightTask>();

    public CloudTabletRebalancer() {
        super("cloud tablet rebalancer", Config.tablet_rebalancer_interval_second * 1000);
    }

    private interface Operator {
        void op(Database db, Table table, Partition partition, MaterializedIndex index, String cluster);
    }

    private class InfightTask {
        public Tablet pickedTablet;
        public long srcBe;
        public long destBe;
        public boolean isGlobal;
        public String clusterId;
        public Map<Long, List<Tablet>> beToTablets;
    }

    // 1 build cluster to backends info
    // 2 complete route info
    // 3 check whether the inflight preheating task has been completed
    // 4 migrate tablet for smooth upgrade
    // 5 statistics be to tablets mapping information
    // 6 partition-level balance
    // 7 if tablets in partition-level already balanced, perform global balance
    // 8 check whether all tablets of decomission node have been migrated
    @Override
    protected void runAfterCatalogReady() {
        LOG.info("cloud tablet rebalance begin");
        beToTabletsGlobal = new HashMap<Long, List<Tablet>>();
        partitionToTablets = new HashMap<Long, Map<Long, Map<Long, List<Tablet>>>>();
        futureBeToTabletsGlobal = new HashMap<Long, List<Tablet>>();
        futurePartitionToTablets = new HashMap<Long, Map<Long, Map<Long, List<Tablet>>>>();

        clusterToBes = new HashMap<String, List<Long>>();
        long start = System.currentTimeMillis();

        // 1 build cluster to backend info
        SystemInfoService systemInfoService = Env.getCurrentSystemInfo();
        for (Long beId : systemInfoService.getBackendIds(false)) {
            Backend be = systemInfoService.getBackend(beId);
            clusterToBes.putIfAbsent(be.getCloudClusterId(), new ArrayList<Long>());
            clusterToBes.get(be.getCloudClusterId()).add(beId);
        }
        LOG.info("cluster to backends {}", clusterToBes);

        // 2 complete route info
        replicaInfos = new ArrayList<UpdateCloudReplicaInfo>();
        completeRouteInfo();
        for (UpdateCloudReplicaInfo info : replicaInfos) {
            Env.getCurrentEnv().getEditLog().logUpdateCloudReplica(info);
        }

        // 3 check whether the inflight preheating task has been completed
        checkInflghtPreCache();

        // 4 migrate tablet for smooth upgrade
        Pair<Long, Long> pair;
        while (!tabletsMigrateTasks.isEmpty()) {
            try {
                pair = tabletsMigrateTasks.take();
            } catch (InterruptedException e) {
                throw new RuntimeException(e);
            }
            LOG.info("begin tablets migration from be {} to be {}", pair.first, pair.second);
            migrateTablets(pair.first, pair.second);
        }

        // 5 statistics be to tablets mapping information
        statRouteInfo();

        // 6 partition-level balance
        balanceAllPartitions();

        // 7 if tablets in partition-level already balanced, perform global balance
        globalBalance();

        // 8 check whether all tablets of decomission have been migrated
        checkDecommissionState(clusterToBes);

        LOG.info("finished to rebalancer. cost: {} ms", (System.currentTimeMillis() - start));
    }

    public void balanceAllPartitions() {
        for (Map.Entry<Long, List<Tablet>> entry : beToTabletsGlobal.entrySet()) {
            LOG.info("before partition balance be {} tablet num {}", entry.getKey(), entry.getValue().size());
        }

        for (Map.Entry<Long, List<Tablet>> entry : futureBeToTabletsGlobal.entrySet()) {
            LOG.info("before partition balance be {} tablet num(current + pre heating inflight) {}",
                    entry.getKey(), entry.getValue().size());
        }

        // balance in partitions/index
        indexBalanced = true;
        for (Map.Entry<String, List<Long>> entry : clusterToBes.entrySet()) {
            balanceInPartition(entry.getValue(), entry.getKey());
        }

        for (Map.Entry<Long, List<Tablet>> entry : beToTabletsGlobal.entrySet()) {
            LOG.info("after partition balance be {} tablet num {}", entry.getKey(), entry.getValue().size());
        }

        for (Map.Entry<Long, List<Tablet>> entry : futureBeToTabletsGlobal.entrySet()) {
            LOG.info("after partition balance be {} tablet num(current + pre heating inflight) {}",
                    entry.getKey(), entry.getValue().size());
        }
    }

    public void globalBalance() {
        if (indexBalanced) {
            for (Map.Entry<Long, List<Tablet>> entry : beToTabletsGlobal.entrySet()) {
                LOG.info("before global balance be {} tablet num {}", entry.getKey(), entry.getValue().size());
            }

            for (Map.Entry<Long, List<Tablet>> entry : futureBeToTabletsGlobal.entrySet()) {
                LOG.info("before global balance be {} tablet num(current + pre heating inflight) {}",
                        entry.getKey(), entry.getValue().size());
            }

            for (Map.Entry<String, List<Long>> entry : clusterToBes.entrySet()) {
                balanceImpl(entry.getValue(), entry.getKey(), futureBeToTabletsGlobal, true);
            }

            for (Map.Entry<Long, List<Tablet>> entry : beToTabletsGlobal.entrySet()) {
                LOG.info("after global balance be {} tablet num {}", entry.getKey(), entry.getValue().size());
            }

            for (Map.Entry<Long, List<Tablet>> entry : futureBeToTabletsGlobal.entrySet()) {
                LOG.info("after global balance be {} tablet num(current + pre heating inflight) {}",
                        entry.getKey(), entry.getValue().size());
            }
        }
    }

    public void checkInflghtPreCache() {
        Map<Long, List<Long>> beToTabletIds = new HashMap<Long, List<Long>>();

        for (Map.Entry<Long, InfightTask> entry : tabletToInfightTask.entrySet()) {
            beToTabletIds.putIfAbsent(entry.getValue().destBe, new ArrayList<Long>());
            beToTabletIds.get(entry.getValue().destBe).add(entry.getValue().pickedTablet.getId());
        }

        for (Map.Entry<Long, List<Long>> entry : beToTabletIds.entrySet()) {
            LOG.info("before pre cache check dest be {} inflight task num {}", entry.getKey(), entry.getValue().size());
            Backend destBackend = Env.getCurrentSystemInfo().getBackend(entry.getKey());
            if (destBackend == null) {
                for (long tabletId : entry.getValue()) {
                    tabletToInfightTask.remove(tabletId);
                }
                continue;
            }

            Map<Long, Boolean> taskDone = sendCheckPreCacheRpc(entry.getValue(), entry.getKey());

            for (Map.Entry<Long, Boolean> result : taskDone.entrySet()) {
                if (result.getValue()) {
                    InfightTask task = tabletToInfightTask.get(result.getKey());
                    updateClusterToBeMap(task.pickedTablet, task.destBe, task.clusterId);
                    tabletToInfightTask.remove(result.getKey());
                }
            }
        }

        // recalculate inflight beToTablets, just for print the log
        beToTabletIds = new HashMap<Long, List<Long>>();
        for (Map.Entry<Long, InfightTask> entry : tabletToInfightTask.entrySet()) {
            beToTabletIds.putIfAbsent(entry.getValue().destBe, new ArrayList<Long>());
            beToTabletIds.get(entry.getValue().destBe).add(entry.getValue().pickedTablet.getId());
        }

        for (Map.Entry<Long, List<Long>> entry : beToTabletIds.entrySet()) {
            LOG.info("after pre cache check dest be {} inflight task num {}", entry.getKey(), entry.getValue().size());
        }
    }

    public void checkDecommissionState(Map<String, List<Long>> clusterToBes) {
        for (Map.Entry<String, List<Long>> entry : clusterToBes.entrySet()) {
            List<Long> beList = entry.getValue();
            for (long beId : beList) {
                long tabletNum = beToTabletsGlobal.get(beId) == null ? 0 : beToTabletsGlobal.get(beId).size();
                Backend backend = Env.getCurrentSystemInfo().getBackend(beId);
                if (backend.isDecommissioned() && tabletNum == 0 && !backend.isActive()) {
                    if (!beToDecommissionedTime.containsKey(beId)) {
                        LOG.info("prepare to notify meta service be {} decommissioned", backend.getId());
                        SelectdbCloud.AlterClusterRequest.Builder builder =
                                SelectdbCloud.AlterClusterRequest.newBuilder();
                        builder.setCloudUniqueId(Config.cloud_unique_id);
                        builder.setOp(SelectdbCloud.AlterClusterRequest.Operation.NOTIFY_DECOMMISSIONED);

                        SelectdbCloud.ClusterPB.Builder clusterBuilder =
                                SelectdbCloud.ClusterPB.newBuilder();
                        clusterBuilder.setClusterName(backend.getCloudClusterName());
                        clusterBuilder.setClusterId(backend.getCloudClusterId());
                        clusterBuilder.setType(SelectdbCloud.ClusterPB.Type.COMPUTE);

                        SelectdbCloud.NodeInfoPB.Builder nodeBuilder =
                                SelectdbCloud.NodeInfoPB.newBuilder();
                        nodeBuilder.setIp(backend.getHost());
                        nodeBuilder.setHeartbeatPort(backend.getHeartbeatPort());
                        nodeBuilder.setCloudUniqueId(backend.getCloudUniqueId());
                        nodeBuilder.setStatus(SelectdbCloud.NodeStatusPB.NODE_STATUS_DECOMMISSIONED);

                        clusterBuilder.addNodes(nodeBuilder);
                        builder.setCluster(clusterBuilder);

                        SelectdbCloud.AlterClusterResponse response;
                        try {
                            response = MetaServiceProxy.getInstance().alterCluster(builder.build());
                            if (response.getStatus().getCode() != SelectdbCloud.MetaServiceCode.OK) {
                                LOG.warn("notify decommission response: {}", response);
                            }
                            LOG.info("notify decommission response: {} ", response);
                        } catch (RpcException e) {
                            LOG.info("failed to notify decommission {}", e);
                            return;
                        }
                        beToDecommissionedTime.put(beId, System.currentTimeMillis() / 1000);
                    }
                }
            }
        }
    }

    private void completeRouteInfo() {
        loopCloudReplica((Database db, Table table, Partition partition, MaterializedIndex index, String cluster) -> {
            boolean assigned = false;
            List<Long> beIds = new ArrayList<Long>();
            List<Long> tabletIds = new ArrayList<Long>();
            for (Tablet tablet : index.getTablets()) {
                for (Replica replica : tablet.getReplicas()) {
                    Map<String, List<Long>> clusterToBackends =
                            ((CloudReplica) replica).getClusterToBackends();
                    if (!clusterToBackends.containsKey(cluster)) {
                        long beId = ((CloudReplica) replica).hashReplicaToBe(cluster);
                        List<Long> bes = new ArrayList<Long>();
                        bes.add(beId);
                        clusterToBackends.put(cluster, bes);

                        assigned = true;
                        beIds.add(beId);
                        tabletIds.add(tablet.getId());
                    } else {
                        beIds.add(clusterToBackends.get(cluster).get(0));
                        tabletIds.add(tablet.getId());
                    }
                }
            }

            if (assigned) {
                UpdateCloudReplicaInfo info = new UpdateCloudReplicaInfo(db.getId(), table.getId(),
                        partition.getId(), index.getId(), cluster, beIds, tabletIds);
                replicaInfos.add(info);
            }
        });
    }

    public void fillBeToTablets(long be, Partition partition, MaterializedIndex index, Tablet tablet,
            Map<Long, List<Tablet>> globalBeToTablets,
            Map<Long, Map<Long, Map<Long, List<Tablet>>>> partToTablets) {
        globalBeToTablets.putIfAbsent(be, new ArrayList<Tablet>());
        globalBeToTablets.get(be).add(tablet);

        partToTablets.putIfAbsent(partition.getId(),
                                       new HashMap<Long, Map<Long, List<Tablet>>>());
        Map<Long, Map<Long, List<Tablet>>> indexToTablets
                = partToTablets.get(partition.getId());
        indexToTablets.putIfAbsent(index.getId(),
                                   new HashMap<Long, List<Tablet>>());
        Map<Long, List<Tablet>> beToTabletsOfIndex
                = indexToTablets.get(index.getId());
        beToTabletsOfIndex.putIfAbsent(be, new ArrayList<Tablet>());
        beToTabletsOfIndex.get(be).add(tablet);
    }

    public void statRouteInfo() {
        loopCloudReplica((Database db, Table table, Partition partition, MaterializedIndex index, String cluster) -> {
            for (Tablet tablet : index.getTablets()) {
                for (Replica replica : tablet.getReplicas()) {
                    Map<String, List<Long>> clusterToBackends =
                            ((CloudReplica) replica).getClusterToBackends();
                    for (List<Long> bes : clusterToBackends.values()) {
                        fillBeToTablets(bes.get(0), partition, index, tablet, this.beToTabletsGlobal,
                                this.partitionToTablets);

                        if (tabletToInfightTask.containsKey(tablet.getId())) {
                            InfightTask task = tabletToInfightTask.get(tablet.getId());
                            fillBeToTablets(task.destBe, partition, index, tablet, futureBeToTabletsGlobal,
                                            futurePartitionToTablets);
                        } else {
                            fillBeToTablets(bes.get(0), partition, index, tablet, futureBeToTabletsGlobal,
                                            futurePartitionToTablets);
                        }
                    }
                }
            }
        });
    }

    public void loopCloudReplica(Operator operator) {
        List<Long> dbIds = Env.getCurrentInternalCatalog().getDbIds();
        for (Long dbId : dbIds) {
            Database db = Env.getCurrentInternalCatalog().getDbNullable(dbId);
            if (db == null) {
                continue;
            }
            List<Table> tableList = db.getTables();
            for (Table table : tableList) {
                if (table.getType() != TableType.OLAP) {
                    continue;
                }
                OlapTable olapTable = (OlapTable) table;
                if (!table.writeLockIfExist()) {
                    continue;
                }

                try {
                    for (Partition partition : olapTable.getAllPartitions()) {
                        for (MaterializedIndex index : partition.getMaterializedIndices(IndexExtState.VISIBLE)) {
                            for (Map.Entry<String, List<Long>> entry : clusterToBes.entrySet()) {
                                String cluster = entry.getKey();
                                operator.op(db, table, partition, index, cluster);
                            }
                        } // end for indices
                    } // end for partitions
                } finally {
                    table.writeUnlock();
                }
            }
        }
    }

    public void balanceInPartition(List<Long> bes, String clusterId) {
        // balance all partition
        for (Map.Entry<Long, Map<Long, Map<Long, List<Tablet>>>> partitionEntry : futurePartitionToTablets.entrySet()) {
            Map<Long, Map<Long, List<Tablet>>> indexToTablets = partitionEntry.getValue();
            // balance all index of a partition
            for (Map.Entry<Long, Map<Long, List<Tablet>>> entry : indexToTablets.entrySet()) {
<<<<<<< HEAD
                /*
                LOG.info("balance partttion {} Index {}, cluster {}", partitionEntry.getKey(),
                        entry.getKey(), clusterId);
                */
=======
>>>>>>> 3f1f81cb
                // balance a index
                balanceImpl(bes, clusterId, entry.getValue(), false);
            }
        }
    }

    private void sendPreHeatingRpc(Tablet pickedTablet, long srcBe, long destBe) {
        BackendService.Client client = null;
        TNetworkAddress address = null;
        Backend srcBackend = Env.getCurrentSystemInfo().getBackend(srcBe);
        Backend destBackend = Env.getCurrentSystemInfo().getBackend(destBe);
        try {
            address = new TNetworkAddress(destBackend.getHost(), destBackend.getBePort());
            client = ClientPool.backendPool.borrowObject(address);
            TPreCacheAsyncRequest req = new TPreCacheAsyncRequest();
            req.setHost(srcBackend.getHost());
            req.setBrpcPort(srcBackend.getBrpcPort());
            List<Long> tablets = new ArrayList<Long>();
            tablets.add(pickedTablet.getId());
            req.setTabletIds(tablets);
            TPreCacheAsyncResponse result = client.preCacheAsync(req);
            if (result.getStatus().getStatusCode() != TStatusCode.OK) {
                LOG.warn("pre cache failed status {} {}", result.getStatus().getStatusCode(),
                        result.getStatus().getErrorMsgs());
            }
        } catch (Exception e) {
            LOG.warn("send pre heating rpc error. backend[{}]", destBackend.getId(), e);
        }
    }

    private Map<Long, Boolean> sendCheckPreCacheRpc(List<Long> tabletIds, long be) {
        BackendService.Client client = null;
        TNetworkAddress address = null;
        Backend destBackend = Env.getCurrentSystemInfo().getBackend(be);
        try {
            address = new TNetworkAddress(destBackend.getHost(), destBackend.getBePort());
            client = ClientPool.backendPool.borrowObject(address);
            TCheckPreCacheRequest req = new TCheckPreCacheRequest();
            req.setTablets(tabletIds);
            TCheckPreCacheResponse result = client.checkPreCache(req);
            if (result.getStatus().getStatusCode() != TStatusCode.OK) {
                LOG.warn("check pre cache status {} {}", result.getStatus().getStatusCode(),
                        result.getStatus().getErrorMsgs());
            } else {
                LOG.info("check pre cache succ status {} {}", result.getStatus().getStatusCode(),
                        result.getStatus().getErrorMsgs());
            }
            return result.getTaskDone();
        } catch (Exception e) {
            LOG.warn("send check pre cache rpc error. backend[{}]", destBackend.getId(), e);
        }
        return null;
    }

    private void updateBeToTablets(Tablet pickedTablet, long srcBe, long destBe, boolean isGlobal,
            String clusterId, Map<Long, List<Tablet>> beToTablets,
            Map<Long, List<Tablet>> globalBeToTablets) {
        if (isGlobal) {
            globalBeToTablets.get(srcBe).remove(pickedTablet);
            globalBeToTablets.putIfAbsent(destBe, new ArrayList<Tablet>());
            globalBeToTablets.get(destBe).add(pickedTablet);
        } else {
            indexBalanced = false;

            globalBeToTablets.get(srcBe).remove(pickedTablet);
            globalBeToTablets.putIfAbsent(destBe, new ArrayList<Tablet>());
            globalBeToTablets.get(destBe).add(pickedTablet);

            beToTablets.get(srcBe).remove(pickedTablet);
            beToTablets.putIfAbsent(destBe, new ArrayList<Tablet>());
            beToTablets.get(destBe).add(pickedTablet);
        }
    }

    private void updateClusterToBeMap(Tablet pickedTablet, long destBe, String clusterId) {
        CloudReplica cloudReplica = (CloudReplica) pickedTablet.getReplicas().get(0);
        cloudReplica.updateClusterToBe(clusterId, destBe);
        Database db = Env.getCurrentInternalCatalog().getDbNullable(cloudReplica.getDbId());
        if (db == null) {
            return;
        }
        OlapTable table = (OlapTable) db.getTableNullable(cloudReplica.getTableId());
        if (table == null) {
            return;
        }

        table.readLock();

        try {
            if (db.getTableNullable(cloudReplica.getTableId()) == null) {
                return;
            }

            UpdateCloudReplicaInfo info = new UpdateCloudReplicaInfo(cloudReplica.getDbId(),
                    cloudReplica.getTableId(), cloudReplica.getPartitionId(), cloudReplica.getIndexId(),
                    pickedTablet.getId(), cloudReplica.getId(), clusterId, destBe);
            Env.getCurrentEnv().getEditLog().logUpdateCloudReplica(info);
        } finally {
            table.readUnlock();
        }
    }

    private void balanceImpl(List<Long> bes, String clusterId, Map<Long, List<Tablet>> beToTablets,
            boolean isGlobal) {
        if (bes == null || bes.isEmpty() || beToTablets == null || beToTablets.isEmpty()) {
            return;
        }

        long totalTabletsNum = 0;
        long beNum = 0;
        for (Long be : bes) {
            long tabletNum = beToTablets.get(be) == null ? 0 : beToTablets.get(be).size();
            Backend backend = Env.getCurrentSystemInfo().getBackend(be);
            if (!backend.isDecommissioned()) {
                beNum++;
            }
            totalTabletsNum += tabletNum;
        }
        long avgNum = totalTabletsNum / beNum;
        long transferNum = Math.max(Math.round(avgNum * Config.balance_tablet_percent_per_run),
                                    Config.min_balance_tablet_num_per_run);

        for (int i = 0; i < transferNum; i++) {
            long destBe = bes.get(0);
            long srcBe = bes.get(0);

            long minTabletsNum = Long.MAX_VALUE;
            long maxTabletsNum = 0;
            boolean srcDecommissioned = false;

            for (Long be : bes) {
                long tabletNum = beToTablets.get(be) == null ? 0 : beToTablets.get(be).size();
                if (tabletNum > maxTabletsNum) {
                    srcBe = be;
                    maxTabletsNum = tabletNum;
                }

                Backend backend = Env.getCurrentSystemInfo().getBackend(be);
                if (tabletNum < minTabletsNum && !backend.isDecommissioned()) {
                    destBe = be;
                    minTabletsNum = tabletNum;
                }
            }

            for (Long be : bes) {
                long tabletNum = beToTablets.get(be) == null ? 0 : beToTablets.get(be).size();
                Backend backend = Env.getCurrentSystemInfo().getBackend(be);
                if (backend.isDecommissioned() && tabletNum > 0) {
                    srcBe = be;
                    srcDecommissioned = true;
                    break;
                }
            }

            if (!srcDecommissioned) {
                if ((maxTabletsNum < avgNum * (1 + Config.cloud_rebalance_percent_threshold)
                        && minTabletsNum > avgNum * (1 - Config.cloud_rebalance_percent_threshold))
                        || minTabletsNum > maxTabletsNum - Config.cloud_rebalance_number_threshold) {
                    return;
                }
            }

            int randomIndex = rand.nextInt(beToTablets.get(srcBe).size());
            Tablet pickedTablet = beToTablets.get(srcBe).get(randomIndex);
            CloudReplica cloudReplica = (CloudReplica) pickedTablet.getReplicas().get(0);

<<<<<<< HEAD
=======
            if (isGlobal) {
                // update clusterToBackens
                long maxBeSize = partitionToTablets.get(cloudReplica.getPartitionId())
                        .get(cloudReplica.getIndexId()).get(srcBe).size();
                long minBeSize = partitionToTablets.get(cloudReplica.getPartitionId())
                        .get(cloudReplica.getIndexId()).get(destBe).size();
                if (minBeSize >= maxBeSize) {
                    return;
                }
                cloudReplica.updateClusterToBe(clusterId, destBe);
                LOG.info("transfer {} from {} to {}, cluster {} minNum {} maxNum {} beNum {} totalTabletsNum {}",
                         pickedTablet.getId(), srcBe, destBe, clusterId,
                         minTabletsNum, maxTabletsNum, beNum, totalTabletsNum);

                beToTabletsGlobal.get(srcBe).remove(randomIndex);
                beToTabletsGlobal.putIfAbsent(destBe, new ArrayList<Tablet>());
                beToTabletsGlobal.get(destBe).add(pickedTablet);
            } else {
                indexBalanced = false;
                // update clusterToBackens
                cloudReplica.updateClusterToBe(clusterId, destBe);
                LOG.info("transfer {} from {} to {} cluster {} minNum {} maxNum {} beNum {} totalTabletsNum {} part {}",
                         pickedTablet.getId(), srcBe, destBe, clusterId,
                         minTabletsNum, maxTabletsNum, beNum, totalTabletsNum, cloudReplica.getPartitionId());

                beToTabletsGlobal.get(srcBe).remove(randomIndex);
                beToTabletsGlobal.putIfAbsent(destBe, new ArrayList<Tablet>());
                beToTabletsGlobal.get(destBe).add(pickedTablet);

                beToTablets.get(srcBe).remove(randomIndex);
                beToTablets.putIfAbsent(destBe, new ArrayList<Tablet>());
                beToTablets.get(destBe).add(pickedTablet);
            }

>>>>>>> 3f1f81cb
            if (Config.preheating_enabled) {
                if (isGlobal) {
                    long maxBeSize = futurePartitionToTablets.get(cloudReplica.getPartitionId())
                            .get(cloudReplica.getIndexId()).get(srcBe).size();
                    List<Tablet> destBeTablets = futurePartitionToTablets.get(cloudReplica.getPartitionId())
                            .get(cloudReplica.getIndexId()).get(destBe);
                    long minBeSize = destBeTablets == null ? 0 : destBeTablets.size();
                    if (minBeSize >= maxBeSize) {
                        continue;
                    }
                }

                sendPreHeatingRpc(pickedTablet, srcBe, destBe);

                InfightTask task = new InfightTask();
                task.pickedTablet = pickedTablet;
                task.srcBe = srcBe;
                task.destBe = destBe;
                task.isGlobal = isGlobal;
                task.clusterId = clusterId;
                task.beToTablets = beToTablets;
                tabletToInfightTask.put(pickedTablet.getId(), task);

                LOG.info("pre cache {} from {} to {}, cluster {} minNum {} maxNum {} beNum {} totalTabletsNum {}",
                         pickedTablet.getId(), srcBe, destBe, clusterId,
                         minTabletsNum, maxTabletsNum, beNum, totalTabletsNum);
                updateBeToTablets(pickedTablet, srcBe, destBe, isGlobal, clusterId, beToTablets,
                                  futureBeToTabletsGlobal);
            } else {
                if (isGlobal) {
                    long maxBeSize = partitionToTablets.get(cloudReplica.getPartitionId())
                            .get(cloudReplica.getIndexId()).get(srcBe).size();
                    List<Tablet> destBeTablets = partitionToTablets.get(cloudReplica.getPartitionId())
                            .get(cloudReplica.getIndexId()).get(destBe);
                    long minBeSize = destBeTablets == null ? 0 : destBeTablets.size();
                    if (minBeSize >= maxBeSize) {
                        continue;
                    }
                }

                LOG.info("transfer {} from {} to {}, cluster {} minNum {} maxNum {} beNum {} totalTabletsNum {}",
                         pickedTablet.getId(), srcBe, destBe, clusterId,
                         minTabletsNum, maxTabletsNum, beNum, totalTabletsNum);
                updateBeToTablets(pickedTablet, srcBe, destBe, isGlobal, clusterId, beToTablets, beToTabletsGlobal);
                updateClusterToBeMap(pickedTablet, destBe, clusterId);
            }
        }
    }

    public void addTabletMigrationTask(Long srcBe, Long dstBe) {
        tabletsMigrateTasks.offer(Pair.of(srcBe, dstBe));
    }

    /* Migrate tablet replicas from srcBe to dstBe
     * replica location info will be updated in both master and follower FEs.
     */
    private void migrateTablets(Long srcBe, Long dstBe) {
        // get tablets
        List<Tablet> tablets = beToTabletsGlobal.get(srcBe);
        SystemInfoService systemInfoService = Env.getCurrentSystemInfo();
        if (tablets.isEmpty()) {
            // srcBe does not have any tablets, set inactive
            Env.getCurrentEnv().getCloudUpgradeMgr().setBeStateInactive(srcBe);
            return;
        }
        for (Tablet tablet : tablets) {
            // get replica
            CloudReplica cloudReplica = (CloudReplica) tablet.getReplicas().get(0);
            String clusterId = systemInfoService.getBackend(srcBe).getCloudClusterId();
            String clusterName = systemInfoService.getBackend(srcBe).getCloudClusterName();
            // update replica location info
            cloudReplica.updateClusterToBe(clusterId, dstBe);
            LOG.info("cloud be migrate tablet {} from srcBe={} to dstBe={}, clusterId={}, clusterName={}",
                    tablet.getId(), srcBe, dstBe, clusterId, clusterName);

            // populate to followers
            Database db = Env.getCurrentInternalCatalog().getDbNullable(cloudReplica.getDbId());
            if (db == null) {
                LOG.error("get null db from replica, tabletId={}, partitionId={}, beId={}",
                        cloudReplica.getTableId(), cloudReplica.getPartitionId(), cloudReplica.getBackendId());
                continue;
            }
            OlapTable table = (OlapTable) db.getTableNullable(cloudReplica.getTableId());
            if (table == null) {
                continue;
            }

            table.readLock();
            try {
                if (db.getTableNullable(cloudReplica.getTableId()) == null) {
                    continue;
                }
                UpdateCloudReplicaInfo info = new UpdateCloudReplicaInfo(cloudReplica.getDbId(),
                        cloudReplica.getTableId(), cloudReplica.getPartitionId(), cloudReplica.getIndexId(),
                        tablet.getId(), cloudReplica.getId(), clusterId, dstBe);
                Env.getCurrentEnv().getEditLog().logUpdateCloudReplica(info);
            } finally {
                table.readUnlock();
            }
        }
        try {
            Env.getCurrentEnv().getCloudUpgradeMgr().registerWaterShedTxnId(srcBe);
        } catch (AnalysisException e) {
            throw new RuntimeException(e);
        }
    }
}
<|MERGE_RESOLUTION|>--- conflicted
+++ resolved
@@ -419,13 +419,6 @@
             Map<Long, Map<Long, List<Tablet>>> indexToTablets = partitionEntry.getValue();
             // balance all index of a partition
             for (Map.Entry<Long, Map<Long, List<Tablet>>> entry : indexToTablets.entrySet()) {
-<<<<<<< HEAD
-                /*
-                LOG.info("balance partttion {} Index {}, cluster {}", partitionEntry.getKey(),
-                        entry.getKey(), clusterId);
-                */
-=======
->>>>>>> 3f1f81cb
                 // balance a index
                 balanceImpl(bes, clusterId, entry.getValue(), false);
             }
@@ -592,43 +585,6 @@
             Tablet pickedTablet = beToTablets.get(srcBe).get(randomIndex);
             CloudReplica cloudReplica = (CloudReplica) pickedTablet.getReplicas().get(0);
 
-<<<<<<< HEAD
-=======
-            if (isGlobal) {
-                // update clusterToBackens
-                long maxBeSize = partitionToTablets.get(cloudReplica.getPartitionId())
-                        .get(cloudReplica.getIndexId()).get(srcBe).size();
-                long minBeSize = partitionToTablets.get(cloudReplica.getPartitionId())
-                        .get(cloudReplica.getIndexId()).get(destBe).size();
-                if (minBeSize >= maxBeSize) {
-                    return;
-                }
-                cloudReplica.updateClusterToBe(clusterId, destBe);
-                LOG.info("transfer {} from {} to {}, cluster {} minNum {} maxNum {} beNum {} totalTabletsNum {}",
-                         pickedTablet.getId(), srcBe, destBe, clusterId,
-                         minTabletsNum, maxTabletsNum, beNum, totalTabletsNum);
-
-                beToTabletsGlobal.get(srcBe).remove(randomIndex);
-                beToTabletsGlobal.putIfAbsent(destBe, new ArrayList<Tablet>());
-                beToTabletsGlobal.get(destBe).add(pickedTablet);
-            } else {
-                indexBalanced = false;
-                // update clusterToBackens
-                cloudReplica.updateClusterToBe(clusterId, destBe);
-                LOG.info("transfer {} from {} to {} cluster {} minNum {} maxNum {} beNum {} totalTabletsNum {} part {}",
-                         pickedTablet.getId(), srcBe, destBe, clusterId,
-                         minTabletsNum, maxTabletsNum, beNum, totalTabletsNum, cloudReplica.getPartitionId());
-
-                beToTabletsGlobal.get(srcBe).remove(randomIndex);
-                beToTabletsGlobal.putIfAbsent(destBe, new ArrayList<Tablet>());
-                beToTabletsGlobal.get(destBe).add(pickedTablet);
-
-                beToTablets.get(srcBe).remove(randomIndex);
-                beToTablets.putIfAbsent(destBe, new ArrayList<Tablet>());
-                beToTablets.get(destBe).add(pickedTablet);
-            }
-
->>>>>>> 3f1f81cb
             if (Config.preheating_enabled) {
                 if (isGlobal) {
                     long maxBeSize = futurePartitionToTablets.get(cloudReplica.getPartitionId())
@@ -652,9 +608,9 @@
                 task.beToTablets = beToTablets;
                 tabletToInfightTask.put(pickedTablet.getId(), task);
 
-                LOG.info("pre cache {} from {} to {}, cluster {} minNum {} maxNum {} beNum {} totalTabletsNum {}",
+                LOG.info("pre cache {} from {} to {}, cluster {} minNum {} maxNum {} beNum {} tabletsNum {}, part {}",
                          pickedTablet.getId(), srcBe, destBe, clusterId,
-                         minTabletsNum, maxTabletsNum, beNum, totalTabletsNum);
+                         minTabletsNum, maxTabletsNum, beNum, totalTabletsNum, cloudReplica.getPartitionId());
                 updateBeToTablets(pickedTablet, srcBe, destBe, isGlobal, clusterId, beToTablets,
                                   futureBeToTabletsGlobal);
             } else {
@@ -669,9 +625,9 @@
                     }
                 }
 
-                LOG.info("transfer {} from {} to {}, cluster {} minNum {} maxNum {} beNum {} totalTabletsNum {}",
+                LOG.info("transfer {} from {} to {}, cluster {} minNum {} maxNum {} beNum {} tabletsNum {}, part {}",
                          pickedTablet.getId(), srcBe, destBe, clusterId,
-                         minTabletsNum, maxTabletsNum, beNum, totalTabletsNum);
+                         minTabletsNum, maxTabletsNum, beNum, totalTabletsNum, cloudReplica.getPartitionId());
                 updateBeToTablets(pickedTablet, srcBe, destBe, isGlobal, clusterId, beToTablets, beToTabletsGlobal);
                 updateClusterToBeMap(pickedTablet, destBe, clusterId);
             }
