--- conflicted
+++ resolved
@@ -67,10 +67,7 @@
 import org.apache.doris.nereids.trees.plans.physical.PhysicalPlan;
 import org.apache.doris.nereids.trees.plans.physical.PhysicalProject;
 import org.apache.doris.nereids.trees.plans.physical.PhysicalQuickSort;
-<<<<<<< HEAD
-=======
 import org.apache.doris.nereids.trees.plans.physical.PhysicalRepeat;
->>>>>>> 6b773939
 import org.apache.doris.nereids.trees.plans.physical.PhysicalTVFRelation;
 import org.apache.doris.nereids.trees.plans.physical.PhysicalTopN;
 import org.apache.doris.nereids.trees.plans.visitor.DefaultPlanVisitor;
@@ -89,10 +86,7 @@
 import org.apache.doris.planner.OlapScanNode;
 import org.apache.doris.planner.PlanFragment;
 import org.apache.doris.planner.PlanNode;
-<<<<<<< HEAD
-=======
 import org.apache.doris.planner.RepeatNode;
->>>>>>> 6b773939
 import org.apache.doris.planner.ScanNode;
 import org.apache.doris.planner.SortNode;
 import org.apache.doris.planner.UnionNode;
@@ -186,19 +180,7 @@
         List<NamedExpression> outputExpressionList = aggregate.getOutputExpressions();
 
         // 1. generate slot reference for each group expression
-<<<<<<< HEAD
-        List<SlotReference> groupSlotList = Lists.newArrayList();
-        for (Expression e : groupByExpressionList) {
-            if (e instanceof SlotReference && outputExpressionList.stream().anyMatch(o -> o.anyMatch(e::equals))) {
-                groupSlotList.add((SlotReference) e);
-            } else {
-                // TODO: review this, should not
-                groupSlotList.add(new SlotReference(e.toSql(), e.getDataType(), e.nullable(), Collections.emptyList()));
-            }
-        }
-=======
         List<SlotReference> groupSlotList = collectGroupBySlots(groupByExpressionList, outputExpressionList);
->>>>>>> 6b773939
         ArrayList<Expr> execGroupingExpressions = groupByExpressionList.stream()
                 .map(e -> ExpressionTranslator.translate(e, context))
                 .collect(Collectors.toCollection(ArrayList::new));
@@ -814,11 +796,13 @@
                     .map(TupleDescriptor::getId)
                     .collect(Collectors.toList());
 
-<<<<<<< HEAD
-            CrossJoinNode crossJoinNode = new CrossJoinNode(context.nextPlanNodeId(),
-                    leftFragmentPlanRoot, rightFragmentPlanRoot, tupleIds, null, null, null);
+            JoinType joinType = nestedLoopJoin.getJoinType();
+
+            NestedLoopJoinNode nestedLoopJoinNode = new NestedLoopJoinNode(context.nextPlanNodeId(),
+                    leftFragmentPlanRoot, rightFragmentPlanRoot, tupleIds, JoinType.toJoinOperator(joinType),
+                    null, null, null);
             if (nestedLoopJoin.getStats() != null) {
-                crossJoinNode.setCardinality((long) nestedLoopJoin.getStats().getRowCount());
+                nestedLoopJoinNode.setCardinality((long) nestedLoopJoin.getStats().getRowCount());
             }
 
             Map<ExprId, SlotReference> leftChildOutputMap = Maps.newHashMap();
@@ -859,113 +843,6 @@
                     .filter(Objects::nonNull)
                     .collect(Collectors.toList());
 
-            JoinType joinType = nestedLoopJoin.getJoinType();
-            if (crossJoinNode.getConjuncts().isEmpty()
-                    && (joinType == JoinType.LEFT_ANTI_JOIN || joinType == JoinType.LEFT_SEMI_JOIN)) {
-                for (SlotDescriptor leftSlotDescriptor : leftSlotDescriptors) {
-                    SlotReference sf = leftChildOutputMap.get(context.findExprId(leftSlotDescriptor.getId()));
-                    SlotDescriptor sd = context.createSlotDesc(intermediateDescriptor, sf);
-                    leftIntermediateSlotDescriptor.add(sd);
-                }
-            } else if (crossJoinNode.getConjuncts().isEmpty()
-                    && (joinType == JoinType.RIGHT_ANTI_JOIN || joinType == JoinType.RIGHT_SEMI_JOIN)) {
-                for (SlotDescriptor rightSlotDescriptor : rightSlotDescriptors) {
-                    SlotReference sf = rightChildOutputMap.get(context.findExprId(rightSlotDescriptor.getId()));
-                    SlotDescriptor sd = context.createSlotDesc(intermediateDescriptor, sf);
-                    rightIntermediateSlotDescriptor.add(sd);
-                }
-            } else {
-                for (SlotDescriptor leftSlotDescriptor : leftSlotDescriptors) {
-                    SlotReference sf = leftChildOutputMap.get(context.findExprId(leftSlotDescriptor.getId()));
-                    SlotDescriptor sd = context.createSlotDesc(intermediateDescriptor, sf);
-                    leftIntermediateSlotDescriptor.add(sd);
-                }
-                for (SlotDescriptor rightSlotDescriptor : rightSlotDescriptors) {
-                    SlotReference sf = rightChildOutputMap.get(context.findExprId(rightSlotDescriptor.getId()));
-                    SlotDescriptor sd = context.createSlotDesc(intermediateDescriptor, sf);
-                    rightIntermediateSlotDescriptor.add(sd);
-                }
-            }
-
-            // set slots as nullable for outer join
-            if (joinType == JoinType.LEFT_OUTER_JOIN || joinType == JoinType.FULL_OUTER_JOIN) {
-                rightIntermediateSlotDescriptor.forEach(sd -> sd.setIsNullable(true));
-            }
-            if (joinType == JoinType.RIGHT_OUTER_JOIN || joinType == JoinType.FULL_OUTER_JOIN) {
-                leftIntermediateSlotDescriptor.forEach(sd -> sd.setIsNullable(true));
-            }
-
-            crossJoinNode.setvIntermediateTupleDescList(Lists.newArrayList(intermediateDescriptor));
-
-            rightFragment.getPlanRoot().setCompactData(false);
-            crossJoinNode.setChild(0, leftFragment.getPlanRoot());
-            connectChildFragment(crossJoinNode, 1, leftFragment, rightFragment, context);
-            leftFragment.setPlanRoot(crossJoinNode);
-            nestedLoopJoin.getOtherJoinConjuncts().stream()
-                    .map(e -> ExpressionTranslator.translate(e, context)).forEach(crossJoinNode::addConjunct);
-
-            if (nestedLoopJoin.isShouldTranslateOutput()) {
-                // translate output expr on intermediate tuple
-                List<Expr> srcToOutput = outputSlotReferences.stream()
-                        .map(e -> ExpressionTranslator.translate(e, context))
-                        .collect(Collectors.toList());
-
-                TupleDescriptor outputDescriptor = context.generateTupleDesc();
-                outputSlotReferences.forEach(s -> context.createSlotDesc(outputDescriptor, s));
-
-                crossJoinNode.setvOutputTupleDesc(outputDescriptor);
-                crossJoinNode.setvSrcToOutputSMap(srcToOutput);
-            }
-            if (nestedLoopJoin.getStats() != null) {
-                crossJoinNode.setCardinality((long) nestedLoopJoin.getStats().getRowCount());
-=======
-            JoinType joinType = nestedLoopJoin.getJoinType();
-
-            NestedLoopJoinNode nestedLoopJoinNode = new NestedLoopJoinNode(context.nextPlanNodeId(),
-                    leftFragmentPlanRoot, rightFragmentPlanRoot, tupleIds, JoinType.toJoinOperator(joinType),
-                    null, null, null);
-            if (nestedLoopJoin.getStats() != null) {
-                nestedLoopJoinNode.setCardinality((long) nestedLoopJoin.getStats().getRowCount());
-            }
-
-            Map<ExprId, SlotReference> leftChildOutputMap = Maps.newHashMap();
-            nestedLoopJoin.child(0).getOutput().stream()
-                    .map(SlotReference.class::cast)
-                    .forEach(s -> leftChildOutputMap.put(s.getExprId(), s));
-            Map<ExprId, SlotReference> rightChildOutputMap = Maps.newHashMap();
-            nestedLoopJoin.child(1).getOutput().stream()
-                    .map(SlotReference.class::cast)
-                    .forEach(s -> rightChildOutputMap.put(s.getExprId(), s));
-            // make intermediate tuple
-            List<SlotDescriptor> leftIntermediateSlotDescriptor = Lists.newArrayList();
-            List<SlotDescriptor> rightIntermediateSlotDescriptor = Lists.newArrayList();
-            TupleDescriptor intermediateDescriptor = context.generateTupleDesc();
-
-            // Nereids does not care about output order of join,
-            // but BE need left child's output must be before right child's output.
-            // So we need to swap the output order of left and right child if necessary.
-            // TODO: revert this after Nereids could ensure the output order is correct.
-            List<SlotDescriptor> leftSlotDescriptors = leftTuples.stream()
-                    .map(TupleDescriptor::getSlots)
-                    .flatMap(Collection::stream)
-                    .collect(Collectors.toList());
-            List<SlotDescriptor> rightSlotDescriptors = rightTuples.stream()
-                    .map(TupleDescriptor::getSlots)
-                    .flatMap(Collection::stream)
-                    .collect(Collectors.toList());
-            Map<ExprId, SlotReference> outputSlotReferenceMap = Maps.newHashMap();
-
-            nestedLoopJoin.getOutput().stream()
-                    .map(SlotReference.class::cast)
-                    .forEach(s -> outputSlotReferenceMap.put(s.getExprId(), s));
-            List<SlotReference> outputSlotReferences = Stream.concat(leftTuples.stream(), rightTuples.stream())
-                    .map(TupleDescriptor::getSlots)
-                    .flatMap(Collection::stream)
-                    .map(sd -> context.findExprId(sd.getId()))
-                    .map(outputSlotReferenceMap::get)
-                    .filter(Objects::nonNull)
-                    .collect(Collectors.toList());
-
             if (nestedLoopJoinNode.getConjuncts().isEmpty()
                     && (joinType == JoinType.LEFT_ANTI_JOIN || joinType == JoinType.LEFT_SEMI_JOIN)) {
                 for (SlotDescriptor leftSlotDescriptor : leftSlotDescriptors) {
@@ -1037,7 +914,6 @@
             }
             if (nestedLoopJoin.getStats() != null) {
                 nestedLoopJoinNode.setCardinality((long) nestedLoopJoin.getStats().getRowCount());
->>>>>>> 6b773939
             }
             return leftFragment;
         } else {
@@ -1081,18 +957,6 @@
             hashJoinNode.setvSrcToOutputSMap(execExprList);
             return inputFragment;
         }
-<<<<<<< HEAD
-        if (inputPlanNode instanceof CrossJoinNode) {
-            CrossJoinNode crossJoinNode = (CrossJoinNode) inputPlanNode;
-            crossJoinNode.setvOutputTupleDesc(tupleDescriptor);
-            crossJoinNode.setvSrcToOutputSMap(execExprList);
-            return inputFragment;
-        }
-        inputPlanNode.setProjectList(execExprList);
-        inputPlanNode.setOutputTupleDesc(tupleDescriptor);
-
-=======
->>>>>>> 6b773939
         List<Expr> predicateList = inputPlanNode.getConjuncts();
         Set<Integer> requiredSlotIdList = new HashSet<>();
         for (Expr expr : predicateList) {
