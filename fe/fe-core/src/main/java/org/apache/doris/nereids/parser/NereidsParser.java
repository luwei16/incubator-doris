--- conflicted
+++ resolved
@@ -53,21 +53,6 @@
     public List<StatementBase> parseSQL(String originStr) {
         List<Pair<LogicalPlan, StatementContext>> logicalPlans = parseMultiple(originStr);
         List<StatementBase> statementBases = Lists.newArrayList();
-<<<<<<< HEAD
-        for (Pair<LogicalPlan, StatementContext> logicalPlan : logicalPlans) {
-            // TODO: this is a trick to support explain. Since we do not support any other command in a short time.
-            //     It is acceptable. In the future, we need to refactor this.
-            if (logicalPlan.first instanceof ExplainCommand) {
-                ExplainCommand explainCommand = (ExplainCommand) logicalPlan.first;
-                LogicalPlan innerPlan = explainCommand.getLogicalPlan();
-                LogicalPlanAdapter logicalPlanAdapter = new LogicalPlanAdapter(innerPlan, logicalPlan.second);
-                logicalPlanAdapter.setIsExplain(new ExplainOptions(
-                        explainCommand.getLevel() == ExplainLevel.VERBOSE,
-                        explainCommand.getLevel() == ExplainLevel.GRAPH));
-                statementBases.add(logicalPlanAdapter);
-            } else {
-                statementBases.add(new LogicalPlanAdapter(logicalPlan.first, logicalPlan.second));
-=======
         for (Pair<LogicalPlan, StatementContext> parsedPlanToContext : logicalPlans) {
             // TODO: this is a trick to support explain. Since we do not support any other command in a short time.
             //     It is acceptable. In the future, we need to refactor this.
@@ -82,7 +67,6 @@
                 statementBases.add(logicalPlanAdapter);
             } else {
                 statementBases.add(new LogicalPlanAdapter(parsedPlanToContext.first, statementContext));
->>>>>>> 6b773939
             }
         }
         return statementBases;
