// Licensed to the Apache Software Foundation (ASF) under one
// or more contributor license agreements.  See the NOTICE file
// distributed with this work for additional information
// regarding copyright ownership.  The ASF licenses this file
// to you under the Apache License, Version 2.0 (the
// "License"); you may not use this file except in compliance
// with the License.  You may obtain a copy of the License at
//
//   http://www.apache.org/licenses/LICENSE-2.0
//
// Unless required by applicable law or agreed to in writing,
// software distributed under the License is distributed on an
// "AS IS" BASIS, WITHOUT WARRANTIES OR CONDITIONS OF ANY
// KIND, either express or implied.  See the License for the
// specific language governing permissions and limitations
// under the License.

package org.apache.doris.system;

import org.apache.doris.analysis.ModifyBackendClause;
import org.apache.doris.catalog.Database;
import org.apache.doris.catalog.DiskInfo;
import org.apache.doris.catalog.Env;
import org.apache.doris.catalog.ReplicaAllocation;
import org.apache.doris.cluster.Cluster;
import org.apache.doris.common.AnalysisException;
import org.apache.doris.common.Config;
import org.apache.doris.common.DdlException;
import org.apache.doris.common.FeConstants;
import org.apache.doris.common.Pair;
import org.apache.doris.common.Status;
import org.apache.doris.common.UserException;
import org.apache.doris.common.io.CountingDataOutputStream;
import org.apache.doris.ha.FrontendNodeType;
import org.apache.doris.metric.MetricRepo;
import org.apache.doris.resource.Tag;
import org.apache.doris.rpc.RpcException;
import org.apache.doris.system.Backend.BackendState;
import org.apache.doris.thrift.TStatusCode;
import org.apache.doris.thrift.TStorageMedium;

import com.google.common.base.Preconditions;
import com.google.common.base.Strings;
import com.google.common.collect.ImmutableMap;
import com.google.common.collect.Lists;
import com.google.common.collect.Maps;
import com.google.common.collect.Multimap;
import com.google.common.collect.Sets;
import com.selectdb.cloud.proto.SelectdbCloud;
import com.selectdb.cloud.proto.SelectdbCloud.ClusterPB;
import com.selectdb.cloud.rpc.MetaServiceProxy;
import org.apache.commons.validator.routines.InetAddressValidator;
import org.apache.logging.log4j.LogManager;
import org.apache.logging.log4j.Logger;

import java.io.DataInputStream;
import java.io.IOException;
import java.net.InetAddress;
import java.net.UnknownHostException;
import java.util.ArrayList;
import java.util.Collections;
import java.util.Comparator;
import java.util.HashSet;
import java.util.Iterator;
import java.util.List;
import java.util.Map;
import java.util.Set;
import java.util.concurrent.ConcurrentHashMap;
import java.util.concurrent.atomic.AtomicLong;
import java.util.concurrent.locks.ReentrantLock;
import java.util.stream.Collectors;

public class SystemInfoService {
    private static final Logger LOG = LogManager.getLogger(SystemInfoService.class);

    public static final String DEFAULT_CLUSTER = "default_cluster";

    public static final String NO_BACKEND_LOAD_AVAILABLE_MSG = "No backend load available.";

    public static final String NO_SCAN_NODE_BACKEND_AVAILABLE_MSG = "There is no scanNode Backend available.";

    private volatile ImmutableMap<Long, Backend> idToBackendRef = ImmutableMap.of();
    private volatile ImmutableMap<Long, AtomicLong> idToReportVersionRef = ImmutableMap.of();
    // TODO(gavin): use {clusterId -> List<BackendId>} instead to reduce risk of inconsistency
    // use exclusive lock to make sure only one thread can change clusterIdToBackend and clusterNameToId
    private ReentrantLock lock = new ReentrantLock();

    // for show cluster and cache user owned cluster
    // mysqlUserName -> List of ClusterPB
    private Map<String, List<ClusterPB>> mysqlUserNameToClusterPB = ImmutableMap.of();
    // clusterId -> List<Backend>
    private Map<String, List<Backend>> clusterIdToBackend = new ConcurrentHashMap<>();
    // clusterName -> clusterId
    private Map<String, String> clusterNameToId = new ConcurrentHashMap<>();

    // last backend id used by round robin for sequential selecting backends for replica creation
    private Map<Tag, Long> lastBackendIdForReplicaCreation = Maps.newConcurrentMap();

    private long lastBackendIdForCreation = -1;
    private long lastBackendIdForOther = -1;

    private volatile ImmutableMap<Long, DiskInfo> pathHashToDishInfoRef = ImmutableMap.of();

    // sort host backends list by num of backends, descending
    private static final Comparator<List<Backend>> hostBackendsListComparator = new Comparator<List<Backend>>() {
        @Override
        public int compare(List<Backend> list1, List<Backend> list2) {
            if (list1.size() > list2.size()) {
                return -1;
            } else {
                return 1;
            }
        }
    };

    public List<Backend> getBackendsByClusterName(final String clusterName) {
        String clusterId = clusterNameToId.getOrDefault(clusterName, "");
        if (clusterId.isEmpty()) {
            return new ArrayList<>();
        }
        return clusterIdToBackend.get(clusterId);
    }

    public List<Backend> getBackendsByClusterId(final String clusterId) {
        return clusterIdToBackend.get(clusterId);
    }

    public void updateClusterNameToId(final String newName,
                                      final String originalName, final String clusterId) {
        lock.lock();
        clusterNameToId.remove(originalName);
        clusterNameToId.put(newName, clusterId);
        lock.unlock();
    }

    public String getClusterNameByClusterId(final String clusterId) {
        String clusterName = "";
        for (Map.Entry<String, String> entry : clusterNameToId.entrySet()) {
            if (entry.getValue().equals(clusterId)) {
                clusterName = entry.getKey();
                break;
            }
        }
        return clusterName;
    }

    public void dropCluster(final String clusterId, final String clusterName) {
        lock.lock();
        clusterNameToId.remove(clusterName, clusterId);
        clusterIdToBackend.remove(clusterId);
        lock.unlock();
    }

    public List<String> getCloudClusterNames() {
        return new ArrayList<>(clusterNameToId.keySet());
    }

    // use cluster $clusterName
    // return clusterName for userName
    public String addCloudCluster(final String clusterName, final String userName) throws UserException {
        lock.lock();
        if ((Strings.isNullOrEmpty(clusterName) && Strings.isNullOrEmpty(userName))
                || (!Strings.isNullOrEmpty(clusterName) && !Strings.isNullOrEmpty(userName))) {
            // clusterName or userName just only need one.
            lock.unlock();
            LOG.warn("addCloudCluster args err clusterName {}, userName {}", clusterName, userName);
            return "";
        }
        // First time this method is called, build cloud cluster map
        if (clusterNameToId.isEmpty() || clusterIdToBackend.isEmpty()) {
            List<Backend> toAdd = Maps.newHashMap(idToBackendRef)
                    .entrySet().stream().map(i -> i.getValue())
                    .filter(i -> i.getTagMap().containsKey(Tag.CLOUD_CLUSTER_ID))
                    .filter(i -> i.getTagMap().containsKey(Tag.CLOUD_CLUSTER_NAME))
                    .collect(Collectors.toList());
            // The larger bakendId the later it was added, the order matters
            toAdd.sort((x, y) -> (int) (x.getId() - y.getId()));
            updateCloudClusterMap(toAdd, new ArrayList<>());
        }

        String clusterId;
        if (Strings.isNullOrEmpty(userName)) {
            // use clusterName
            LOG.info("try to add a cloud cluster, clusterName={}", clusterName);
            clusterId = clusterNameToId.get(clusterName);
            clusterId = clusterId == null ? "" : clusterId;
            if (clusterIdToBackend.containsKey(clusterId)) { // Cluster already added
                lock.unlock();
                LOG.info("cloud cluster already added, clusterName={}, clusterId={}", clusterName, clusterId);
                return "";
            }
        }
        lock.unlock();
        LOG.info("begin to get cloud cluster from remote, clusterName={}, userName={}", clusterName, userName);

        // Get cloud cluster info from resource manager
        SelectdbCloud.GetClusterResponse response = getCloudCluster(clusterName, "", userName);
        if (!response.hasStatus() || !response.getStatus().hasCode()
                || response.getStatus().getCode() != SelectdbCloud.MetaServiceCode.OK) {
            LOG.warn("get cluster info from meta failed, clusterName={}, incomplete response: {}",
                    clusterName, response);
            throw new UserException("no cluster clusterName: " + clusterName + " or userName: " + userName + " found");
        }

        // Note: get_cluster interface cluster(option -> repeated), so it has at least one cluster.
        if (response.getClusterCount() == 0) {
            LOG.warn("meta service error , return cluster zero, plz check it, "
                    + "cloud_unique_id={}, clusterId={}, response={}",
                    Config.cloud_unique_id, Config.cloud_sql_server_cluster_id, response);
            throw new UserException("get cluster return zero cluster info");
        }

        ClusterPB cpb = response.getCluster(0);
        clusterId = cpb.getClusterId();
        String clusterNameMeta = cpb.getClusterName();

        // Prepare backends
        Map<String, String> newTagMap = Tag.DEFAULT_BACKEND_TAG.toMap();
        newTagMap.put(Tag.CLOUD_CLUSTER_NAME, clusterNameMeta);
        newTagMap.put(Tag.CLOUD_CLUSTER_ID, clusterId);
        List<Backend> backends = new ArrayList<>();
        for (SelectdbCloud.NodeInfoPB node : cpb.getNodesList()) {
            Backend b = new Backend(Env.getCurrentEnv().getNextId(), node.getIp(), node.getHeartbeatPort());
            b.setTagMap(newTagMap);
            backends.add(b);
            LOG.info("new backend to add, clusterName={} clusterId={} backend={}",
                        clusterNameMeta, clusterId, b.toString());
        }

        // FIXME(gavin): is it safe to send hearbeat to an unadded Backend?
        //               Check be/src/agent/heartbeat_server.cpp for more details.
        // backends = Catalog.getCurrentHeartbeatMgr().checkBeStatus(backends);

        updateCloudBackends(backends, new ArrayList<>());
        return clusterNameMeta;
    }

    public void updateCloudClusterMap(List<Backend> toAdd, List<Backend> toDel) {
        lock.lock();
        Set<String> clusterNameSet = new HashSet<>();
        for (Backend b : toAdd) {
            String clusterName = b.getCloudClusterName();
            String clusterId = b.getCloudClusterId();
            if (clusterName.isEmpty() || clusterId.isEmpty()) {
                LOG.warn("cloud cluster name or id empty: id={}, name={}", clusterId, clusterName);
                continue;
            }
            clusterNameSet.add(clusterName);
            if (clusterNameSet.size() != 1) {
                LOG.warn("toAdd be list have multi clusterName, please check, Set: {}", clusterNameSet);
            }

            clusterNameToId.put(clusterName, clusterId);
            List<Backend> be = clusterIdToBackend.get(clusterId);
            if (be == null) {
                be = new ArrayList<>();
                clusterIdToBackend.put(clusterId, be);
                MetricRepo.registerClusterMetrics(clusterName, clusterId);
            }
            Set<String> existed = be.stream().map(i -> i.getHost() + ":" + i.getHeartbeatPort())
                    .collect(Collectors.toSet());
            // Deduplicate
            // TODO(gavin): consider vpc
            boolean alreadyExisted = existed.contains(b.getHost() + ":" + b.getHeartbeatPort());
            if (alreadyExisted) {
                LOG.info("BE already existed, clusterName={} clusterId={} backendNum={} backend={}",
                        clusterName, clusterId, be.size(), b);
                continue;
            }
            be.add(b);
            LOG.info("update (add) cloud cluster map, clusterName={} clusterId={} backendNum={} current backend={}",
                    clusterName, clusterId, be.size(), b);
        }

        for (Backend b : toDel) {
            String clusterName = b.getCloudClusterName();
            String clusterId = b.getCloudClusterId();
            // We actually don't care about cluster name here
            if (clusterName.isEmpty() || clusterId.isEmpty()) {
                LOG.warn("cloud cluster name or id empty: id={}, name={}", clusterId, clusterName);
                continue;
            }
            List<Backend> be = clusterIdToBackend.get(clusterId);
            if (be == null) {
                LOG.warn("try to remove a non-existing cluster, clusterId={} clusterName={}",
                        clusterId, clusterName);
                continue;
            }
            Set<Long> d = toDel.stream().map(i -> i.getId()).collect(Collectors.toSet());
            be = be.stream().filter(i -> !d.contains(i.getId())).collect(Collectors.toList());
            // ATTN: clusterId may have zero nodes
            clusterIdToBackend.replace(clusterId, be);
            // such as dropCluster, but no lock
            // ATTN: Empty clusters are treated as dropped clusters.
            if (be.size() == 0) {
                LOG.info("del clusterId {} and clusterName {} due to be nodes eq 0", clusterId, clusterName);
                boolean succ = clusterNameToId.remove(clusterName, clusterId);
                if (!succ) {
                    LOG.warn("impossible, somewhere err, clusterNameToId {}, "
                            + "want remove cluster name {}, cluster id {}", clusterNameToId, clusterName, clusterId);
                }
                clusterIdToBackend.remove(clusterId);
            }
            LOG.info("update (del) cloud cluster map, clusterName={} clusterId={} backendNum={} current backend={}",
                    clusterName, clusterId, be.size(), b);
        }
        lock.unlock();
    }

    // Return the ref of concurrentMap clusterIdToBackend
    // It should be thread-safe to iterate.
    // reference: https://stackoverflow.com/questions/3768554/is-iterating-concurrenthashmap-values-thread-safe
    public Map<String, List<Backend>> getCloudClusterIdToBackend() {
        return clusterIdToBackend;
    }

    public String getCloudClusterIdByName(String clusterName) {
        return clusterNameToId.get(clusterName);
    }

    public ImmutableMap<Long, Backend> getCloudIdToBackend(String clusterName) {
        String clusterId = clusterNameToId.get(clusterName);
        List<Backend> backends = clusterIdToBackend.get(clusterId);
        Map<Long, Backend> idToBackend = Maps.newHashMap();
        for (Backend be : backends) {
            idToBackend.put(be.getId(), be);
        }
        return ImmutableMap.copyOf(idToBackend);
    }

    // Return the ref of concurrentMap clusterNameToId
    // It should be thread-safe to iterate.
    // reference: https://stackoverflow.com/questions/3768554/is-iterating-concurrenthashmap-values-thread-safe
    public Map<String, String> getCloudClusterNameToId() {
        return clusterNameToId;
    }

    public Map<String, List<ClusterPB>> getMysqlUserNameToClusterPb() {
        return mysqlUserNameToClusterPB;
    }

    public void updateMysqlUserNameToClusterPb(Map<String, List<ClusterPB>> m) {
        mysqlUserNameToClusterPB = m;
    }

    public List<Pair<String, Integer>> getCurrentObFrontends() {
        List<Frontend> frontends = Env.getCurrentEnv().getFrontends(FrontendNodeType.OBSERVER);
        List<Pair<String, Integer>> frontendsPair = new ArrayList<>();
        for (Frontend frontend : frontends) {
            frontendsPair.add(Pair.of(frontend.getHost(), frontend.getEditLogPort()));
        }
        return frontendsPair;
    }

    // for deploy manager
    public void addBackends(List<Pair<String, Integer>> hostPortPairs, boolean isFree) throws UserException {
        addBackends(hostPortPairs, isFree, "", Tag.DEFAULT_BACKEND_TAG.toMap());
    }

    /**
     * @param hostPortPairs : backend's host and port
     * @param isFree : if true the backend is not owned by any cluster
     * @param destCluster : if not null or empty backend will be added to destCluster
     * @throws DdlException
     */
    public void addBackends(List<Pair<String, Integer>> hostPortPairs, boolean isFree, String destCluster,
            Map<String, String> tagMap) throws UserException {
        for (Pair<String, Integer> pair : hostPortPairs) {
            // check is already exist
            if (getBackendWithHeartbeatPort(pair.first, pair.second) != null) {
                throw new DdlException("Same backend already exists[" + pair.first + ":" + pair.second + "]");
            }
        }

        for (Pair<String, Integer> pair : hostPortPairs) {
            addBackend(pair.first, pair.second, isFree, destCluster, tagMap);
        }
    }

    public synchronized void updateCloudFrontends(List<Frontend> toAdd,
                                                  List<Frontend> toDel) throws DdlException {
        LOG.debug("updateCloudFrontends toAdd={} toDel={}", toAdd, toDel);
        String masterIp = Env.getCurrentEnv().getMasterIp();
        for (Frontend fe : toAdd) {
            if (masterIp.equals(fe.getHost())) {
                continue;
            }
            Env.getCurrentEnv().addFrontend(FrontendNodeType.OBSERVER,
                    fe.getHost(), fe.getEditLogPort(), fe.getNodeName());
            LOG.info("added cloud frontend={} ", fe);
        }
        for (Frontend fe : toDel) {
            if (masterIp.equals(fe.getHost())) {
                continue;
            }
            Env.getCurrentEnv().dropFrontend(FrontendNodeType.OBSERVER, fe.getHost(), fe.getEditLogPort());
            LOG.info("dropped cloud frontend={} ", fe);
        }
    }

    public synchronized void updateCloudBackends(List<Backend> toAdd, List<Backend> toDel) {
        // Deduplicate and validate
        if (toAdd.size() == 0 && toDel.size() == 0) {
            LOG.info("nothing to do");
            return;
        }
        Set<String> existedBes = idToBackendRef.entrySet().stream().map(i -> i.getValue())
                                               .map(i -> i.getHost() + ":" + i.getHeartbeatPort())
                                               .collect(Collectors.toSet());
        LOG.debug("deduplication existedBes={}", existedBes);
        LOG.debug("before deduplication toAdd={} toDel={}", toAdd, toDel);
        toAdd = toAdd.stream().filter(i -> !existedBes.contains(i.getHost() + ":" + i.getHeartbeatPort()))
                              .collect(Collectors.toList());
        toDel = toDel.stream().filter(i -> existedBes.contains(i.getHost() + ":" + i.getHeartbeatPort()))
                              .collect(Collectors.toList());
        LOG.debug("after deduplication toAdd={} toDel={}", toAdd, toDel);

        Map<String, List<Backend>> existedHostToBeList = idToBackendRef.values().stream().collect(Collectors.groupingBy(
                Backend::getHost));
        for (Backend be : toAdd) {
            setBackendOwner(be, DEFAULT_CLUSTER);
            Env.getCurrentEnv().getEditLog().logAddBackend(be);
            LOG.info("added cloud backend={} ", be);
            // backends is changed, regenerated tablet number metrics
            MetricRepo.generateBackendsTabletMetrics();

            String host = be.getHost();
            if (existedHostToBeList.keySet().contains(host)) {
<<<<<<< HEAD
                /* When smooth upgrading, a new BE process will start on the existed node */
                int beNum = existedHostToBeList.get(host).size();
                Backend colocatedBe = existedHostToBeList.get(host).get(0);
                if (colocatedBe.getCloudClusterId() != be.getCloudClusterId()) {
                    continue;
                }
                if (beNum != 1) {
                    LOG.warn("find {} co-located BEs, select the first one {} as migration src", beNum,
                            colocatedBe.getId());
=======
                if (be.isSmoothUpgradeDst()) {
                    LOG.info("a new BE process will start on the existed node for smooth upgrading");
                    int beNum = existedHostToBeList.get(host).size();
                    Backend colocatedBe = existedHostToBeList.get(host).get(0);
                    if (beNum != 1) {
                        LOG.warn("find multiple co-located BEs, num: {}, select the 1st {} as migration src", beNum,
                                colocatedBe.getId());
                    }
                    colocatedBe.setSmoothUpgradeSrc(true);
                    handleNewBeOnSameNode(colocatedBe, be);
                } else {
                    LOG.warn("a new BE process will start on the existed node, it should not happend unless testing");
>>>>>>> 3f1f81cb
                }
            }
        }
        for (Backend be : toDel) {
            // drop be, set it not alive
            be.setAlive(false);
            be.setLastMissingHeartbeatTime(System.currentTimeMillis());
            Env.getCurrentEnv().getEditLog().logDropBackend(be);
            Cluster cluster = Env.getCurrentEnv().getCluster(be.getOwnerClusterName());
            if (null != cluster) {
                cluster.removeBackend(be.getId());
            }
            LOG.info("dropped cloud backend={}, and lastMissingHeartbeatTime={}", be, be.getLastMissingHeartbeatTime());
            // backends is changed, regenerated tablet number metrics
            MetricRepo.generateBackendsTabletMetrics();
        }

        // Update idToBackendRef
        Map<Long, Backend> copiedBackends = Maps.newHashMap(idToBackendRef);
        toAdd.forEach(i -> copiedBackends.put(i.getId(), i));
        toDel.forEach(i -> copiedBackends.remove(i.getId()));
        ImmutableMap<Long, Backend> newIdToBackend = ImmutableMap.copyOf(copiedBackends);
        idToBackendRef = newIdToBackend;

        // Update idToReportVersionRef
        Map<Long, AtomicLong> copiedReportVersions = Maps.newHashMap(idToReportVersionRef);
        toAdd.forEach(i -> copiedReportVersions.put(i.getId(), new AtomicLong(0L)));
        toDel.forEach(i -> copiedReportVersions.remove(i.getId()));
        ImmutableMap<Long, AtomicLong> newIdToReportVersion = ImmutableMap.copyOf(copiedReportVersions);
        idToReportVersionRef = newIdToReportVersion;

        updateCloudClusterMap(toAdd, toDel);
    }

    private void handleNewBeOnSameNode(Backend oldBe, Backend newBe) {
        LOG.info("new BE {} starts on the same node as existing BE {}", newBe.getId(), oldBe.getId());
        Env.getCurrentEnv().getCloudTabletRebalancer().addTabletMigrationTask(oldBe.getId(), newBe.getId());
    }

    // for test
    public void addBackend(Backend backend) {
        Map<Long, Backend> copiedBackends = Maps.newHashMap(idToBackendRef);
        copiedBackends.put(backend.getId(), backend);
        ImmutableMap<Long, Backend> newIdToBackend = ImmutableMap.copyOf(copiedBackends);
        idToBackendRef = newIdToBackend;
    }

    private void setBackendOwner(Backend backend, String clusterName) {
        final Cluster cluster = Env.getCurrentEnv().getCluster(clusterName);
        Preconditions.checkState(cluster != null);
        cluster.addBackend(backend.getId());
        backend.setOwnerClusterName(clusterName);
        backend.setBackendState(BackendState.using);
    }

    // Final entry of adding backend
    private void addBackend(String host, int heartbeatPort, boolean isFree, String destCluster,
            Map<String, String> tagMap) {
        Backend newBackend = new Backend(Env.getCurrentEnv().getNextId(), host, heartbeatPort);
        // update idToBackend
        Map<Long, Backend> copiedBackends = Maps.newHashMap(idToBackendRef);
        copiedBackends.put(newBackend.getId(), newBackend);
        ImmutableMap<Long, Backend> newIdToBackend = ImmutableMap.copyOf(copiedBackends);
        idToBackendRef = newIdToBackend;

        // set new backend's report version as 0L
        Map<Long, AtomicLong> copiedReportVersions = Maps.newHashMap(idToReportVersionRef);
        copiedReportVersions.put(newBackend.getId(), new AtomicLong(0L));
        ImmutableMap<Long, AtomicLong> newIdToReportVersion = ImmutableMap.copyOf(copiedReportVersions);
        idToReportVersionRef = newIdToReportVersion;

        if (!Strings.isNullOrEmpty(destCluster)) {
            // add backend to destCluster
            setBackendOwner(newBackend, destCluster);
        } else if (!isFree) {
            // add backend to DEFAULT_CLUSTER
            setBackendOwner(newBackend, DEFAULT_CLUSTER);
        } else {
            // backend is free
        }

        // set tags
        newBackend.setTagMap(tagMap);

        // log
        Env.getCurrentEnv().getEditLog().logAddBackend(newBackend);
        LOG.info("finished to add {} ", newBackend);

        // backends is changed, regenerated tablet number metrics
        MetricRepo.generateBackendsTabletMetrics();
    }

    public void dropBackends(List<Pair<String, Integer>> hostPortPairs) throws DdlException {
        for (Pair<String, Integer> pair : hostPortPairs) {
            // check is already exist
            if (getBackendWithHeartbeatPort(pair.first, pair.second) == null) {
                throw new DdlException("backend does not exists[" + pair.first + ":" + pair.second + "]");
            }
        }

        for (Pair<String, Integer> pair : hostPortPairs) {
            dropBackend(pair.first, pair.second);
        }
    }

    // for decommission
    public void dropBackend(long backendId) throws DdlException {
        Backend backend = getBackend(backendId);
        if (backend == null) {
            throw new DdlException("Backend[" + backendId + "] does not exist");
        }

        dropBackend(backend.getHost(), backend.getHeartbeatPort());
    }

    // final entry of dropping backend
    public void dropBackend(String host, int heartbeatPort) throws DdlException {
        if (getBackendWithHeartbeatPort(host, heartbeatPort) == null) {
            throw new DdlException("backend does not exists[" + host + ":" + heartbeatPort + "]");
        }

        Backend droppedBackend = getBackendWithHeartbeatPort(host, heartbeatPort);

        // update idToBackend
        Map<Long, Backend> copiedBackends = Maps.newHashMap(idToBackendRef);
        copiedBackends.remove(droppedBackend.getId());
        ImmutableMap<Long, Backend> newIdToBackend = ImmutableMap.copyOf(copiedBackends);
        idToBackendRef = newIdToBackend;

        // update idToReportVersion
        Map<Long, AtomicLong> copiedReportVersions = Maps.newHashMap(idToReportVersionRef);
        copiedReportVersions.remove(droppedBackend.getId());
        ImmutableMap<Long, AtomicLong> newIdToReportVersion = ImmutableMap.copyOf(copiedReportVersions);
        idToReportVersionRef = newIdToReportVersion;

        // update cluster
        final Cluster cluster = Env.getCurrentEnv().getCluster(droppedBackend.getOwnerClusterName());
        if (null != cluster) {
            cluster.removeBackend(droppedBackend.getId());
        } else {
            LOG.error("Cluster " + droppedBackend.getOwnerClusterName() + " no exist.");
        }
        // log
        Env.getCurrentEnv().getEditLog().logDropBackend(droppedBackend);
        LOG.info("finished to drop {}", droppedBackend);

        // backends is changed, regenerated tablet number metrics
        MetricRepo.generateBackendsTabletMetrics();
    }

    // only for test
    public void dropAllBackend() {
        // update idToBackend
        idToBackendRef = ImmutableMap.<Long, Backend>of();
        // update idToReportVersion
        idToReportVersionRef = ImmutableMap.<Long, AtomicLong>of();
    }

    public Backend getBackend(long backendId) {
        return idToBackendRef.get(backendId);
    }

    public boolean checkBackendLoadAvailable(long backendId) {
        Backend backend = idToBackendRef.get(backendId);
        if (backend == null || !backend.isLoadAvailable()) {
            return false;
        }
        return true;
    }

    public boolean checkBackendQueryAvailable(long backendId) {
        Backend backend = idToBackendRef.get(backendId);
        if (backend == null || !backend.isQueryAvailable()) {
            return false;
        }
        return true;
    }

    public boolean checkBackendScheduleAvailable(long backendId) {
        Backend backend = idToBackendRef.get(backendId);
        if (backend == null || !backend.isScheduleAvailable()) {
            return false;
        }
        return true;
    }

    public boolean checkBackendAlive(long backendId) {
        Backend backend = idToBackendRef.get(backendId);
        if (backend == null || !backend.isAlive()) {
            return false;
        }
        return true;
    }

    public Backend getBackendWithHeartbeatPort(String host, int heartPort) {
        ImmutableMap<Long, Backend> idToBackend = idToBackendRef;
        for (Backend backend : idToBackend.values()) {
            if (backend.getHost().equals(host) && backend.getHeartbeatPort() == heartPort) {
                return backend;
            }
        }
        return null;
    }

    public Backend getBackendWithBePort(String host, int bePort) {
        ImmutableMap<Long, Backend> idToBackend = idToBackendRef;
        for (Backend backend : idToBackend.values()) {
            if (backend.getHost().equals(host) && backend.getBePort() == bePort) {
                return backend;
            }
        }
        return null;
    }

    public Backend getBackendWithHttpPort(String host, int httpPort) {
        ImmutableMap<Long, Backend> idToBackend = idToBackendRef;
        for (Backend backend : idToBackend.values()) {
            if (backend.getHost().equals(host) && backend.getHttpPort() == httpPort) {
                return backend;
            }
        }
        return null;
    }

    public List<Long> getBackendIds(boolean needAlive) {
        ImmutableMap<Long, Backend> idToBackend = idToBackendRef;
        List<Long> backendIds = Lists.newArrayList(idToBackend.keySet());
        if (!needAlive) {
            return backendIds;
        } else {
            Iterator<Long> iter = backendIds.iterator();
            while (iter.hasNext()) {
                Backend backend = this.getBackend(iter.next());
                if (backend == null || !backend.isAlive()) {
                    iter.remove();
                }
            }
            return backendIds;
        }
    }

    public List<Long> getDecommissionedBackendIds() {
        ImmutableMap<Long, Backend> idToBackend = idToBackendRef;
        List<Long> backendIds = Lists.newArrayList(idToBackend.keySet());

        Iterator<Long> iter = backendIds.iterator();
        while (iter.hasNext()) {
            Backend backend = this.getBackend(iter.next());
            if (backend == null || !backend.isDecommissioned()) {
                iter.remove();
            }
        }
        return backendIds;
    }

    /**
     * choose backends to create cluster
     *
     * @param clusterName
     * @param instanceNum
     * @return if BE available is less than requested , return null.
     */
    public List<Long> createCluster(String clusterName, int instanceNum) {
        final List<Long> chosenBackendIds = Lists.newArrayList();
        final Map<String, List<Backend>> hostBackendsMap = getHostBackendsMap(true /* need alive*/,
                true /* need free */,
                false /* can not be in decommission*/);

        LOG.info("begin to create cluster {} with instance num: {}", clusterName, instanceNum);
        int availableBackendsCount = 0;
        // list of backends on each host.
        List<List<Backend>> hostBackendsList = Lists.newArrayList();
        for (List<Backend> list : hostBackendsMap.values()) {
            availableBackendsCount += list.size();
            hostBackendsList.add(list);
        }

        if (instanceNum > availableBackendsCount) {
            LOG.warn("not enough available backends. requires :" + instanceNum
                    + ", available:" + availableBackendsCount);
            return null;
        }

        //  sort by number of backend in host
        Collections.sort(hostBackendsList, hostBackendsListComparator);

        // hostIsEmpty is used to mark if host is empty, so avoid
        // iterating hostIsEmpty with numOfHost in every circle.
        boolean[] hostIsEmpty = new boolean[hostBackendsList.size()];
        for (int i = 0; i < hostBackendsList.size(); i++) {
            hostIsEmpty[i] = false;
        }
        //  to select backend in circle
        int numOfHost = hostBackendsList.size();
        for (int i = 0; ; i = ++i % hostBackendsList.size()) {
            if (hostBackendsList.get(i).size() > 0) {
                chosenBackendIds.add(hostBackendsList.get(i).remove(0).getId());
            } else {
                // avoid counting repeatedly
                if (hostIsEmpty[i] == false) {
                    hostIsEmpty[i] = true;
                    numOfHost--;
                }
            }
            if (chosenBackendIds.size() == instanceNum || numOfHost == 0) {
                break;
            }
        }

        if (chosenBackendIds.size() != instanceNum) {
            LOG.warn("not enough available backends. require :" + instanceNum + " get:" + chosenBackendIds.size());
            return null;
        }
        return chosenBackendIds;
    }


    /**
     * remove backends in cluster
     *
     * @throws DdlException
     */
    public void releaseBackends(String clusterName, boolean isReplay) {
        ImmutableMap<Long, Backend> idToBackend = idToBackendRef;
        final List<Long> backendIds = getClusterBackendIds(clusterName);
        final Iterator<Long> iterator = backendIds.iterator();

        while (iterator.hasNext()) {
            final Long id = iterator.next();
            if (!idToBackend.containsKey(id)) {
                LOG.warn("cluster {} contain backend {} that doesn't exist", clusterName, id);
            } else {
                final Backend backend = idToBackend.get(id);
                backend.setBackendState(BackendState.free);
                backend.clearClusterName();
                if (!isReplay) {
                    Env.getCurrentEnv().getEditLog().logBackendStateChange(backend);
                }
            }
        }
    }

    /**
     * select host where has least free backends , be's state become free when decommission finish
     *
     * @param shrinkNum
     * @return
     */
    @Deprecated
    public List<Long> calculateDecommissionBackends(String clusterName, int shrinkNum) {
        LOG.info("calculate decommission backend in cluster: {}. decommission num: {}", clusterName, shrinkNum);

        final List<Long> decomBackendIds = Lists.newArrayList();
        ImmutableMap<Long, Backend> idToBackends = idToBackendRef;
        final List<Long> clusterBackends = getClusterBackendIds(clusterName);
        // host -> backends of this cluster
        final Map<String, List<Backend>> hostBackendsMapInCluster = Maps.newHashMap();

        // put backend in same host in list
        for (Long id : clusterBackends) {
            final Backend backend = idToBackends.get(id);
            if (hostBackendsMapInCluster.containsKey(backend.getHost())) {
                hostBackendsMapInCluster.get(backend.getHost()).add(backend);
            } else {
                List<Backend> list = Lists.newArrayList();
                list.add(backend);
                hostBackendsMapInCluster.put(backend.getHost(), list);
            }
        }

        List<List<Backend>> hostList = Lists.newArrayList(hostBackendsMapInCluster.values());
        Collections.sort(hostList, hostBackendsListComparator);

        // in each cycle, choose one backend from the host which has maximal backends num.
        // break if all hosts are empty or get enough backends.
        while (true) {
            if (hostList.get(0).size() > 0) {
                decomBackendIds.add(hostList.get(0).remove(0).getId());
                if (decomBackendIds.size() == shrinkNum) {
                    // enough
                    break;
                }
                Collections.sort(hostList, hostBackendsListComparator);
            } else {
                // all hosts empty
                break;
            }
        }

        if (decomBackendIds.size() != shrinkNum) {
            LOG.info("failed to get enough backends to shrink in cluster: {}. required: {}, get: {}",
                    clusterName, shrinkNum, decomBackendIds.size());
            return null;
        }

        return decomBackendIds;
    }

    /**
     * to expand backends in cluster.
     * firstly, acquire backends from hosts not in this cluster.
     * if not enough, secondly acquire backends from hosts in this cluster, returns a list of hosts
     * sorted by the descending order of the number of backend in the first two ways,
     * and get backends from the list in cycle.
     *
     * @param clusterName
     * @param expansionNum
     * @return
     */
    public List<Long> calculateExpansionBackends(String clusterName, int expansionNum) {
        LOG.debug("calculate expansion backend in cluster: {}, new instance num: {}", clusterName, expansionNum);

        final List<Long> chosenBackendIds = Lists.newArrayList();
        ImmutableMap<Long, Backend> idToBackends = idToBackendRef;
        // host -> backends
        final Map<String, List<Backend>> hostBackendsMap = getHostBackendsMap(true /* need alive*/,
                true /* need free */,
                false /* can not be in decommission */);
        final List<Long> clusterBackends = getClusterBackendIds(clusterName);

        // hosts not in cluster
        List<List<Backend>> hostsNotInCluster = Lists.newArrayList();
        // hosts in cluster
        List<List<Backend>> hostsInCluster = Lists.newArrayList();

        int availableBackendsCount = 0;

        Set<String> hostsSet = Sets.newHashSet();
        for (Long beId : clusterBackends) {
            hostsSet.add(getBackend(beId).getHost());
        }

        // distinguish backend in or not in cluster
        for (Map.Entry<String, List<Backend>> entry : hostBackendsMap.entrySet()) {
            availableBackendsCount += entry.getValue().size();
            if (hostsSet.contains(entry.getKey())) {
                hostsInCluster.add(entry.getValue());
            } else {
                hostsNotInCluster.add(entry.getValue());
            }
        }

        if (expansionNum > availableBackendsCount) {
            LOG.info("not enough available backends. requires :" + expansionNum
                    + ", available:" + availableBackendsCount);
            return null;
        }

        Collections.sort(hostsNotInCluster, hostBackendsListComparator);
        Collections.sort(hostsInCluster, hostBackendsListComparator);

        // first select backends which belong to the hosts NOT IN this cluster
        if (hostsNotInCluster.size() > 0) {
            // hostIsEmpty is used to mark if host is empty, so
            // avoid iterating hostIsEmpty with numOfHost in every circle
            boolean[] hostIsEmpty = new boolean[hostsNotInCluster.size()];
            for (int i = 0; i < hostsNotInCluster.size(); i++) {
                hostIsEmpty[i] = false;
            }
            int numOfHost = hostsNotInCluster.size();
            for (int i = 0; ; i = ++i % hostsNotInCluster.size()) {
                if (hostsNotInCluster.get(i).size() > 0) {
                    chosenBackendIds.add(hostsNotInCluster.get(i).remove(0).getId());
                } else {
                    // avoid counting repeatedly
                    if (hostIsEmpty[i] == false) {
                        hostIsEmpty[i] = true;
                        numOfHost--;
                    }
                }
                if (chosenBackendIds.size() == expansionNum || numOfHost == 0) {
                    break;
                }
            }
        }

        // if not enough, select backends which belong to the hosts IN this cluster
        if (hostsInCluster.size() > 0 && chosenBackendIds.size() != expansionNum) {
            boolean[] hostIsEmpty = new boolean[hostsInCluster.size()];
            for (int i = 0; i < hostsInCluster.size(); i++) {
                hostIsEmpty[i] = false;
            }
            int numOfHost = hostsInCluster.size();
            for (int i = 0; ; i = ++i % hostsInCluster.size()) {
                if (hostsInCluster.get(i).size() > 0) {
                    chosenBackendIds.add(hostsInCluster.get(i).remove(0).getId());
                } else {
                    if (hostIsEmpty[i] == false) {
                        hostIsEmpty[i] = true;
                        numOfHost--;
                    }
                }
                if (chosenBackendIds.size() == expansionNum || numOfHost == 0) {
                    break;
                }
            }
        }

        if (chosenBackendIds.size() != expansionNum) {
            LOG.info("not enough available backends. requires :" + expansionNum
                    + ", get:" + chosenBackendIds.size());
            return null;
        }

        // set be state and owner
        Iterator<Long> iterator = chosenBackendIds.iterator();
        while (iterator.hasNext()) {
            final Long id = iterator.next();
            final Backend backend = idToBackends.get(id);
            backend.setOwnerClusterName(clusterName);
            backend.setBackendState(BackendState.using);
            Env.getCurrentEnv().getEditLog().logBackendStateChange(backend);
        }
        return chosenBackendIds;
    }

    /**
     * get cluster's backend id list
     *
     * @param name
     * @return
     */
    public List<Backend> getClusterBackends(String name) {
        final Map<Long, Backend> copiedBackends = Maps.newHashMap(idToBackendRef);
        final List<Backend> ret = Lists.newArrayList();

        if (Strings.isNullOrEmpty(name)) {
            return ret;
        }

        for (Backend backend : copiedBackends.values()) {
            if (name.equals(backend.getOwnerClusterName())) {
                ret.add(backend);
            }
        }
        return ret;
    }

    /**
     * get cluster's backend id list
     *
     * @param name
     * @return
     */
    public List<Backend> getClusterBackends(String name, boolean needAlive) {
        final Map<Long, Backend> copiedBackends = Maps.newHashMap(idToBackendRef);
        final List<Backend> ret = new ArrayList<Backend>();

        if (Strings.isNullOrEmpty(name)) {
            return null;
        }

        if (needAlive) {
            for (Backend backend : copiedBackends.values()) {
                if (backend != null && name.equals(backend.getOwnerClusterName())
                        && backend.isAlive()) {
                    ret.add(backend);
                }
            }
        } else {
            for (Backend backend : copiedBackends.values()) {
                if (name.equals(backend.getOwnerClusterName())) {
                    ret.add(backend);
                }
            }
        }

        return ret;
    }

    /**
     * get cluster's backend id list
     *
     * @param clusterName
     * @return
     */
    public List<Long> getClusterBackendIds(String clusterName) {
        if (Strings.isNullOrEmpty(clusterName)) {
            return null;
        }

        ImmutableMap<Long, Backend> idToBackend = idToBackendRef;
        final List<Long> beIds = Lists.newArrayList();

        for (Backend backend : idToBackend.values()) {
            if (clusterName.equals(backend.getOwnerClusterName())) {
                beIds.add(backend.getId());
            }
        }
        return beIds;
    }

    /**
     * get cluster's backend id list
     *
     * @param clusterName
     * @return
     */
    public List<Long> getClusterBackendIds(String clusterName, boolean needAlive) {
        final Map<Long, Backend> copiedBackends = Maps.newHashMap(idToBackendRef);
        final List<Long> ret = new ArrayList<Long>();

        if (Strings.isNullOrEmpty(clusterName)) {
            return null;
        }

        if (needAlive) {
            for (Backend backend : copiedBackends.values()) {
                if (backend != null && clusterName.equals(backend.getOwnerClusterName())
                        && backend.isAlive()) {
                    ret.add(backend.getId());
                }
            }
        } else {
            for (Backend backend : copiedBackends.values()) {
                if (clusterName.equals(backend.getOwnerClusterName())) {
                    ret.add(backend.getId());
                }
            }
        }

        return ret;
    }

    /**
     * return backend list in every host
     *
     * @return
     */
    private Map<String, List<Backend>> getHostBackendsMap(boolean needAlive, boolean needFree,
                                                          boolean canBeDecommission) {
        final Map<Long, Backend> copiedBackends = Maps.newHashMap(idToBackendRef);
        final Map<String, List<Backend>> classMap = Maps.newHashMap();

        // to select backend where state is free
        for (Backend backend : copiedBackends.values()) {
            if ((needAlive && !backend.isAlive()) || (needFree && !backend.isFreeFromCluster())
                    || (!canBeDecommission && backend.isDecommissioned())) {
                continue;
            }
            if (classMap.containsKey(backend.getHost())) {
                final List<Backend> list = classMap.get(backend.getHost());
                list.add(backend);
                classMap.put(backend.getHost(), list);
            } else {
                final List<Backend> list = new ArrayList<Backend>();
                list.add(backend);
                classMap.put(backend.getHost(), list);
            }
        }
        return classMap;
    }


    /**
     * Select a set of backends for replica creation.
     * The following parameters need to be considered when selecting backends.
     *
     * @param replicaAlloc
     * @param clusterName
     * @param storageMedium
     * @return return the selected backend ids group by tag.
     * @throws DdlException
     */
    public Map<Tag, List<Long>> selectBackendIdsForReplicaCreation(
            ReplicaAllocation replicaAlloc, String clusterName, TStorageMedium storageMedium)
            throws DdlException {
        Map<Tag, List<Long>> chosenBackendIds = Maps.newHashMap();
        Map<Tag, Short> allocMap = replicaAlloc.getAllocMap();
        short totalReplicaNum = 0;

        for (Map.Entry<Tag, Short> entry : allocMap.entrySet()) {
            BeSelectionPolicy.Builder builder = new BeSelectionPolicy.Builder().setCluster(clusterName)
                    .needScheduleAvailable().needCheckDiskUsage().addTags(Sets.newHashSet(entry.getKey()))
                    .setStorageMedium(storageMedium);
            if (FeConstants.runningUnitTest || Config.allow_replica_on_same_host) {
                builder.allowOnSameHost();
            }

            BeSelectionPolicy policy = builder.build();
            List<Long> beIds = selectBackendIdsByPolicy(policy, entry.getValue());
            if (beIds.isEmpty()) {
                throw new DdlException("Failed to find " + entry.getValue() + " backends for policy: " + policy);
            }
            chosenBackendIds.put(entry.getKey(), beIds);
            totalReplicaNum += beIds.size();
        }
        Preconditions.checkState(totalReplicaNum == replicaAlloc.getTotalReplicaNum());
        return chosenBackendIds;
    }

    /**
     * Select a set of backends by the given policy.
     *
     * @param policy
     * @param number number of backends which need to be selected. -1 means return as many as possible.
     * @return return #number of backend ids,
     * or empty set if no backends match the policy, or the number of matched backends is less than "number";
     */
    public List<Long> selectBackendIdsByPolicy(BeSelectionPolicy policy, int number) {
        Preconditions.checkArgument(number >= -1);
        List<Backend> candidates = policy.getCandidateBackends(idToBackendRef.values());
        if ((number != -1 && candidates.size() < number) || candidates.isEmpty()) {
            LOG.debug("Not match policy: {}. candidates num: {}, expected: {}", policy, candidates.size(), number);
            return Lists.newArrayList();
        }
        // If only need one Backend, just return a random one.
        if (number == 1) {
            Collections.shuffle(candidates);
            return Lists.newArrayList(candidates.get(0).getId());
        }

        if (policy.allowOnSameHost) {
            Collections.shuffle(candidates);
            if (number == -1) {
                return candidates.stream().map(b -> b.getId()).collect(Collectors.toList());
            } else {
                return candidates.subList(0, number).stream().map(b -> b.getId()).collect(Collectors.toList());
            }
        }

        // for each host, random select one backend.
        Map<String, List<Backend>> backendMaps = Maps.newHashMap();
        for (Backend backend : candidates) {
            if (backendMaps.containsKey(backend.getHost())) {
                backendMaps.get(backend.getHost()).add(backend);
            } else {
                List<Backend> list = Lists.newArrayList();
                list.add(backend);
                backendMaps.put(backend.getHost(), list);
            }
        }
        candidates.clear();
        for (List<Backend> list : backendMaps.values()) {
            Collections.shuffle(list);
            candidates.add(list.get(0));
        }
        if (number != -1 && candidates.size() < number) {
            LOG.debug("Not match policy: {}. candidates num: {}, expected: {}", policy, candidates.size(), number);
            return Lists.newArrayList();
        }
        Collections.shuffle(candidates);
        if (number != -1) {
            return candidates.subList(0, number).stream().map(b -> b.getId()).collect(Collectors.toList());
        } else {
            return candidates.stream().map(b -> b.getId()).collect(Collectors.toList());
        }
    }

    public ImmutableMap<Long, Backend> getIdToBackend() {
        return idToBackendRef;
    }

    public ImmutableMap<Long, Backend> getBackendsInCluster(String cluster) {
        if (Strings.isNullOrEmpty(cluster)) {
            return idToBackendRef;
        }

        Map<Long, Backend> retMaps = Maps.newHashMap();
        for (Backend backend : idToBackendRef.values().asList()) {
            if (cluster.equals(backend.getOwnerClusterName())) {
                retMaps.put(backend.getId(), backend);
            }
        }
        return ImmutableMap.copyOf(retMaps);
    }

    public long getBackendReportVersion(long backendId) {
        AtomicLong atomicLong = null;
        if ((atomicLong = idToReportVersionRef.get(backendId)) == null) {
            return -1L;
        } else {
            return atomicLong.get();
        }
    }

    public void updateBackendReportVersion(long backendId, long newReportVersion, long dbId, long tableId) {
        AtomicLong atomicLong;
        if ((atomicLong = idToReportVersionRef.get(backendId)) != null) {
            Database db = (Database) Env.getCurrentInternalCatalog().getDbNullable(dbId);
            if (db == null) {
                LOG.warn("failed to update backend report version, db {} does not exist", dbId);
                return;
            }
            atomicLong.set(newReportVersion);
            LOG.debug("update backend {} report version: {}, db: {}, table: {}",
                    backendId, newReportVersion, dbId, tableId);
        }
    }

    public long saveBackends(CountingDataOutputStream dos, long checksum) throws IOException {
        ImmutableMap<Long, Backend> idToBackend = idToBackendRef;
        int backendCount = idToBackend.size();
        checksum ^= backendCount;
        dos.writeInt(backendCount);
        for (Map.Entry<Long, Backend> entry : idToBackend.entrySet()) {
            long key = entry.getKey();
            checksum ^= key;
            dos.writeLong(key);
            entry.getValue().write(dos);
        }
        return checksum;
    }

    public long loadBackends(DataInputStream dis, long checksum) throws IOException {
        int count = dis.readInt();
        checksum ^= count;
        for (int i = 0; i < count; i++) {
            long key = dis.readLong();
            checksum ^= key;
            Backend backend = Backend.read(dis);
            replayAddBackend(backend);
        }
        return checksum;
    }

    public void clear() {
        this.idToBackendRef = null;
        this.idToReportVersionRef = null;
    }

    public static Pair<String, Integer> validateHostAndPort(String hostPort) throws AnalysisException {
        hostPort = hostPort.replaceAll("\\s+", "");
        if (hostPort.isEmpty()) {
            throw new AnalysisException("Invalid host port: " + hostPort);
        }

        String[] pair = hostPort.split(":");
        if (pair.length != 2) {
            throw new AnalysisException("Invalid host port: " + hostPort);
        }

        String host = pair[0];
        if (Strings.isNullOrEmpty(host)) {
            throw new AnalysisException("Host is null");
        }

        int heartbeatPort = -1;
        try {
            // validate host
            if (!InetAddressValidator.getInstance().isValid(host)) {
                // maybe this is a hostname
                // if no IP address for the host could be found, 'getByName'
                // will throw
                // UnknownHostException
                InetAddress inetAddress = InetAddress.getByName(host);
                host = inetAddress.getHostAddress();
            }

            // validate port
            heartbeatPort = Integer.parseInt(pair[1]);

            if (heartbeatPort <= 0 || heartbeatPort >= 65536) {
                throw new AnalysisException("Port is out of range: " + heartbeatPort);
            }

            return Pair.of(host, heartbeatPort);
        } catch (UnknownHostException e) {
            throw new AnalysisException("Unknown host: " + e.getMessage());
        } catch (Exception e) {
            throw new AnalysisException("Encounter unknown exception: " + e.getMessage());
        }
    }

    public void replayAddBackend(Backend newBackend) {
        // update idToBackend
        Map<Long, Backend> copiedBackends = Maps.newHashMap(idToBackendRef);
        copiedBackends.put(newBackend.getId(), newBackend);
        idToBackendRef = ImmutableMap.copyOf(copiedBackends);

        // set new backend's report version as 0L
        Map<Long, AtomicLong> copiedReportVersions = Maps.newHashMap(idToReportVersionRef);
        copiedReportVersions.put(newBackend.getId(), new AtomicLong(0L));
        idToReportVersionRef = ImmutableMap.copyOf(copiedReportVersions);

        if (Config.isCloudMode()) {
            List<Backend> toAdd = new ArrayList<>();
            toAdd.add(newBackend);
            updateCloudClusterMap(toAdd, new ArrayList<>());
        }

        // to add be to DEFAULT_CLUSTER
        if (newBackend.getBackendState() == BackendState.using) {
            final Cluster cluster = Env.getCurrentEnv().getCluster(DEFAULT_CLUSTER);
            if (null != cluster) {
                // replay log
                cluster.addBackend(newBackend.getId());
            } else {
                // This happens in loading image when fe is restarted, because loadCluster is after loadBackend,
                // cluster is not created. Be in cluster will be updated in loadCluster.
            }
        }
    }

    public void replayDropBackend(Backend backend) {
        LOG.debug("replayDropBackend: {}", backend);
        // update idToBackend
        Map<Long, Backend> copiedBackends = Maps.newHashMap(idToBackendRef);
        copiedBackends.remove(backend.getId());
        ImmutableMap<Long, Backend> newIdToBackend = ImmutableMap.copyOf(copiedBackends);
        idToBackendRef = newIdToBackend;

        // update idToReportVersion
        Map<Long, AtomicLong> copiedReportVersions = Maps.newHashMap(idToReportVersionRef);
        copiedReportVersions.remove(backend.getId());
        ImmutableMap<Long, AtomicLong> newIdToReportVersion = ImmutableMap.copyOf(copiedReportVersions);
        idToReportVersionRef = newIdToReportVersion;

        if (Config.isCloudMode()) {
            List<Backend> toDel = new ArrayList<>();
            toDel.add(backend);
            updateCloudClusterMap(new ArrayList<>(), toDel);
        }

        // update cluster
        final Cluster cluster = Env.getCurrentEnv().getCluster(backend.getOwnerClusterName());
        if (null != cluster) {
            cluster.removeBackend(backend.getId());
        } else {
            LOG.error("Cluster " + backend.getOwnerClusterName() + " no exist.");
        }
    }

    public void updateBackendState(Backend be) {
        long id = be.getId();
        Backend memoryBe = getBackend(id);
        if (memoryBe == null) {
            // backend may already be dropped. this may happen when
            // 1. SystemHandler drop the decommission backend
            // 2. at same time, user try to cancel the decommission of that backend.
            // These two operations do not guarantee the order.
            return;
        }
        memoryBe.setBePort(be.getBePort());
        memoryBe.setAlive(be.isAlive());
        memoryBe.setDecommissioned(be.isDecommissioned());
        memoryBe.setHttpPort(be.getHttpPort());
        memoryBe.setBeRpcPort(be.getBeRpcPort());
        memoryBe.setBrpcPort(be.getBrpcPort());
        memoryBe.setLastUpdateMs(be.getLastUpdateMs());
        memoryBe.setLastStartTime(be.getLastStartTime());
        memoryBe.setDisks(be.getDisks());
        memoryBe.setBackendState(be.getBackendState());
        memoryBe.setOwnerClusterName(be.getOwnerClusterName());
        memoryBe.setDecommissionType(be.getDecommissionType());
    }

    private long getClusterAvailableCapacityB(String clusterName) {
        List<Backend> clusterBackends = getClusterBackends(clusterName);
        long capacity = 0L;
        for (Backend backend : clusterBackends) {
            // Here we do not check if backend is alive,
            // We suppose the dead backends will back to alive later.
            if (backend.isDecommissioned()) {
                // Data on decommissioned backend will move to other backends,
                // So we need to minus size of those data.
                capacity -= backend.getDataUsedCapacityB();
            } else {
                capacity += backend.getAvailableCapacityB();
            }
        }
        return capacity;
    }

    public void checkClusterCapacity(String clusterName) throws DdlException {
        if (getClusterAvailableCapacityB(clusterName) <= 0L) {
            throw new DdlException("Cluster " + clusterName + " has no available capacity");
        }
    }

    /*
     * Try to randomly get a backend id by given host.
     * If not found, return -1
     */
    public long getBackendIdByHost(String host) {
        ImmutableMap<Long, Backend> idToBackend = idToBackendRef;
        List<Backend> selectedBackends = Lists.newArrayList();
        for (Backend backend : idToBackend.values()) {
            if (backend.getHost().equals(host)) {
                selectedBackends.add(backend);
            }
        }

        if (selectedBackends.isEmpty()) {
            return -1L;
        }

        Collections.shuffle(selectedBackends);
        return selectedBackends.get(0).getId();
    }

    public Set<String> getClusterNames() {
        ImmutableMap<Long, Backend> idToBackend = idToBackendRef;
        Set<String> clusterNames = Sets.newHashSet();
        for (Backend backend : idToBackend.values()) {
            if (!Strings.isNullOrEmpty(backend.getOwnerClusterName())) {
                clusterNames.add(backend.getOwnerClusterName());
            }
        }
        return clusterNames;
    }

    /*
     * Check if the specified disks' capacity has reached the limit.
     * bePathsMap is (BE id -> list of path hash)
     * If floodStage is true, it will check with the floodStage threshold.
     *
     * return Status.OK if not reach the limit
     */
    public Status checkExceedDiskCapacityLimit(Multimap<Long, Long> bePathsMap, boolean floodStage) {
        LOG.debug("pathBeMap: {}", bePathsMap);
        ImmutableMap<Long, DiskInfo> pathHashToDiskInfo = pathHashToDishInfoRef;
        for (Long beId : bePathsMap.keySet()) {
            for (Long pathHash : bePathsMap.get(beId)) {
                DiskInfo diskInfo = pathHashToDiskInfo.get(pathHash);
                if (diskInfo != null && diskInfo.exceedLimit(floodStage)) {
                    return new Status(TStatusCode.CANCELLED,
                            "disk " + pathHash + " on backend " + beId + " exceed limit usage");
                }
            }
        }
        return Status.OK;
    }

    // update the path info when disk report
    // there is only one thread can update path info, so no need to worry about concurrency control
    public void updatePathInfo(List<DiskInfo> addedDisks, List<DiskInfo> removedDisks) {
        Map<Long, DiskInfo> copiedPathInfos = Maps.newHashMap(pathHashToDishInfoRef);
        for (DiskInfo diskInfo : addedDisks) {
            copiedPathInfos.put(diskInfo.getPathHash(), diskInfo);
        }
        for (DiskInfo diskInfo : removedDisks) {
            copiedPathInfos.remove(diskInfo.getPathHash());
        }
        ImmutableMap<Long, DiskInfo> newPathInfos = ImmutableMap.copyOf(copiedPathInfos);
        pathHashToDishInfoRef = newPathInfos;
        LOG.debug("update path infos: {}", newPathInfos);
    }

    public void modifyBackends(ModifyBackendClause alterClause) throws UserException {
        List<Pair<String, Integer>> hostPortPairs = alterClause.getHostPortPairs();
        List<Backend> backends = Lists.newArrayList();
        for (Pair<String, Integer> pair : hostPortPairs) {
            Backend be = getBackendWithHeartbeatPort(pair.first, pair.second);
            if (be == null) {
                throw new DdlException("backend does not exists[" + pair.first + ":" + pair.second + "]");
            }
            backends.add(be);
        }

        for (Backend be : backends) {
            boolean shouldModify = false;
            Map<String, String> tagMap = alterClause.getTagMap();
            if (!tagMap.isEmpty()) {
                be.setTagMap(tagMap);
                shouldModify = true;
            }

            if (alterClause.isQueryDisabled() != null) {
                if (!alterClause.isQueryDisabled().equals(be.isQueryDisabled())) {
                    be.setQueryDisabled(alterClause.isQueryDisabled());
                    shouldModify = true;
                }
            }

            if (alterClause.isLoadDisabled() != null) {
                if (!alterClause.isLoadDisabled().equals(be.isLoadDisabled())) {
                    be.setLoadDisabled(alterClause.isLoadDisabled());
                    shouldModify = true;
                }
            }

            if (shouldModify) {
                Env.getCurrentEnv().getEditLog().logModifyBackend(be);
                LOG.info("finished to modify backend {} ", be);
            }
        }
    }

    public void replayModifyBackend(Backend backend) {
        Backend memBe = getBackend(backend.getId());
        if (Config.isCloudMode()) {
            // for rename cluster
            String originalClusterName = memBe.getCloudClusterName();
            String originalClusterId = memBe.getCloudClusterId();
            String newClusterName = backend.getTagMap().getOrDefault(Tag.CLOUD_CLUSTER_NAME, "");
            if (!originalClusterName.equals(newClusterName)) {
                // rename
                updateClusterNameToId(newClusterName, originalClusterName, originalClusterId);
            }
            LOG.info("cloud mode replay rename cluster, "
                    + "originalClusterName: {}, originalClusterId: {}, newClusterName: {}",
                    originalClusterName, originalClusterId, newClusterName);
        }
        memBe.setTagMap(backend.getTagMap());
        memBe.setQueryDisabled(backend.isQueryDisabled());
        memBe.setLoadDisabled(backend.isLoadDisabled());
        LOG.debug("replay modify backend: {}", backend);
    }

    // Check if there is enough suitable BE for replica allocation
    public void checkReplicaAllocation(String cluster, ReplicaAllocation replicaAlloc) throws DdlException {
        List<Backend> backends = getClusterBackends(cluster);
        for (Map.Entry<Tag, Short> entry : replicaAlloc.getAllocMap().entrySet()) {
            if (backends.stream().filter(Backend::isMixNode).filter(b -> b.getLocationTag().equals(entry.getKey()))
                    .count() < entry.getValue()) {
                throw new DdlException(
                        "Failed to find enough host with tag(" + entry.getKey() + ") in all backends. need: "
                                + entry.getValue());
            }
        }
    }

    public Set<Tag> getTagsByCluster(String clusterName) {
        List<Backend> bes = getClusterBackends(clusterName);
        Set<Tag> tags = Sets.newHashSet();
        for (Backend be : bes) {
            if (be == null || !be.isMixNode()) {
                continue;
            }
            tags.add(be.getLocationTag());
        }
        return tags;
    }

    public List<Backend> getBackendsByTagInCluster(String clusterName, Tag tag) {
        List<Backend> bes = getClusterBackends(clusterName);
        return bes.stream().filter(Backend::isMixNode).filter(b -> b.getLocationTag().equals(tag))
            .collect(Collectors.toList());
    }

    /**
     * Gets cloud cluster from remote with either clusterId or clusterName
     *
     * @param clusterName cluster name
     * @param clusterId cluster id
     * @return
     */
    public SelectdbCloud.GetClusterResponse getCloudCluster(String clusterName, String clusterId, String userName) {
        SelectdbCloud.GetClusterRequest.Builder builder =
                SelectdbCloud.GetClusterRequest.newBuilder();
        builder.setCloudUniqueId(Config.cloud_unique_id)
               .setClusterName(clusterName).setClusterId(clusterId).setMysqlUserName(userName);
        final SelectdbCloud.GetClusterRequest pRequest = builder.build();
        SelectdbCloud.GetClusterResponse response;
        try {
            response = MetaServiceProxy.getInstance().getCluster(pRequest);
            return response;
        } catch (RpcException e) {
            LOG.warn("rpcToMetaGetClusterInfo exception: {}", e.getMessage());
            throw new RuntimeException(e);
        }
    }
}<|MERGE_RESOLUTION|>--- conflicted
+++ resolved
@@ -426,17 +426,6 @@
 
             String host = be.getHost();
             if (existedHostToBeList.keySet().contains(host)) {
-<<<<<<< HEAD
-                /* When smooth upgrading, a new BE process will start on the existed node */
-                int beNum = existedHostToBeList.get(host).size();
-                Backend colocatedBe = existedHostToBeList.get(host).get(0);
-                if (colocatedBe.getCloudClusterId() != be.getCloudClusterId()) {
-                    continue;
-                }
-                if (beNum != 1) {
-                    LOG.warn("find {} co-located BEs, select the first one {} as migration src", beNum,
-                            colocatedBe.getId());
-=======
                 if (be.isSmoothUpgradeDst()) {
                     LOG.info("a new BE process will start on the existed node for smooth upgrading");
                     int beNum = existedHostToBeList.get(host).size();
@@ -449,7 +438,6 @@
                     handleNewBeOnSameNode(colocatedBe, be);
                 } else {
                     LOG.warn("a new BE process will start on the existed node, it should not happend unless testing");
->>>>>>> 3f1f81cb
                 }
             }
         }
