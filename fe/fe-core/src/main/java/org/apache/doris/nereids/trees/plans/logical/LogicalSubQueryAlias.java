// Licensed to the Apache Software Foundation (ASF) under one
// or more contributor license agreements.  See the NOTICE file
// distributed with this work for additional information
// regarding copyright ownership.  The ASF licenses this file
// to you under the Apache License, Version 2.0 (the
// "License"); you may not use this file except in compliance
// with the License.  You may obtain a copy of the License at
//
//   http://www.apache.org/licenses/LICENSE-2.0
//
// Unless required by applicable law or agreed to in writing,
// software distributed under the License is distributed on an
// "AS IS" BASIS, WITHOUT WARRANTIES OR CONDITIONS OF ANY
// KIND, either express or implied.  See the License for the
// specific language governing permissions and limitations
// under the License.

package org.apache.doris.nereids.trees.plans.logical;

import org.apache.doris.nereids.memo.GroupExpression;
import org.apache.doris.nereids.properties.LogicalProperties;
import org.apache.doris.nereids.trees.expressions.Expression;
import org.apache.doris.nereids.trees.expressions.Slot;
import org.apache.doris.nereids.trees.plans.Plan;
import org.apache.doris.nereids.trees.plans.PlanType;
import org.apache.doris.nereids.trees.plans.visitor.PlanVisitor;
import org.apache.doris.nereids.util.Utils;

import com.google.common.base.Preconditions;
import com.google.common.collect.ImmutableList;
import org.apache.commons.lang.StringUtils;

import java.util.List;
import java.util.Objects;
import java.util.Optional;

/**
 * The node of logical plan for sub query and alias
 *
 * @param <CHILD_TYPE> param
 */
public class LogicalSubQueryAlias<CHILD_TYPE extends Plan> extends LogicalUnary<CHILD_TYPE> {
    private final String alias;

    private final Optional<List<String>> columnAliases;

    public LogicalSubQueryAlias(String tableAlias, CHILD_TYPE child) {
        this(tableAlias, Optional.empty(), Optional.empty(), Optional.empty(), child);
    }

    public LogicalSubQueryAlias(String tableAlias, Optional<List<String>> columnAliases, CHILD_TYPE child) {
        this(tableAlias, columnAliases, Optional.empty(), Optional.empty(), child);
    }

    public LogicalSubQueryAlias(String tableAlias, Optional<List<String>> columnAliases,
                                Optional<GroupExpression> groupExpression,
                                Optional<LogicalProperties> logicalProperties, CHILD_TYPE child) {
        super(PlanType.LOGICAL_SUBQUERY_ALIAS, groupExpression, logicalProperties, child);
        this.alias = tableAlias;
        this.columnAliases = columnAliases;
    }

    @Override
    public List<Slot> computeOutput() {
        List<Slot> childOutput = child().getOutput();
        List<String> columnAliases = this.columnAliases.isPresent()
                ? this.columnAliases.get()
                : ImmutableList.of();
        ImmutableList.Builder<Slot> currentOutput = ImmutableList.builder();
        String qualifier = alias;
        for (int i = 0; i < childOutput.size(); i++) {
            Slot originSlot = childOutput.get(i);
            String columnAlias;
            if (i < columnAliases.size()) {
                columnAlias = columnAliases.get(i);
            } else {
                columnAlias = originSlot.getName();
            }
            Slot qualified = originSlot
                    .withQualifier(ImmutableList.of(qualifier))
                    .withName(columnAlias);
            currentOutput.add(qualified);
        }
        return currentOutput.build();
    }

    public String getAlias() {
        return alias;
    }

    public Optional<List<String>> getColumnAliases() {
        return columnAliases;
    }

    @Override
    public String toString() {
        if (columnAliases.isPresent()) {
            return Utils.toSqlString("LogicalSubQueryAlias",
                "alias", alias,
                "columnAliases", StringUtils.join(columnAliases.get(), ",")
            );
        }
        return Utils.toSqlString("LogicalSubQueryAlias",
                "alias", alias
        );
    }

    @Override
    public boolean equals(Object o) {
        if (this == o) {
            return true;
        }
        if (o == null || getClass() != o.getClass()) {
            return false;
        }
        LogicalSubQueryAlias that = (LogicalSubQueryAlias) o;
        return alias.equals(that.alias);
    }

    @Override
    public int hashCode() {
        return Objects.hash(alias);
    }

    @Override
    public LogicalSubQueryAlias<Plan> withChildren(List<Plan> children) {
        Preconditions.checkArgument(children.size() == 1);
        return new LogicalSubQueryAlias<>(alias, columnAliases, children.get(0));
    }

    @Override
    public <R, C> R accept(PlanVisitor<R, C> visitor, C context) {
        return visitor.visitSubQueryAlias(this, context);
    }

    @Override
    public List<? extends Expression> getExpressions() {
        return ImmutableList.of();
    }

    @Override
<<<<<<< HEAD
    public Plan withGroupExpression(Optional<GroupExpression> groupExpression) {
=======
    public LogicalSubQueryAlias<CHILD_TYPE> withGroupExpression(Optional<GroupExpression> groupExpression) {
>>>>>>> 6b773939
        return new LogicalSubQueryAlias<>(alias, columnAliases, groupExpression,
                Optional.of(getLogicalProperties()), child());
    }

    @Override
<<<<<<< HEAD
    public Plan withLogicalProperties(Optional<LogicalProperties> logicalProperties) {
=======
    public LogicalSubQueryAlias<CHILD_TYPE> withLogicalProperties(Optional<LogicalProperties> logicalProperties) {
>>>>>>> 6b773939
        return new LogicalSubQueryAlias<>(alias, columnAliases, Optional.empty(),
                logicalProperties, child());
    }
}<|MERGE_RESOLUTION|>--- conflicted
+++ resolved
@@ -139,21 +139,13 @@
     }
 
     @Override
-<<<<<<< HEAD
-    public Plan withGroupExpression(Optional<GroupExpression> groupExpression) {
-=======
     public LogicalSubQueryAlias<CHILD_TYPE> withGroupExpression(Optional<GroupExpression> groupExpression) {
->>>>>>> 6b773939
         return new LogicalSubQueryAlias<>(alias, columnAliases, groupExpression,
                 Optional.of(getLogicalProperties()), child());
     }
 
     @Override
-<<<<<<< HEAD
-    public Plan withLogicalProperties(Optional<LogicalProperties> logicalProperties) {
-=======
     public LogicalSubQueryAlias<CHILD_TYPE> withLogicalProperties(Optional<LogicalProperties> logicalProperties) {
->>>>>>> 6b773939
         return new LogicalSubQueryAlias<>(alias, columnAliases, Optional.empty(),
                 logicalProperties, child());
     }
