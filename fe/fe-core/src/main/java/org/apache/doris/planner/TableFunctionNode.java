// Licensed to the Apache Software Foundation (ASF) under one
// or more contributor license agreements.  See the NOTICE file
// distributed with this work for additional information
// regarding copyright ownership.  The ASF licenses this file
// to you under the Apache License, Version 2.0 (the
// "License"); you may not use this file except in compliance
// with the License.  You may obtain a copy of the License at
//
//   http://www.apache.org/licenses/LICENSE-2.0
//
// Unless required by applicable law or agreed to in writing,
// software distributed under the License is distributed on an
// "AS IS" BASIS, WITHOUT WARRANTIES OR CONDITIONS OF ANY
// KIND, either express or implied.  See the License for the
// specific language governing permissions and limitations
// under the License.

package org.apache.doris.planner;

import org.apache.doris.analysis.Analyzer;
import org.apache.doris.analysis.Expr;
import org.apache.doris.analysis.LateralViewRef;
import org.apache.doris.analysis.SelectStmt;
import org.apache.doris.analysis.SlotId;
import org.apache.doris.analysis.SlotRef;
import org.apache.doris.analysis.TupleId;
import org.apache.doris.common.AnalysisException;
import org.apache.doris.common.UserException;
import org.apache.doris.statistics.StatisticalType;
import org.apache.doris.statistics.StatsRecursiveDerive;
import org.apache.doris.thrift.TExplainLevel;
import org.apache.doris.thrift.TPlanNode;
import org.apache.doris.thrift.TPlanNodeType;
import org.apache.doris.thrift.TTableFunctionNode;

import com.google.common.collect.Lists;
import com.google.common.collect.Sets;

import java.util.ArrayList;
import java.util.List;
import java.util.Set;
import java.util.stream.Collectors;

public class TableFunctionNode extends PlanNode {
    private List<LateralViewRef> lateralViewRefs;
    private ArrayList<Expr> fnCallExprList;
    private List<TupleId> lateralViewTupleIds;

    // The output slot ids of TableFunctionNode
    // Only the slot whose id is in this list will be output by TableFunctionNode
    // private List<SlotId> outputSlotIds = Lists.newArrayList();

    protected TableFunctionNode(PlanNodeId id, PlanNode inputNode, List<LateralViewRef> lateralViewRefs) {
        super(id, "TABLE FUNCTION NODE", StatisticalType.TABLE_FUNCTION_NODE);
        tupleIds.addAll(inputNode.getTupleIds());
        tblRefIds.addAll(inputNode.getTupleIds());
        tblRefIds.addAll(inputNode.getTblRefIds());
        lateralViewTupleIds = lateralViewRefs.stream().map(e -> e.getDesc().getId())
                .collect(Collectors.toList());
        tupleIds.addAll(lateralViewTupleIds);
        tblRefIds.addAll(lateralViewTupleIds);
        children.add(inputNode);
        this.lateralViewRefs = lateralViewRefs;
    }

    /**
     * This function is mainly used to calculate @outputSlotIds.
     * After the PlanNode executes the @fnCallExpr,
     * it needs to perform projection operation.
     * This function is used to calculate which columns should be projected.
     * The slot belongs to outputSlotIds should be retained after the projection is completed.
     * Slots in selectItems and unassigned predicates should be projected.
     * <p>
     * Case1: The slot belongs to selectItems. The outputSlotIds should include it.
     * For example:
     * Query: select k1, v1 from table lateral view explode_split(v1, ",") t1 as c1;
     * The outputSlots: [k1, v1, c1]
     * <p>
     * Case2: The slot belongs to where clause and the predicate has not been assigned.
     * Query: select k1 from table a lateral view explode_split(v1, ",") t1 as c1, table b where a.v1=b.v1;
     * The outputSlots: [a.k1, a.v1, t1.c1]
     * <p>
     * Case3: The slot neither is part of the unassigned predicate, nor appears in the selectItems.
     * Query: select k1 from table a lateral view explode_split(v1, ",") t1 as c1;
     * The outputSlots: [k1, c1]
     */
    // TODO(ml): Unified to projectplanner
    public void projectSlots(Analyzer analyzer, SelectStmt selectStmt) throws AnalysisException {
        // TODO(ml): Support project calculations that include aggregation and sorting in select stmt
        if ((selectStmt.hasAggInfo() || selectStmt.getSortInfo() != null || selectStmt.hasAnalyticInfo())
                && selectStmt.hasInlineView()) {
            // The query must be rewritten like TableFunctionPlanTest.aggColumnInOuterQuery()
            throw new AnalysisException("Please treat the query containing the lateral view as a inline view"
                    + "and extract your aggregation/sort/window functions to the outer query."
                    + "For example select sum(a) from (select a from table lateral view xxx) tmp1");
        }
        Set<SlotRef> outputSlotRef = Sets.newHashSet();
        // case1
        List<Expr> baseTblResultExprs = selectStmt.getResultExprs();
        for (Expr resultExpr : baseTblResultExprs) {
            // find all slotRef bound by tupleIds in resultExpr
            resultExpr.getSlotRefsBoundByTupleIds(tupleIds, outputSlotRef);

            // For vec engine while lateral view involves subquery
            Expr dst = outputSmap.get(resultExpr);
            if (dst != null) {
                dst.getSlotRefsBoundByTupleIds(tupleIds, outputSlotRef);
            }
        }
        // case2
        List<Expr> remainConjuncts = analyzer.getRemainConjuncts(tupleIds);
        for (Expr expr : remainConjuncts) {
            expr.getSlotRefsBoundByTupleIds(tupleIds, outputSlotRef);

            // For vec engine while lateral view involves subquery
            Expr dst = outputSmap.get(expr);
            if (dst != null) {
                dst.getSlotRefsBoundByTupleIds(tupleIds, outputSlotRef);
            }
        }
        // set output slot ids
        for (SlotRef slotRef : outputSlotRef) {
            outputSlotIds.add(slotRef.getSlotId());
        }
    }

    @Override
    public void init(Analyzer analyzer) throws UserException {
        outputSlotIds = Lists.newArrayList();
        super.init(analyzer);
        fnCallExprList = new ArrayList<>(lateralViewRefs.stream().map(e -> e.getFnExpr()).collect(Collectors.toList()));
        /*
        When the expression of the lateral view involves the column of the subquery,
        the column needs to be rewritten as the real column in the subquery through childrenSmap.
        Example:
          select e1 from (select a from t1) tmp1 lateral view explode_split(a, ",") tmp2 as e1
          Slot 'a' is originally linked to tuple 'tmp1'. <tmp1.a>
          But tmp1 is just a virtual and unreal inline view tuple.
          So we need to push down 'a' and hang it on the real tuple 't1'. <t1.a>
         */
        outputSmap = getCombinedChildSmap();
        fnCallExprList = Expr.substituteList(fnCallExprList, outputSmap, analyzer, false);
        // end

        computeStats(analyzer);
    }

    @Override
    protected void computeStats(Analyzer analyzer) throws UserException {
        super.computeStats(analyzer);

        StatsRecursiveDerive.getStatsRecursiveDerive().statsRecursiveDerive(this);
        cardinality = (long) statsDeriveResult.getRowCount();
    }

    @Override
    public String getNodeExplainString(String prefix, TExplainLevel detailLevel) {
        StringBuilder output = new StringBuilder();
        output.append(prefix).append("table function: ");
        for (Expr fnExpr : fnCallExprList) {
            output.append(fnExpr.toSql()).append(" ");
        }
        output.append("\n");

        output.append(prefix).append("lateral view tuple id: ");
        for (TupleId tupleId : lateralViewTupleIds) {
            output.append(tupleId.asInt()).append(" ");
        }
        output.append("\n");

        if (detailLevel == TExplainLevel.BRIEF) {
<<<<<<< HEAD
            output.append(prefix).append(String.format("cardinality=%s", cardinality)).append("\n");
=======
            output.append(prefix).append(String.format("cardinality=%,d", cardinality)).append("\n");
>>>>>>> 6b773939
            return output.toString();
        }

        output.append(prefix).append("output slot id: ");
        for (SlotId slotId : outputSlotIds) {
            output.append(slotId.asInt()).append(" ");
        }
        output.append("\n");

        if (!conjuncts.isEmpty()) {
            output.append(prefix).append("PREDICATES: ").append(
                    getExplainString(conjuncts)).append("\n");
        }
        output.append(prefix).append(String.format("cardinality=%,d", cardinality)).append("\n");
        return output.toString();
    }

    @Override
    protected void toThrift(TPlanNode msg) {
        msg.node_type = TPlanNodeType.TABLE_FUNCTION_NODE;
        msg.table_function_node = new TTableFunctionNode();
        msg.table_function_node.setFnCallExprList(Expr.treesToThrift(fnCallExprList));
        for (SlotId slotId : outputSlotIds) {
            msg.table_function_node.addToOutputSlotIds(slotId.asInt());
        }
    }
}<|MERGE_RESOLUTION|>--- conflicted
+++ resolved
@@ -169,11 +169,7 @@
         output.append("\n");
 
         if (detailLevel == TExplainLevel.BRIEF) {
-<<<<<<< HEAD
-            output.append(prefix).append(String.format("cardinality=%s", cardinality)).append("\n");
-=======
             output.append(prefix).append(String.format("cardinality=%,d", cardinality)).append("\n");
->>>>>>> 6b773939
             return output.toString();
         }
 
