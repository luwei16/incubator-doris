--- conflicted
+++ resolved
@@ -84,13 +84,6 @@
             throw new RuntimeException("estimateInnerJoinV2 cannot find columnStats: " + eqRight);
         }
 
-<<<<<<< HEAD
-        double rowCount =
-                (leftStats.getRowCount()
-                        * rightStats.getRowCount()
-                        * rColumnStats.selectivity
-                        / rColumnStats.ndv);
-=======
         double rowCount = 0;
         if (rColumnStats.ndv != 0) {
             rowCount = (leftStats.getRowCount()
@@ -98,7 +91,6 @@
                     * rColumnStats.selectivity
                     / rColumnStats.ndv);
         }
->>>>>>> 6b773939
         rowCount = Math.ceil(rowCount);
         return rowCount;
     }
@@ -207,22 +199,14 @@
             throw new RuntimeException("joinType is not supported");
         }
 
-<<<<<<< HEAD
-        StatsDeriveResult statsDeriveResult = new StatsDeriveResult(rowCount, Maps.newHashMap());
-=======
         StatsDeriveResult statsDeriveResult = new StatsDeriveResult(rowCount,
                 rightStats.getWidth() + leftStats.getWidth(), 0, Maps.newHashMap());
->>>>>>> 6b773939
         if (joinType.isRemainLeftJoin()) {
             statsDeriveResult.merge(leftStats);
         }
         if (joinType.isRemainRightJoin()) {
             statsDeriveResult.merge(rightStats);
         }
-<<<<<<< HEAD
-        statsDeriveResult.setWidth(rightStats.getWidth() + leftStats.getWidth());
-=======
->>>>>>> 6b773939
         statsDeriveResult.setPenalty(0.0);
         return statsDeriveResult;
     }
@@ -308,14 +292,8 @@
         if (joinType.isRemainRightJoin()) {
             statsDeriveResult.merge(rightStats);
         }
-<<<<<<< HEAD
-        statsDeriveResult = new StatsDeriveResult(rowCount);
+
         statsDeriveResult.isReduced = !forbiddenReducePropagation && (isReducedByHashJoin || leftStats.isReduced);
-        statsDeriveResult.setWidth(rightStats.getWidth() + leftStats.getWidth());
-=======
-
-        statsDeriveResult.isReduced = !forbiddenReducePropagation && (isReducedByHashJoin || leftStats.isReduced);
->>>>>>> 6b773939
         return statsDeriveResult;
     }
 
