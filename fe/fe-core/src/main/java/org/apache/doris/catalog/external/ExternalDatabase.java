--- conflicted
+++ resolved
@@ -95,10 +95,7 @@
 
     public void setUnInitialized() {
         this.initialized = false;
-<<<<<<< HEAD
-=======
         Env.getCurrentEnv().getExtMetaCacheMgr().invalidateDbCache(extCatalog.getId(), name);
->>>>>>> 6b773939
     }
 
     public boolean isInitialized() {
@@ -111,11 +108,7 @@
                 // Forward to master and wait the journal to replay.
                 MasterCatalogExecutor remoteExecutor = new MasterCatalogExecutor();
                 try {
-<<<<<<< HEAD
-                    remoteExecutor.forward(extCatalog.getId(), id, -1);
-=======
                     remoteExecutor.forward(extCatalog.getId(), id);
->>>>>>> 6b773939
                 } catch (Exception e) {
                     Util.logAndThrowRuntimeException(LOG,
                             String.format("failed to forward init external db %s operation to master", name), e);
