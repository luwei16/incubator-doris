--- conflicted
+++ resolved
@@ -129,45 +129,11 @@
                     LogicalAggregate<GroupPlan> agg = ctx.root;
                     List<NamedExpression> output =
                             bind(agg.getOutputExpressions(), agg.children(), agg, ctx.cascadesContext);
-<<<<<<< HEAD
-                    final Map<String, Expression> substitutions = output.stream()
-=======
                     Map<String, Expression> aliasNameToExpr = output.stream()
->>>>>>> 6b773939
                             .filter(ne -> ne instanceof Alias)
                             .map(Alias.class::cast)
                             .collect(Collectors.toMap(Alias::getName, UnaryNode::child));
                     List<Expression> replacedGroupBy = agg.getGroupByExpressions().stream()
-<<<<<<< HEAD
-                            .map(g -> {
-                                if (g instanceof UnboundSlot) {
-                                    UnboundSlot unboundSlot = (UnboundSlot) g;
-                                    if (unboundSlot.getNameParts().size() == 1) {
-                                        String name = unboundSlot.getNameParts().get(0);
-                                        if (substitutions.containsKey(name)) {
-                                            return substitutions.get(name);
-                                        }
-                                    }
-                                }
-                                return g;
-                            }).collect(Collectors.toList());
-
-                    List<Expression> groupBy = bind(replacedGroupBy, agg.children(), agg, ctx.cascadesContext);
-                    return agg.withGroupByAndOutput(groupBy, output);
-                })
-            ),
-            RuleType.BINDING_SORT_SLOT.build(
-                logicalSort(logicalAggregate()).when(Plan::canBind).thenApply(ctx -> {
-                    LogicalSort<LogicalAggregate<GroupPlan>> sort = ctx.root;
-                    LogicalAggregate<GroupPlan> aggregate = sort.child();
-                    return bindSortWithAggregateFunction(sort, aggregate, ctx.cascadesContext);
-                })
-            ),
-            RuleType.BINDING_SORT_SLOT.build(
-                logicalSort(logicalHaving(logicalAggregate())).when(Plan::canBind).thenApply(ctx -> {
-                    LogicalSort<LogicalHaving<LogicalAggregate<GroupPlan>>> sort = ctx.root;
-                    LogicalAggregate<GroupPlan> aggregate = sort.child().child();
-=======
                             .map(groupBy -> {
                                 if (groupBy instanceof UnboundSlot) {
                                     UnboundSlot unboundSlot = (UnboundSlot) groupBy;
@@ -232,7 +198,6 @@
                 logicalSort(logicalHaving(aggregate())).when(Plan::canBind).thenApply(ctx -> {
                     LogicalSort<LogicalHaving<Aggregate<GroupPlan>>> sort = ctx.root;
                     Aggregate<GroupPlan> aggregate = sort.child().child();
->>>>>>> 6b773939
                     return bindSortWithAggregateFunction(sort, aggregate, ctx.cascadesContext);
                 })
             ),
@@ -253,15 +218,9 @@
                 })
             ),
             RuleType.BINDING_HAVING_SLOT.build(
-<<<<<<< HEAD
-                logicalHaving(logicalAggregate()).when(Plan::canBind).thenApply(ctx -> {
-                    LogicalHaving<LogicalAggregate<GroupPlan>> having = ctx.root;
-                    LogicalAggregate<GroupPlan> aggregate = having.child();
-=======
                 logicalHaving(aggregate()).when(Plan::canBind).thenApply(ctx -> {
                     LogicalHaving<Aggregate<GroupPlan>> having = ctx.root;
                     Aggregate<GroupPlan> aggregate = having.child();
->>>>>>> 6b773939
                     // We should deduplicate the slots, otherwise the binding process will fail due to the
                     // ambiguous slots exist.
                     Set<Slot> boundSlots = Stream.concat(Stream.of(aggregate), aggregate.children().stream())
@@ -294,11 +253,7 @@
     }
 
     private Plan bindSortWithAggregateFunction(
-<<<<<<< HEAD
-            LogicalSort<? extends Plan> sort, LogicalAggregate<? extends Plan> aggregate, CascadesContext ctx) {
-=======
             LogicalSort<? extends Plan> sort, Aggregate<? extends Plan> aggregate, CascadesContext ctx) {
->>>>>>> 6b773939
         // We should deduplicate the slots, otherwise the binding process will fail due to the
         // ambiguous slots exist.
         Set<Slot> boundSlots = Stream.concat(Stream.of(aggregate), aggregate.children().stream())
