// Licensed to the Apache Software Foundation (ASF) under one
// or more contributor license agreements.  See the NOTICE file
// distributed with this work for additional information
// regarding copyright ownership.  The ASF licenses this file
// to you under the Apache License, Version 2.0 (the
// "License"); you may not use this file except in compliance
// with the License.  You may obtain a copy of the License at
//
//   http://www.apache.org/licenses/LICENSE-2.0
//
// Unless required by applicable law or agreed to in writing,
// software distributed under the License is distributed on an
// "AS IS" BASIS, WITHOUT WARRANTIES OR CONDITIONS OF ANY
// KIND, either express or implied.  See the License for the
// specific language governing permissions and limitations
// under the License.

package org.apache.doris.system;

import org.apache.doris.alter.DecommissionType;
import org.apache.doris.catalog.DiskInfo;
import org.apache.doris.catalog.DiskInfo.DiskState;
import org.apache.doris.catalog.Env;
import org.apache.doris.common.Config;
import org.apache.doris.common.FeConstants;
import org.apache.doris.common.io.Text;
import org.apache.doris.common.io.Writable;
import org.apache.doris.common.util.PrintableMap;
import org.apache.doris.persist.gson.GsonUtils;
import org.apache.doris.resource.Tag;
import org.apache.doris.system.HeartbeatResponse.HbStatus;
import org.apache.doris.thrift.TDisk;
import org.apache.doris.thrift.TStorageMedium;

import com.google.common.base.Preconditions;
import com.google.common.collect.ImmutableMap;
import com.google.common.collect.Lists;
import com.google.common.collect.Maps;
import com.google.gson.annotations.SerializedName;
import org.apache.logging.log4j.LogManager;
import org.apache.logging.log4j.Logger;

import java.io.DataInput;
import java.io.DataOutput;
import java.io.IOException;
import java.util.ArrayList;
import java.util.List;
import java.util.Map;
import java.util.Objects;
import java.util.Optional;
import java.util.concurrent.atomic.AtomicBoolean;

/**
 * This class extends the primary identifier of a Backend with ephemeral state,
 * eg usage information, current administrative state etc.
 */
public class Backend implements Writable {

    // Represent a meaningless IP
    public static final String DUMMY_IP = "0.0.0.0";

    public enum BackendState {
        using, /* backend is belong to a cluster*/
        offline,
        free /* backend is not belong to any clusters */
    }

    private static final Logger LOG = LogManager.getLogger(Backend.class);

    @SerializedName("id")
    private long id;
    @SerializedName("host")
    private String host;
    private String version;

    @SerializedName("heartbeatPort")
    private int heartbeatPort; // heartbeat
    @SerializedName("bePort")
    private volatile int bePort; // be
    @SerializedName("httpPort")
    private volatile int httpPort; // web service
    @SerializedName("beRpcPort")
    private volatile int beRpcPort; // be rpc port
    @SerializedName("brpcPort")
    private volatile int brpcPort = -1;

    @SerializedName("lastUpdateMs")
    private volatile long lastUpdateMs;
    @SerializedName("lastStartTime")
    private volatile long lastStartTime;
    @SerializedName("isAlive")
    private AtomicBoolean isAlive;

    @SerializedName("isDecommissioned")
    private AtomicBoolean isDecommissioned;
    @SerializedName("decommissionType")
    private volatile int decommissionType;
    @SerializedName("ownerClusterName")
    private volatile String ownerClusterName;
    // to index the state in some cluster
    @SerializedName("backendState")
    private volatile int backendState;
    // private BackendState backendState;

    // rootPath -> DiskInfo
    @SerializedName("disksRef")
    private volatile ImmutableMap<String, DiskInfo> disksRef;

    private String heartbeatErrMsg = "";

    // This is used for the first time we init pathHashToDishInfo in SystemInfoService.
    // after init it, this variable is set to true.
    private boolean initPathInfo = false;

    private long lastMissingHeartbeatTime = -1;
    // the max tablet compaction score of this backend.
    // this field is set by tablet report, and just for metric monitor, no need to persist.
    private volatile long tabletMaxCompactionScore = 0;

    // additional backendStatus information for BE, display in JSON format
    @SerializedName("backendStatus")
    private BackendStatus backendStatus = new BackendStatus();
    // the locationTag is also saved in tagMap, use a single field here to avoid
    // creating this everytime we get it.
    @SerializedName(value = "locationTag", alternate = {"tag"})
    private Tag locationTag = Tag.DEFAULT_BACKEND_TAG;

    @SerializedName("nodeRole")
    private Tag nodeRoleTag = Tag.DEFAULT_NODE_ROLE_TAG;

    // tag type -> tag value.
    // A backend can only be assigned to one tag type, and each type can only have one value.
    @SerializedName("tagMap")
    private Map<String, String> tagMap = Maps.newHashMap();

    // Counter of heartbeat failure.
    // Once a heartbeat failed, increase this counter by one.
    // And if it reaches Config.max_backend_heartbeat_failure_tolerance_count, this backend
    // will be marked as dead.
    // And once it back to alive, reset this counter.
    // No need to persist, because only master FE handle heartbeat.
    private int heartbeatFailureCounter = 0;

    public Backend() {
        this.host = "";
        this.version = "";
        this.lastUpdateMs = 0;
        this.lastStartTime = 0;
        this.isAlive = new AtomicBoolean();
        this.isDecommissioned = new AtomicBoolean(false);

        this.bePort = 0;
        this.httpPort = 0;
        this.beRpcPort = 0;
        this.disksRef = ImmutableMap.of();

        this.ownerClusterName = "";
        this.backendState = BackendState.free.ordinal();
        this.decommissionType = DecommissionType.SystemDecommission.ordinal();
        this.tagMap.put(locationTag.type, locationTag.value);
    }

    public Backend(long id, String host, int heartbeatPort) {
        this.id = id;
        this.host = host;
        this.version = "";
        this.heartbeatPort = heartbeatPort;
        this.bePort = -1;
        this.httpPort = -1;
        this.beRpcPort = -1;
        this.lastUpdateMs = -1L;
        this.lastStartTime = -1L;
        this.disksRef = ImmutableMap.of();

        this.isAlive = new AtomicBoolean(false);
        this.isDecommissioned = new AtomicBoolean(false);

        this.ownerClusterName = "";
        this.backendState = BackendState.free.ordinal();
        this.decommissionType = DecommissionType.SystemDecommission.ordinal();
        this.tagMap.put(locationTag.type, locationTag.value);
    }

    public String getCloudClusterName() {
        return tagMap.getOrDefault(Tag.CLOUD_CLUSTER_NAME, "");
    }

    public void setCloudClusterName(final String clusterName) {
        tagMap.put(Tag.CLOUD_CLUSTER_NAME, clusterName);
    }

    public String getCloudClusterId() {
        return tagMap.getOrDefault(Tag.CLOUD_CLUSTER_ID, "");
    }

    public void setId(long id) {
        this.id = id;
    }

    public long getId() {
        return id;
    }

    public String getAddress() {
        return host + ":" + heartbeatPort;
    }

    public String getHost() {
        return host;
    }

    public String getVersion() {
        return version;
    }

    public int getBePort() {
        return bePort;
    }

    public int getHeartbeatPort() {
        return heartbeatPort;
    }

    public int getHttpPort() {
        return httpPort;
    }

    public int getBeRpcPort() {
        return beRpcPort;
    }

    public int getBrpcPort() {
        return brpcPort;
    }

    public String getHeartbeatErrMsg() {
        return heartbeatErrMsg;
    }

    public long getLastStreamLoadTime() {
        return this.backendStatus.lastStreamLoadTime;
    }

    public void setLastStreamLoadTime(long lastStreamLoadTime) {
        this.backendStatus.lastStreamLoadTime = lastStreamLoadTime;
    }

    public boolean isQueryDisabled() {
        return backendStatus.isQueryDisabled;
    }

    public void setQueryDisabled(boolean isQueryDisabled) {
        this.backendStatus.isQueryDisabled = isQueryDisabled;
    }

    public boolean isLoadDisabled() {
        return backendStatus.isLoadDisabled;
    }

    public void setLoadDisabled(boolean isLoadDisabled) {
        this.backendStatus.isLoadDisabled = isLoadDisabled;
    }

    // for test only
    public void updateOnce(int bePort, int httpPort, int beRpcPort) {
        if (this.bePort != bePort) {
            this.bePort = bePort;
        }

        if (this.httpPort != httpPort) {
            this.httpPort = httpPort;
        }

        if (this.beRpcPort != beRpcPort) {
            this.beRpcPort = beRpcPort;
        }

        long currentTime = System.currentTimeMillis();
        this.lastUpdateMs = currentTime;
        if (!isAlive.get()) {
            this.lastStartTime = currentTime;
            LOG.info("{} is alive,", this.toString());
            this.isAlive.set(true);
        }

        heartbeatErrMsg = "";
    }

    public boolean setDecommissioned(boolean isDecommissioned) {
        if (this.isDecommissioned.compareAndSet(!isDecommissioned, isDecommissioned)) {
            LOG.warn("{} set decommission: {}", this.toString(), isDecommissioned);
            return true;
        }
        return false;
    }

    public void setBackendState(BackendState state) {
        this.backendState = state.ordinal();
    }

    public void setAlive(boolean isAlive) {
        this.isAlive.set(isAlive);
    }

    public void setBePort(int agentPort) {
        this.bePort = agentPort;
    }

    public void setHttpPort(int httpPort) {
        this.httpPort = httpPort;
    }

    public void setBeRpcPort(int beRpcPort) {
        this.beRpcPort = beRpcPort;
    }

    public void setBrpcPort(int brpcPort) {
        this.brpcPort = brpcPort;
    }

    public long getLastUpdateMs() {
        return this.lastUpdateMs;
    }

    public void setLastUpdateMs(long currentTime) {
        this.lastUpdateMs = currentTime;
    }

    public long getLastStartTime() {
        return this.lastStartTime;
    }

    public void setLastStartTime(long currentTime) {
        this.lastStartTime = currentTime;
    }

    public long getLastMissingHeartbeatTime() {
        return lastMissingHeartbeatTime;
    }

    public boolean isAlive() {
        return this.isAlive.get();
    }

    public boolean isDecommissioned() {
        return this.isDecommissioned.get();
    }

    public boolean isQueryAvailable() {
        return isAlive() && !isQueryDisabled();
    }

    public boolean isScheduleAvailable() {
        return isAlive() && !isDecommissioned();
    }

    public boolean isLoadAvailable() {
        return isAlive() && !isLoadDisabled();
    }

    public void setDisks(ImmutableMap<String, DiskInfo> disks) {
        this.disksRef = disks;
    }

    public BackendStatus getBackendStatus() {
        return backendStatus;
    }

    public int getHeartbeatFailureCounter() {
        return heartbeatFailureCounter;
    }

    /**
     * backend belong to some cluster
     *
     * @return
     */
    public boolean isUsedByCluster() {
        return this.backendState == BackendState.using.ordinal();
    }

    /**
     * backend is free, and it isn't belong to any cluster
     *
     * @return
     */
    public boolean isFreeFromCluster() {
        return this.backendState == BackendState.free.ordinal();
    }

    /**
     * backend execute discommission in cluster , and backendState will be free
     * finally
     *
     * @return
     */
    public boolean isOffLineFromCluster() {
        return this.backendState == BackendState.offline.ordinal();
    }

    public ImmutableMap<String, DiskInfo> getDisks() {
        return this.disksRef;
    }

    public boolean hasPathHash() {
        return disksRef.values().stream().allMatch(DiskInfo::hasPathHash);
    }

    public boolean hasSpecifiedStorageMedium(TStorageMedium storageMedium) {
        return disksRef.values().stream().anyMatch(d -> d.isStorageMediumMatch(storageMedium));
    }

    public long getTotalCapacityB() {
        ImmutableMap<String, DiskInfo> disks = disksRef;
        long totalCapacityB = 0L;
        for (DiskInfo diskInfo : disks.values()) {
            if (diskInfo.getState() == DiskState.ONLINE) {
                totalCapacityB += diskInfo.getTotalCapacityB();
            }
        }
        return totalCapacityB;
    }

    public long getAvailableCapacityB() {
        // when cluster init, disks is empty, return 1L.
        ImmutableMap<String, DiskInfo> disks = disksRef;
        long availableCapacityB = 1L;
        for (DiskInfo diskInfo : disks.values()) {
            if (diskInfo.getState() == DiskState.ONLINE) {
                availableCapacityB += diskInfo.getAvailableCapacityB();
            }
        }
        return availableCapacityB;
    }

    public long getDataUsedCapacityB() {
        ImmutableMap<String, DiskInfo> disks = disksRef;
        long dataUsedCapacityB = 0L;
        for (DiskInfo diskInfo : disks.values()) {
            if (diskInfo.getState() == DiskState.ONLINE) {
                dataUsedCapacityB += diskInfo.getDataUsedCapacityB();
            }
        }
        return dataUsedCapacityB;
    }

    public long getRemoteUsedCapacityB() {
        ImmutableMap<String, DiskInfo> disks = disksRef;
        long totalRemoteUsedCapacityB = 0L;
        for (DiskInfo diskInfo : disks.values()) {
            if (diskInfo.getState() == DiskState.ONLINE) {
                totalRemoteUsedCapacityB += diskInfo.getRemoteUsedCapacity();
            }
        }
        return totalRemoteUsedCapacityB;
    }

    public double getMaxDiskUsedPct() {
        ImmutableMap<String, DiskInfo> disks = disksRef;
        double maxPct = 0.0;
        for (DiskInfo diskInfo : disks.values()) {
            if (diskInfo.getState() == DiskState.ONLINE) {
                double percent = diskInfo.getUsedPct();
                if (percent > maxPct) {
                    maxPct = percent;
                }
            }
        }
        return maxPct;
    }

    public boolean diskExceedLimitByStorageMedium(TStorageMedium storageMedium) {
        if (getDiskNumByStorageMedium(storageMedium) <= 0) {
            return true;
        }
        ImmutableMap<String, DiskInfo> diskInfos = disksRef;
        boolean exceedLimit = true;
        for (DiskInfo diskInfo : diskInfos.values()) {
            if (diskInfo.getState() == DiskState.ONLINE && diskInfo.getStorageMedium()
                    == storageMedium && !diskInfo.exceedLimit(true)) {
                exceedLimit = false;
                break;
            }
        }
        return exceedLimit;
    }

    public boolean diskExceedLimit() {
        if (getDiskNum() <= 0) {
            return true;
        }
        ImmutableMap<String, DiskInfo> diskInfos = disksRef;
        boolean exceedLimit = true;
        for (DiskInfo diskInfo : diskInfos.values()) {
            if (diskInfo.getState() == DiskState.ONLINE && !diskInfo.exceedLimit(true)) {
                exceedLimit = false;
                break;
            }
        }
        return exceedLimit;
    }

    public String getPathByPathHash(long pathHash) {
        for (DiskInfo diskInfo : disksRef.values()) {
            if (diskInfo.getPathHash() == pathHash) {
                return diskInfo.getRootPath();
            }
        }
        return null;
    }

    public void updateDisks(Map<String, TDisk> backendDisks) {
        ImmutableMap<String, DiskInfo> disks = disksRef;
        // The very first time to init the path info
        if (!initPathInfo) {
            boolean allPathHashUpdated = true;
            for (DiskInfo diskInfo : disks.values()) {
                if (diskInfo.getPathHash() == 0) {
                    allPathHashUpdated = false;
                    break;
                }
            }
            if (allPathHashUpdated) {
                initPathInfo = true;
                Env.getCurrentSystemInfo().updatePathInfo(new ArrayList<>(disks.values()), Lists.newArrayList());
            }
        }

        // update status or add new diskInfo
        Map<String, DiskInfo> newDiskInfos = Maps.newHashMap();
        List<DiskInfo> addedDisks = Lists.newArrayList();
        List<DiskInfo> removedDisks = Lists.newArrayList();
        /*
         * set isChanged to true only if new disk is added or old disk is dropped.
         * we ignore the change of capacity, because capacity info is only used in master FE.
         */
        boolean isChanged = false;
        for (TDisk tDisk : backendDisks.values()) {
            String rootPath = tDisk.getRootPath();
            long totalCapacityB = tDisk.getDiskTotalCapacity();
            long dataUsedCapacityB = tDisk.getDataUsedCapacity();
            long diskAvailableCapacityB = tDisk.getDiskAvailableCapacity();
            boolean isUsed = tDisk.isUsed();

            DiskInfo diskInfo = disks.get(rootPath);
            if (diskInfo == null) {
                diskInfo = new DiskInfo(rootPath);
                addedDisks.add(diskInfo);
                isChanged = true;
                LOG.info("add new disk info. backendId: {}, rootPath: {}", id, rootPath);
            }
            newDiskInfos.put(rootPath, diskInfo);

            diskInfo.setTotalCapacityB(totalCapacityB);
            diskInfo.setDataUsedCapacityB(dataUsedCapacityB);
            diskInfo.setAvailableCapacityB(diskAvailableCapacityB);
            if (tDisk.isSetRemoteUsedCapacity()) {
                diskInfo.setRemoteUsedCapacity(tDisk.getRemoteUsedCapacity());
            }

            if (tDisk.isSetPathHash()) {
                diskInfo.setPathHash(tDisk.getPathHash());
            }

            if (tDisk.isSetStorageMedium()) {
                diskInfo.setStorageMedium(tDisk.getStorageMedium());
            }

            if (isUsed) {
                if (diskInfo.setState(DiskState.ONLINE)) {
                    isChanged = true;
                }
            } else {
                if (diskInfo.setState(DiskState.OFFLINE)) {
                    isChanged = true;
                }
            }
            LOG.debug("update disk info. backendId: {}, diskInfo: {}", id, diskInfo.toString());
        }

        // remove not exist rootPath in backend
        for (DiskInfo diskInfo : disks.values()) {
            String rootPath = diskInfo.getRootPath();
            if (!backendDisks.containsKey(rootPath)) {
                removedDisks.add(diskInfo);
                isChanged = true;
                LOG.warn("remove not exist rootPath. backendId: {}, rootPath: {}", id, rootPath);
            }
        }

        if (isChanged) {
            // update disksRef
            disksRef = ImmutableMap.copyOf(newDiskInfos);
            Env.getCurrentSystemInfo().updatePathInfo(addedDisks, removedDisks);
            // log disk changing
            Env.getCurrentEnv().getEditLog().logBackendStateChange(this);
        }
    }

    /**
     * In old version, there is only one tag for a Backend, and it is a "location" type tag.
     * But in new version, a Backend can have multi tag, so we need to put locationTag to
     * the new tagMap
     */
    private void convertToTagMapAndSetLocationTag() {
        if (tagMap == null) {
            // When first upgrade from old version, tags may be null
            tagMap = Maps.newHashMap();
        }
        if (!locationTag.value.equals(tagMap.get(Tag.TYPE_LOCATION))) {
            // ATTN: here we use Tag.TYPE_LOCATION directly, not locationTag.type,
            // because we need to make sure the previous tag must be a location type tag,
            // and if not, convert it to location type.
            tagMap.put(Tag.TYPE_LOCATION, locationTag.value);
        }
<<<<<<< HEAD
        locationTag = Tag.createNotCheck(Tag.TYPE_LOCATION, tagMap.get(Tag.TYPE_LOCATION));
        LOG.debug("convertToTagMapAndSetLocationTag: {}", tagMap);
=======
>>>>>>> a50b3348
    }

    public static Backend read(DataInput in) throws IOException {
        String json = Text.readString(in);
        Backend be = GsonUtils.GSON.fromJson(json, Backend.class);
        be.convertToTagMapAndSetLocationTag();
        return be;
    }

    @Override
    public void write(DataOutput out) throws IOException {
        String json = GsonUtils.GSON.toJson(this);
        Text.writeString(out, json);
    }

    @Override
    public int hashCode() {
        return Objects.hash(id, host, heartbeatPort, bePort, isAlive);
    }

    @Override
    public boolean equals(Object obj) {
        if (this == obj) {
            return true;
        }
        if (!(obj instanceof Backend)) {
            return false;
        }

        Backend backend = (Backend) obj;

        return (id == backend.id) && (host.equals(backend.host)) && (heartbeatPort == backend.heartbeatPort)
                && (bePort == backend.bePort) && (isAlive.get() == backend.isAlive.get());
    }

    @Override
    public String toString() {
        return "Backend [id=" + id + ", host=" + host + ", heartbeatPort=" + heartbeatPort + ", alive=" + isAlive.get()
                + ", tags: " + tagMap + "]";
    }

    public String getOwnerClusterName() {
        return ownerClusterName;
    }

    public void setOwnerClusterName(String name) {
        ownerClusterName = name;
    }

    public void clearClusterName() {
        ownerClusterName = "";
    }

    public BackendState getBackendState() {
        switch (backendState) {
            case 0:
                return BackendState.using;
            case 1:
                return BackendState.offline;
            default:
                return BackendState.free;
        }
    }

    public void setDecommissionType(DecommissionType type) {
        decommissionType = type.ordinal();
    }

    public DecommissionType getDecommissionType() {
        if (decommissionType == DecommissionType.ClusterDecommission.ordinal()) {
            return DecommissionType.ClusterDecommission;
        }
        return DecommissionType.SystemDecommission;
    }

    /**
     * handle Backend's heartbeat response.
     * return true if any port changed, or alive state is changed.
     */
    public boolean handleHbResponse(BackendHbResponse hbResponse) {
        boolean isChanged = false;
        if (hbResponse.getStatus() == HbStatus.OK) {
            if (!this.version.equals(hbResponse.getVersion())) {
                isChanged = true;
                this.version = hbResponse.getVersion();
            }

            if (this.bePort != hbResponse.getBePort() && !FeConstants.runningUnitTest) {
                isChanged = true;
                this.bePort = hbResponse.getBePort();
            }

            if (this.httpPort != hbResponse.getHttpPort() && !FeConstants.runningUnitTest) {
                isChanged = true;
                this.httpPort = hbResponse.getHttpPort();
            }

            if (this.brpcPort != hbResponse.getBrpcPort() && !FeConstants.runningUnitTest) {
                isChanged = true;
                this.brpcPort = hbResponse.getBrpcPort();
            }

            if (!this.getNodeRoleTag().value.equals(hbResponse.getNodeRole()) && Tag.validNodeRoleTag(
                    hbResponse.getNodeRole())) {
                isChanged = true;
                this.nodeRoleTag = Tag.createNotCheck(Tag.TYPE_ROLE, hbResponse.getNodeRole());
            }

            this.lastUpdateMs = hbResponse.getHbTime();
            if (!isAlive.get()) {
                isChanged = true;
                this.lastStartTime = hbResponse.getBeStartTime();
                LOG.info("{} is alive, last start time: {}", this.toString(), hbResponse.getBeStartTime());
                this.isAlive.set(true);
            } else if (this.lastStartTime <= 0) {
                this.lastStartTime = hbResponse.getBeStartTime();
            }

            heartbeatErrMsg = "";
            this.heartbeatFailureCounter = 0;
        } else {
            // Only set backend to dead if the heartbeat failure counter exceed threshold.
            if (++this.heartbeatFailureCounter >= Config.max_backend_heartbeat_failure_tolerance_count) {
                if (isAlive.compareAndSet(true, false)) {
                    isChanged = true;
                    LOG.warn("{} is dead,", this.toString());
                }
            }

            // still set error msg and missing time even if we may not mark this backend as dead,
            // for debug easily.
            // But notice that if isChanged = false, these msg will not sync to other FE.
            heartbeatErrMsg = hbResponse.getMsg() == null ? "Unknown error" : hbResponse.getMsg();
            lastMissingHeartbeatTime = System.currentTimeMillis();
        }

        return isChanged;
    }

    public void setTabletMaxCompactionScore(long compactionScore) {
        tabletMaxCompactionScore = compactionScore;
    }

    public long getTabletMaxCompactionScore() {
        return tabletMaxCompactionScore;
    }

    private long getDiskNumByStorageMedium(TStorageMedium storageMedium) {
        return disksRef.values().stream().filter(v -> v.getStorageMedium() == storageMedium).count();
    }

    private int getDiskNum() {
        return disksRef.size();
    }

    /**
     * Note: This class must be a POJO in order to display in JSON format
     * Add additional information in the class to show in `show backends`
     * if just change new added backendStatus, you can do like following
     *     BackendStatus status = Backend.getBackendStatus();
     *     status.newItem = xxx;
     */
    public class BackendStatus {
        // this will be output as json, so not using FeConstants.null_string;
        public volatile String lastSuccessReportTabletsTime = "N/A";
        @SerializedName("lastStreamLoadTime")
        // the last time when the stream load status was reported by backend
        public volatile long lastStreamLoadTime = -1;
        @SerializedName("isQueryDisabled")
        public volatile boolean isQueryDisabled = false;
        @SerializedName("isLoadDisabled")
        public volatile boolean isLoadDisabled = false;
    }

    public Tag getLocationTag() {
        return locationTag;
    }

    public Tag getNodeRoleTag() {
        return nodeRoleTag;
    }

    public boolean isMixNode() {
        return nodeRoleTag.value.equals(Tag.VALUE_MIX);
    }

    public boolean isComputeNode() {
        return nodeRoleTag.value.equals(Tag.VALUE_COMPUTATION);
    }

    public void setTagMap(Map<String, String> tagMap) {
        Preconditions.checkState(tagMap.containsKey(Tag.TYPE_LOCATION));
        this.tagMap = tagMap;
        this.locationTag = Tag.createNotCheck(Tag.TYPE_LOCATION, tagMap.get(Tag.TYPE_LOCATION));
        if (tagMap.containsKey(Tag.TYPE_ROLE) && Tag.validNodeRoleTag(tagMap.get(Tag.TYPE_ROLE))) {
            this.nodeRoleTag = Tag.createNotCheck(Tag.TYPE_ROLE, tagMap.get(Tag.TYPE_ROLE));
        }
    }

    public Map<String, String> getTagMap() {
        return tagMap;
    }

    public String getTagMapString() {
        return "{" + new PrintableMap<>(tagMap, ":", true, false).toString() + "}";
    }

    /**
     * Get Tag by type, return Optional.empty if no such tag with given type
     *
     * @param type
     * @return
     */
    public Optional<Tag> getTagByType(String type) {
        if (!tagMap.containsKey(type)) {
            return Optional.empty();
        }
        return Optional.of(Tag.createNotCheck(type, tagMap.get(type)));
    }
}<|MERGE_RESOLUTION|>--- conflicted
+++ resolved
@@ -613,11 +613,6 @@
             // and if not, convert it to location type.
             tagMap.put(Tag.TYPE_LOCATION, locationTag.value);
         }
-<<<<<<< HEAD
-        locationTag = Tag.createNotCheck(Tag.TYPE_LOCATION, tagMap.get(Tag.TYPE_LOCATION));
-        LOG.debug("convertToTagMapAndSetLocationTag: {}", tagMap);
-=======
->>>>>>> a50b3348
     }
 
     public static Backend read(DataInput in) throws IOException {
