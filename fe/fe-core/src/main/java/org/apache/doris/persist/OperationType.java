// Licensed to the Apache Software Foundation (ASF) under one
// or more contributor license agreements.  See the NOTICE file
// distributed with this work for additional information
// regarding copyright ownership.  The ASF licenses this file
// to you under the Apache License, Version 2.0 (the
// "License"); you may not use this file except in compliance
// with the License.  You may obtain a copy of the License at
//
//   http://www.apache.org/licenses/LICENSE-2.0
//
// Unless required by applicable law or agreed to in writing,
// software distributed under the License is distributed on an
// "AS IS" BASIS, WITHOUT WARRANTIES OR CONDITIONS OF ANY
// KIND, either express or implied.  See the License for the
// specific language governing permissions and limitations
// under the License.

package org.apache.doris.persist;

import java.lang.reflect.Field;
import java.lang.reflect.Modifier;

/**
 * Operation name and code mapping.
 **/
public class OperationType {
    // OP_LOCAL_EOF is only for local edit log, to indicate the end of a edit log run.
    public static final short OP_LOCAL_EOF = -1;
    public static final short OP_SAVE_NEXTID = 0;
    public static final short OP_CREATE_DB = 1;
    public static final short OP_DROP_DB = 2;
    public static final short OP_ALTER_DB = 3;
    public static final short OP_ERASE_DB = 4;
    public static final short OP_RECOVER_DB = 5;
    public static final short OP_RENAME_DB = 6;

    // 10~19 110~119 210~219 ...
    public static final short OP_CREATE_TABLE = 10;
    public static final short OP_DROP_TABLE = 11;
    public static final short OP_ADD_PARTITION = 12;
    public static final short OP_DROP_PARTITION = 13;
    public static final short OP_MODIFY_PARTITION = 14;
    public static final short OP_ERASE_TABLE = 15;
    public static final short OP_ERASE_PARTITION = 16;
    public static final short OP_RECOVER_TABLE = 17;
    public static final short OP_RECOVER_PARTITION = 18;
    public static final short OP_RENAME_TABLE = 19;
    public static final short OP_RENAME_PARTITION = 110;
    public static final short OP_BACKUP_JOB = 116;
    public static final short OP_RESTORE_JOB = 117;
    public static final short OP_TRUNCATE_TABLE = 118;
    public static final short OP_MODIFY_VIEW_DEF = 119;
    public static final short OP_REPLACE_TEMP_PARTITION = 210;
    public static final short OP_BATCH_MODIFY_PARTITION = 211;
    public static final short OP_REPLACE_TABLE = 212;

    // 20~29 120~129 220~229 ...
    public static final short OP_START_ROLLUP = 20;
    public static final short OP_FINISH_ROLLUP = 21;
    public static final short OP_CANCEL_ROLLUP = 23;
    public static final short OP_DROP_ROLLUP = 24;
    public static final short OP_START_SCHEMA_CHANGE = 25;
    public static final short OP_FINISH_SCHEMA_CHANGE = 26;
    public static final short OP_CANCEL_SCHEMA_CHANGE = 27;
    public static final short OP_CLEAR_ROLLUP_INFO = 28;
    public static final short OP_FINISH_CONSISTENCY_CHECK = 29;
    public static final short OP_RENAME_ROLLUP = 120;
    public static final short OP_ALTER_JOB_V2 = 121;
    public static final short OP_MODIFY_DISTRIBUTION_TYPE = 122;
    public static final short OP_BATCH_ADD_ROLLUP = 123;
    public static final short OP_BATCH_DROP_ROLLUP = 124;
    public static final short OP_REMOVE_ALTER_JOB_V2 = 125;
    public static final short OP_MODIFY_COMMENT = 126;
    public static final short OP_MODIFY_TABLE_ENGINE = 127;

    //schema change for add and drop columns
    public static final short OP_MODIFY_TABLE_ADD_OR_DROP_COLUMNS = 128;

    // 30~39 130~139 230~239 ...
    // load job for only hadoop load
    public static final short OP_LOAD_START = 30;
    public static final short OP_LOAD_ETL = 31;
    public static final short OP_LOAD_LOADING = 32;
    public static final short OP_LOAD_QUORUM = 33;
    public static final short OP_LOAD_DONE = 34;
    public static final short OP_LOAD_CANCEL = 35;
    public static final short OP_EXPORT_CREATE = 36;
    public static final short OP_EXPORT_UPDATE_STATE = 37;
    public static final short OP_CLEAN_LABEL = 38;

    @Deprecated
    public static final short OP_FINISH_SYNC_DELETE = 40;
    public static final short OP_FINISH_DELETE = 41;
    public static final short OP_ADD_REPLICA = 42;
    public static final short OP_DELETE_REPLICA = 43;
    @Deprecated
    public static final short OP_FINISH_ASYNC_DELETE = 44;
    public static final short OP_UPDATE_REPLICA = 45;
    @Deprecated
    public static final short OP_BACKEND_TABLETS_INFO = 46;
    public static final short OP_SET_REPLICA_STATUS = 47;
    public static final short OP_BACKEND_REPLICAS_INFO = 48;

    public static final short OP_ADD_BACKEND = 50;
    public static final short OP_DROP_BACKEND = 51;
    public static final short OP_BACKEND_STATE_CHANGE = 52;
    public static final short OP_START_DECOMMISSION_BACKEND = 53;
    public static final short OP_FINISH_DECOMMISSION_BACKEND = 54;
    public static final short OP_ADD_FRONTEND = 55;
    public static final short OP_ADD_FIRST_FRONTEND = 56;
    public static final short OP_REMOVE_FRONTEND = 57;
    public static final short OP_SET_LOAD_ERROR_HUB = 58;
    public static final short OP_HEARTBEAT = 59;
    public static final short OP_CREATE_USER = 62;
    public static final short OP_NEW_DROP_USER = 63;
    public static final short OP_GRANT_PRIV = 64;
    public static final short OP_REVOKE_PRIV = 65;
    public static final short OP_SET_PASSWORD = 66;
    public static final short OP_CREATE_ROLE = 67;
    public static final short OP_DROP_ROLE = 68;
    public static final short OP_UPDATE_USER_PROPERTY = 69;

    public static final short OP_TIMESTAMP = 70;
    public static final short OP_MASTER_INFO_CHANGE = 71;
    public static final short OP_META_VERSION = 72;
    @Deprecated
    // replaced by OP_GLOBAL_VARIABLE_V2
    public static final short OP_GLOBAL_VARIABLE = 73;

    public static final short OP_CREATE_CLUSTER = 74;
    public static final short OP_DROP_CLUSTER = 75;
    public static final short OP_EXPAND_CLUSTER = 76;
    public static final short OP_MIGRATE_CLUSTER = 77;
    public static final short OP_LINK_CLUSTER = 78;
    public static final short OP_ENTER_CLUSTER = 79;
    public static final short OP_SHOW_CLUSTERS = 80;
    public static final short OP_UPDATE_DB = 82;
    public static final short OP_DROP_LINKDB = 83;
    public static final short OP_GLOBAL_VARIABLE_V2 = 84;

    public static final short OP_ADD_BROKER = 85;
    public static final short OP_DROP_BROKER = 86;
    public static final short OP_DROP_ALL_BROKER = 87;
    public static final short OP_UPDATE_CLUSTER_AND_BACKENDS = 88;
    public static final short OP_CREATE_REPOSITORY = 89;
    public static final short OP_DROP_REPOSITORY = 90;
    public static final short OP_MODIFY_BACKEND = 91;

    //colocate table
    public static final short OP_COLOCATE_ADD_TABLE = 94;
    public static final short OP_COLOCATE_REMOVE_TABLE = 95;
    public static final short OP_COLOCATE_BACKENDS_PER_BUCKETSEQ = 96;
    public static final short OP_COLOCATE_MARK_UNSTABLE = 97;
    public static final short OP_COLOCATE_MARK_STABLE = 98;
    public static final short OP_MODIFY_TABLE_COLOCATE = 99;

    //real time load 100 -108
    public static final short OP_UPSERT_TRANSACTION_STATE = 100;
    @Deprecated
    // use OP_BATCH_REMOVE_TXNS instead
    public static final short OP_DELETE_TRANSACTION_STATE = 101;
    public static final short OP_FINISHING_ROLLUP = 102;
    public static final short OP_FINISHING_SCHEMA_CHANGE = 103;
    public static final short OP_SAVE_TRANSACTION_ID = 104;
    public static final short OP_BATCH_REMOVE_TXNS = 105;

    // routine load 110~120
    public static final short OP_ROUTINE_LOAD_JOB = 110;
    public static final short OP_ALTER_ROUTINE_LOAD_JOB = 111;

    // UDF 130-140
    public static final short OP_ADD_FUNCTION = 130;
    public static final short OP_DROP_FUNCTION = 131;

    // routine load 200
    public static final short OP_CREATE_ROUTINE_LOAD_JOB = 200;
    public static final short OP_CHANGE_ROUTINE_LOAD_JOB = 201;
    public static final short OP_REMOVE_ROUTINE_LOAD_JOB = 202;

    // load job v2 for broker load 230~250
    public static final short OP_CREATE_LOAD_JOB = 230;
    // this finish op include finished and cancelled
    public static final short OP_END_LOAD_JOB = 231;
    // update job info, used by spark load
    public static final short OP_UPDATE_LOAD_JOB = 232;
    // fetch stream load record
    public static final short OP_FETCH_STREAM_LOAD_RECORD = 233;
    // create sync job
    public static final short OP_CREATE_SYNC_JOB = 234;
    // update sync job state
    public static final short OP_UPDATE_SYNC_JOB_STATE = 235;

    // small files 251~260
    public static final short OP_CREATE_SMALL_FILE = 251;
    public static final short OP_DROP_SMALL_FILE = 252;
    public static final short OP_CREATE_ENCRYPTKEY = 253;
    public static final short OP_DROP_ENCRYPTKEY = 254;

    // dynamic partition 261~265
    public static final short OP_DYNAMIC_PARTITION = 261;

    // set table replication_num config 266
    public static final short OP_MODIFY_REPLICATION_NUM = 266;
    // set table in memory
    public static final short OP_MODIFY_IN_MEMORY = 267;

    // set table default distribution bucket num
    public static final short OP_MODIFY_DISTRIBUTION_BUCKET_NUM = 268;

    // plugin 270~275
    public static final short OP_INSTALL_PLUGIN = 270;

    public static final short OP_UNINSTALL_PLUGIN = 271;

    // resource 276~290
    public static final short OP_CREATE_RESOURCE = 276;
    public static final short OP_DROP_RESOURCE = 277;
    public static final short OP_ALTER_RESOURCE = 278;

    // alter external table
    public static final short OP_ALTER_EXTERNAL_TABLE_SCHEMA = 280;

    public static final short OP_SET_LDAP_PASSWORD = 290;

    // sql block rule 300-310
    public static final short OP_CREATE_SQL_BLOCK_RULE = 300;
    public static final short OP_ALTER_SQL_BLOCK_RULE = 301;
    public static final short OP_DROP_SQL_BLOCK_RULE = 302;

    // policy 310-320
    public static final short OP_CREATE_POLICY = 310;
    public static final short OP_DROP_POLICY = 311;
    public static final short OP_ALTER_STORAGE_POLICY = 312;

    // catalog 320-330
    public static final short OP_CREATE_CATALOG = 320;
    public static final short OP_DROP_CATALOG = 321;
    public static final short OP_ALTER_CATALOG_NAME = 322;
    public static final short OP_ALTER_CATALOG_PROPS = 323;
    public static final short OP_REFRESH_CATALOG = 324;

<<<<<<< HEAD
    // set table persistent
    public static final short OP_MODIFY_PERSISTENT = 325;
=======
    public static final short OP_ALTER_USER = 400;
>>>>>>> 5af14399

    /**
     * Get opcode name by op code.
     **/
    public static String getOpName(short opCode) {
        try {
            Field[] fields = OperationType.class.getDeclaredFields();
            for (Field field : fields) {
                if (!Modifier.isStatic(field.getModifiers())) {
                    continue;
                }
                short s = field.getShort(null);
                if (s != opCode) {
                    continue;
                }
                return field.getName();
            }
        } catch (Exception e) {
            return "Not Found: " + e.getMessage();
        }
        return "Not Found";
    }
}<|MERGE_RESOLUTION|>--- conflicted
+++ resolved
@@ -239,12 +239,11 @@
     public static final short OP_ALTER_CATALOG_PROPS = 323;
     public static final short OP_REFRESH_CATALOG = 324;
 
-<<<<<<< HEAD
+
     // set table persistent
     public static final short OP_MODIFY_PERSISTENT = 325;
-=======
+
     public static final short OP_ALTER_USER = 400;
->>>>>>> 5af14399
 
     /**
      * Get opcode name by op code.
