// Licensed to the Apache Software Foundation (ASF) under one
// or more contributor license agreements.  See the NOTICE file
// distributed with this work for additional information
// regarding copyright ownership.  The ASF licenses this file
// to you under the Apache License, Version 2.0 (the
// "License"); you may not use this file except in compliance
// with the License.  You may obtain a copy of the License at
//
//   http://www.apache.org/licenses/LICENSE-2.0
//
// Unless required by applicable law or agreed to in writing,
// software distributed under the License is distributed on an
// "AS IS" BASIS, WITHOUT WARRANTIES OR CONDITIONS OF ANY
// KIND, either express or implied.  See the License for the
// specific language governing permissions and limitations
// under the License.
// This file is copied from
// https://github.com/apache/impala/blob/branch-2.9.0/fe/src/main/java/org/apache/impala/Analyzer.java
// and modified by Doris

package org.apache.doris.analysis;

import org.apache.doris.catalog.Column;
import org.apache.doris.catalog.DatabaseIf;
import org.apache.doris.catalog.Env;
import org.apache.doris.catalog.OlapTable;
import org.apache.doris.catalog.OlapTable.OlapTableState;
import org.apache.doris.catalog.Partition.PartitionState;
import org.apache.doris.catalog.ScalarType;
import org.apache.doris.catalog.Table;
import org.apache.doris.catalog.TableIf;
import org.apache.doris.catalog.TableIf.TableType;
import org.apache.doris.catalog.Type;
import org.apache.doris.catalog.View;
import org.apache.doris.catalog.external.HMSExternalTable;
import org.apache.doris.common.AnalysisException;
import org.apache.doris.common.ErrorCode;
import org.apache.doris.common.ErrorReport;
import org.apache.doris.common.IdGenerator;
import org.apache.doris.common.Pair;
import org.apache.doris.common.util.TimeUtils;
import org.apache.doris.common.util.VectorizedUtil;
import org.apache.doris.external.hudi.HudiTable;
import org.apache.doris.external.hudi.HudiUtils;
import org.apache.doris.planner.PlanNode;
import org.apache.doris.planner.RuntimeFilter;
import org.apache.doris.qe.ConnectContext;
import org.apache.doris.rewrite.BetweenToCompoundRule;
import org.apache.doris.rewrite.CompoundPredicateWriteRule;
import org.apache.doris.rewrite.ExprRewriteRule;
import org.apache.doris.rewrite.ExprRewriter;
import org.apache.doris.rewrite.ExtractCommonFactorsRule;
import org.apache.doris.rewrite.FoldConstantsRule;
import org.apache.doris.rewrite.InferFiltersRule;
import org.apache.doris.rewrite.MatchPredicateRule;
import org.apache.doris.rewrite.NormalizeBinaryPredicatesRule;
import org.apache.doris.rewrite.RewriteAliasFunctionRule;
import org.apache.doris.rewrite.RewriteBinaryPredicatesRule;
import org.apache.doris.rewrite.RewriteDateLiteralRule;
import org.apache.doris.rewrite.RewriteEncryptKeyRule;
import org.apache.doris.rewrite.RewriteFromUnixTimeRule;
import org.apache.doris.rewrite.RewriteImplicitCastRule;
import org.apache.doris.rewrite.RewriteInPredicateRule;
import org.apache.doris.rewrite.RoundLiteralInBinaryPredicatesRule;
import org.apache.doris.rewrite.mvrewrite.CountDistinctToBitmap;
import org.apache.doris.rewrite.mvrewrite.CountDistinctToBitmapOrHLLRule;
import org.apache.doris.rewrite.mvrewrite.CountFieldToSum;
import org.apache.doris.rewrite.mvrewrite.HLLHashToSlotRefRule;
import org.apache.doris.rewrite.mvrewrite.NDVToHll;
import org.apache.doris.rewrite.mvrewrite.ToBitmapToSlotRefRule;
import org.apache.doris.thrift.TQueryGlobals;

import com.google.common.base.Joiner;
import com.google.common.base.Preconditions;
import com.google.common.base.Strings;
import com.google.common.collect.ArrayListMultimap;
import com.google.common.collect.Lists;
import com.google.common.collect.Maps;
import com.google.common.collect.Multimap;
import com.google.common.collect.Sets;
import org.apache.logging.log4j.LogManager;
import org.apache.logging.log4j.Logger;

import java.text.SimpleDateFormat;
import java.time.LocalDateTime;
import java.util.ArrayList;
import java.util.Calendar;
import java.util.Collection;
import java.util.Collections;
import java.util.HashSet;
import java.util.IdentityHashMap;
import java.util.Iterator;
import java.util.List;
import java.util.Map;
import java.util.Set;
import java.util.stream.Collectors;

/**
 * Repository of analysis state for single select block.
 * <p/>
 * All conjuncts are assigned a unique id when initially registered, and all
 * registered conjuncts are referenced by their id (ie, there are no containers
 * other than the one holding the referenced conjuncts), to make substitute()
 * simple.
 */
public class Analyzer {
    private static final Logger LOG = LogManager.getLogger(Analyzer.class);
    // used for contains inlineview analytic function's tuple changed
    private ExprSubstitutionMap changeResSmap = new ExprSubstitutionMap();

    // NOTE: Alias of table is case sensitive
    // UniqueAlias used to check whether the table ref or the alias is unique
    // table/view used db.table, inline use alias
    private final Set<String> uniqueTableAliasSet = Sets.newHashSet();
    private final Multimap<String, TupleDescriptor> tupleByAlias = ArrayListMultimap.create();

    // NOTE: Alias of column is case ignorance
    // map from lowercase table alias to descriptor.
    // protected final Map<String, TupleDescriptor> aliasMap             = Maps.newHashMap();
    // map from lowercase qualified column name ("alias.col") to descriptor
    private final Map<String, SlotDescriptor>  slotRefMap = Maps.newTreeMap(String.CASE_INSENSITIVE_ORDER);

    // map from tuple id to list of conjuncts referencing tuple
    private final Map<TupleId, List<ExprId>> tuplePredicates = Maps.newHashMap();
    // map from slot id to list of conjuncts referencing slot
    private final Map<SlotId, List<ExprId>> slotPredicates = Maps.newHashMap();
    // eqJoinPredicates[tid] contains all conjuncts of the form
    // "<lhs> = <rhs>" in which either lhs or rhs is fully bound by tid
    // and the other side is not bound by tid (ie, predicates that express equi-join
    // conditions between two tablerefs).
    // A predicate such as "t1.a = t2.b" has two entries, one for 't1' and
    // another one for 't2'.

    // all conjuncts of the Where clause
    private final Set<ExprId> whereClauseConjuncts = Sets.newHashSet();
    // map from tuple id to list of Exprs referencing tuple
    // which buffer can reuse in vectorized process
    private final Map<TupleId, List<Expr>> bufferReuseExprs = Maps.newHashMap();
    // map from tuple id to the current output column index
    private final Map<TupleId, Integer> currentOutputColumn = Maps.newHashMap();
    // used for Information Schema Table Scan
    private String schemaDb;
    private String schemaWild;
    private String schemaTable; // table used in DESCRIBE Table

    // True if the corresponding select block has a limit and/or offset clause.
    private boolean hasLimitOffsetClause = false;

    // Current depth of nested analyze() calls. Used for enforcing a
    // maximum expr-tree depth. Needs to be manually maintained by the user
    // of this Analyzer with incrementCallDepth() and decrementCallDepth().
    private int callDepth = 0;

    // Flag indicating if this analyzer instance belongs to a subquery.
    private boolean isSubquery = false;
    // Flag indicating if this analyzer instance belongs to an inlineview.
    private boolean isInlineView = false;

    private String explicitViewAlias;
    // Flag indicating whether this analyzer belongs to a WITH clause view.
    private boolean isWithClause = false;

    // By default, all registered semi-joined tuples are invisible, i.e., their slots
    // cannot be referenced. If set, this semi-joined tuple is made visible. Such a tuple
    // should only be made visible for analyzing the On-clause of its semi-join.
    // In particular, if there are multiple semi-joins in the same query block, then the
    // On-clause of any such semi-join is not allowed to reference other semi-joined tuples
    // except its own. Therefore, only a single semi-joined tuple can be visible at a time.
    private TupleId visibleSemiJoinedTupleId = null;
    // for some situation that udf is not allowed.
    private boolean isUDFAllowed = true;
    // timezone specified for some operation, such as broker load
    private String timezone = TimeUtils.DEFAULT_TIME_ZONE;

    // The runtime filter that is expected to be used
    private final List<RuntimeFilter> assignedRuntimeFilters = new ArrayList<>();

    public void setIsSubquery() {
        isSubquery = true;
        globalState.containsSubquery = true;
    }

    public boolean setHasPlanHints() {
        return globalState.hasPlanHints = true;
    }

    public boolean hasPlanHints() {
        return globalState.hasPlanHints;
    }

    public void setIsWithClause() {
        isWithClause = true;
    }

    public boolean isWithClause() {
        return isWithClause;
    }

    public void setUDFAllowed(boolean val) {
        this.isUDFAllowed = val;
    }

    public boolean isUDFAllowed() {
        return this.isUDFAllowed;
    }

    public void setTimezone(String timezone) {
        this.timezone = timezone;
    }

    public String getTimezone() {
        return timezone;
    }

    public void putEquivalentSlot(SlotId srcSid, SlotId targetSid) {
        globalState.equivalentSlots.put(srcSid, targetSid);
    }

    public SlotId getEquivalentSlot(SlotId srcSid) {
        return globalState.equivalentSlots.get(srcSid);
    }

    public boolean containEquivalentSlot(SlotId srcSid) {
        return globalState.equivalentSlots.containsKey(srcSid);
    }

    public void putAssignedRuntimeFilter(RuntimeFilter rf) {
        assignedRuntimeFilters.add(rf);
    }

    public List<RuntimeFilter> getAssignedRuntimeFilter() {
        return assignedRuntimeFilters;
    }

    public void clearAssignedRuntimeFilters() {
        assignedRuntimeFilters.clear();
    }

    public long getAutoBroadcastJoinThreshold() {
        return globalState.autoBroadcastJoinThreshold;
    }

    private static class InferPredicateState {
        // map from two table tuple ids to JoinOperator between two tables.
        // NOTE: first tupleId's position in front of the second tupleId.
        public final Map<Pair<TupleId, TupleId>, JoinOperator> anyTwoTalesJoinOperator = Maps.newHashMap();

        // slotEqSlotExpr: Record existing and infer equivalent connections
        private final List<Expr> onSlotEqSlotExpr = new ArrayList<>();

        // slotEqSlotDeDuplication: De-Duplication for slotEqSlotExpr
        private final Set<Pair<Expr, Expr>> onSlotEqSlotDeDuplication = Sets.newHashSet();

        // slotToLiteralExpr: Record existing and infer expr which slot and literal are equal
        private final List<Expr> onSlotToLiteralExpr = new ArrayList<>();

        // slotToLiteralDeDuplication: De-Duplication for slotToLiteralExpr
        private final Set<Pair<Expr, Expr>> onSlotToLiteralDeDuplication = Sets.newHashSet();

        // inExpr: Recoud existing and infer expr which in predicate
        private final List<Expr> onInExpr = new ArrayList<>();

        // inExprDeDuplication: De-Duplication for inExpr
        private final Set<Expr> onInDeDuplication = Sets.newHashSet();

        // isNullExpr: Record existing and infer not null predicate
        private final List<Expr> onIsNullExpr = new ArrayList<>();

        //isNullDeDuplication: De-Duplication for isNullExpr
        private final Set<Expr> onIsNullDeDuplication = Sets.newHashSet();

        // slotToLiteralDeDuplication: De-Duplication for slotToLiteralExpr. Contain on and where.
        private final Set<Pair<Expr, Expr>> globalSlotToLiteralDeDuplication = Sets.newHashSet();

        // inExprDeDuplication: De-Duplication for inExpr. Contain on and where
        private final Set<Expr> globalInDeDuplication = Sets.newHashSet();

        public InferPredicateState() {
        }

        public InferPredicateState(InferPredicateState that) {
            anyTwoTalesJoinOperator.putAll(that.anyTwoTalesJoinOperator);
            onSlotEqSlotExpr.addAll(that.onSlotEqSlotExpr);
            onSlotEqSlotDeDuplication.addAll(that.onSlotEqSlotDeDuplication);
            onSlotToLiteralExpr.addAll(that.onSlotToLiteralExpr);
            onSlotToLiteralDeDuplication.addAll(that.onSlotToLiteralDeDuplication);
            onInExpr.addAll(that.onInExpr);
            onInDeDuplication.addAll(that.onInDeDuplication);
            onIsNullExpr.addAll(that.onIsNullExpr);
            onIsNullDeDuplication.addAll(that.onIsNullDeDuplication);
            globalSlotToLiteralDeDuplication.addAll(that.globalSlotToLiteralDeDuplication);
            globalInDeDuplication.addAll(that.globalInDeDuplication);
        }
    }

    // state shared between all objects of an Analyzer tree
    // TODO: Many maps here contain properties about tuples, e.g., whether
    // a tuple is outer/semi joined, etc. Remove the maps in favor of making
    // them properties of the tuple descriptor itself.
    private static class GlobalState {
        private final DescriptorTable descTbl = new DescriptorTable();
        private final Env env;
        private final IdGenerator<ExprId> conjunctIdGenerator = ExprId.createGenerator();
        private final ConnectContext context;

        // True if we are analyzing an explain request. Should be set before starting
        // analysis.
        public boolean isExplain;

        // Indicates whether the query has plan hints.
        public boolean hasPlanHints = false;

        // True if at least one of the analyzers belongs to a subquery.
        public boolean containsSubquery = false;

        // all registered conjuncts (map from id to Predicate)
        private final Map<ExprId, Expr> conjuncts = Maps.newHashMap();

        // all registered conjuncts bound by a single tuple id; used in getBoundPredicates()
        public final ArrayList<ExprId> singleTidConjuncts = Lists.newArrayList();

        // eqJoinConjuncts[tid] contains all conjuncts of the form
        // "<lhs> = <rhs>" in which either lhs or rhs is fully bound by tid
        // and the other side is not bound by tid (ie, predicates that express equi-join
        // conditions between two tablerefs).
        // A predicate such as "t1.a = t2.b" has two entries, one for 't1' and
        // another one for 't2'.
        private final Map<TupleId, List<ExprId>> eqJoinConjuncts = Maps.newHashMap();

        // set of conjuncts that have been assigned to some PlanNode
        private Set<ExprId> assignedConjuncts = Collections.newSetFromMap(new IdentityHashMap<ExprId, Boolean>());

        private Set<TupleId> inlineViewTupleIds = Sets.newHashSet();

        // map from outer-joined tuple id, ie, one that is nullable in this select block,
        // to the last Join clause (represented by its rhs table ref) that outer-joined it
        private final Map<TupleId, TableRef> outerJoinedTupleIds = Maps.newHashMap();

        // set of left side and right side of tuple id to mark null side in vec
        // exec engine
        private final Set<TupleId> outerLeftSideJoinTupleIds = Sets.newHashSet();
        private final Set<TupleId> outerRightSideJoinTupleIds = Sets.newHashSet();

        // Map of registered conjunct to the last full outer join (represented by its
        // rhs table ref) that outer joined it.
        public final Map<ExprId, TableRef> fullOuterJoinedConjuncts = Maps.newHashMap();

        // Map of full-outer-joined tuple id to the last full outer join that outer-joined it
        public final Map<TupleId, TableRef> fullOuterJoinedTupleIds = Maps.newHashMap();

        // Map from semi-joined tuple id, i.e., one that is invisible outside the join's
        // On-clause, to its Join clause (represented by its rhs table ref). An anti-join is
        // a kind of semi-join, so anti-joined tuples are also registered here.
        public final Map<TupleId, TableRef> semiJoinedTupleIds = Maps.newHashMap();

        // Map from right-hand side table-ref id of an outer join to the list of
        // conjuncts in its On clause. There is always an entry for an outer join, but the
        // corresponding value could be an empty list. There is no entry for non-outer joins.
        public final Map<TupleId, List<ExprId>> conjunctsByOjClause = Maps.newHashMap();

        public final Map<TupleId, List<ExprId>> conjunctsByAntiJoinClause = Maps.newHashMap();

        // map from registered conjunct to its containing outer join On clause (represented
        // by its right-hand side table ref); only conjuncts that can only be correctly
        // evaluated by the originating outer join are registered here
        private final Map<ExprId, TableRef> ojClauseByConjunct = Maps.newHashMap();

        // map from registered conjunct to its containing semi join On clause (represented
        // by its right-hand side table ref)
        public final Map<ExprId, TableRef> sjClauseByConjunct = Maps.newHashMap();

        // map from registered conjunct to its containing inner join On clause (represented
        // by its right-hand side table ref)
        public final Map<ExprId, TableRef> ijClauseByConjunct = Maps.newHashMap();

        // TODO chenhao16, to save conjuncts, which children are constant
        public final Map<TupleId, Set<Expr>> constantConjunct = Maps.newHashMap();

        // map from slot id to the analyzer/block in which it was registered
        private final Map<SlotId, Analyzer> blockBySlot = Maps.newHashMap();

        // Expr rewriter for normalizing and rewriting expressions.
        private final ExprRewriter exprRewriter;

        private final ExprRewriter mvExprRewriter;

        private final long autoBroadcastJoinThreshold;

        private final Map<SlotId, SlotId> equivalentSlots = Maps.newHashMap();

        public GlobalState(Env env, ConnectContext context) {
            this.env = env;
            this.context = context;
            List<ExprRewriteRule> rules = Lists.newArrayList();
            // BetweenPredicates must be rewritten to be executable. Other non-essential
            // expr rewrites can be disabled via a query option. When rewrites are enabled
            // BetweenPredicates should be rewritten first to help trigger other rules.
            rules.add(BetweenToCompoundRule.INSTANCE);
            // Binary predicates must be rewritten to a canonical form for both predicate
            // pushdown and Parquet row group pruning based on min/max statistics.
            rules.add(NormalizeBinaryPredicatesRule.INSTANCE);
            // Put it after NormalizeBinaryPredicatesRule, make sure slotRef is on the left and Literal is on the right.
            rules.add(RewriteBinaryPredicatesRule.INSTANCE);
            rules.add(RewriteImplicitCastRule.INSTANCE);
            rules.add(RoundLiteralInBinaryPredicatesRule.INSTANCE);
            rules.add(FoldConstantsRule.INSTANCE);
            rules.add(RewriteFromUnixTimeRule.INSTANCE);
            rules.add(CompoundPredicateWriteRule.INSTANCE);
            rules.add(RewriteDateLiteralRule.INSTANCE);
            rules.add(RewriteEncryptKeyRule.INSTANCE);
            rules.add(RewriteInPredicateRule.INSTANCE);
            rules.add(RewriteAliasFunctionRule.INSTANCE);
            rules.add(MatchPredicateRule.INSTANCE);
            List<ExprRewriteRule> onceRules = Lists.newArrayList();
            onceRules.add(ExtractCommonFactorsRule.INSTANCE);
            onceRules.add(InferFiltersRule.INSTANCE);
            exprRewriter = new ExprRewriter(rules, onceRules);
            // init mv rewriter
            List<ExprRewriteRule> mvRewriteRules = Lists.newArrayList();
            mvRewriteRules.add(ToBitmapToSlotRefRule.INSTANCE);
            mvRewriteRules.add(CountDistinctToBitmapOrHLLRule.INSTANCE);
            mvRewriteRules.add(CountDistinctToBitmap.INSTANCE);
            mvRewriteRules.add(NDVToHll.INSTANCE);
            mvRewriteRules.add(HLLHashToSlotRefRule.INSTANCE);
            mvRewriteRules.add(CountFieldToSum.INSTANCE);
            mvExprRewriter = new ExprRewriter(mvRewriteRules);

            // context maybe null. eg, for StreamLoadPlanner.
            // and autoBroadcastJoinThreshold is only used for Query's DistributedPlanner.
            // so it is ok to not set autoBroadcastJoinThreshold if context is null
            if (context != null) {
                // compute max exec mem could be used for broadcast join
                long perNodeMemLimit = context.getSessionVariable().getMaxExecMemByte();
                double autoBroadcastJoinThresholdPercentage = context.getSessionVariable().autoBroadcastJoinThreshold;
                if (autoBroadcastJoinThresholdPercentage > 1) {
                    autoBroadcastJoinThresholdPercentage = 1.0;
                } else if (autoBroadcastJoinThresholdPercentage <= 0) {
                    autoBroadcastJoinThresholdPercentage = -1.0;
                }
                autoBroadcastJoinThreshold = (long) (perNodeMemLimit * autoBroadcastJoinThresholdPercentage);
            } else {
                // autoBroadcastJoinThreshold is a "final" field, must set an initial value for it
                autoBroadcastJoinThreshold = 0;
            }
        }
    }

    private final GlobalState globalState;

    private final InferPredicateState inferPredicateState;

    // An analyzer stores analysis state for a single select block. A select block can be
    // a top level select statement, or an inline view select block.
    // ancestors contains the Analyzers of the enclosing select blocks of 'this'
    // (ancestors[0] contains the immediate parent, etc.).
    private final ArrayList<Analyzer> ancestors;

    // map from lowercase table alias to a view definition in this analyzer's scope
    private final Map<String, View> localViews = Maps.newHashMap();

    // Map from lowercase table alias to descriptor. Tables without an explicit alias
    // are assigned two implicit aliases: the unqualified and fully-qualified table name.
    // Such tables have two entries pointing to the same descriptor. If an alias is
    // ambiguous, then this map retains the first entry with that alias to simplify error
    // checking (duplicate vs. ambiguous alias).
    private final Map<String, TupleDescriptor> aliasMap = Maps.newHashMap();

    // Map from tuple id to its corresponding table ref.
    private final Map<TupleId, TableRef> tableRefMap = Maps.newHashMap();

    // Set of lowercase ambiguous implicit table aliases.
    private final Set<String> ambiguousAliases = Sets.newHashSet();

    // Indicates whether this analyzer/block is guaranteed to have an empty result set
    // due to a limit 0 or constant conjunct evaluating to false.
    private boolean hasEmptyResultSet = false;

    // Indicates whether the select-project-join (spj) portion of this query block
    // is guaranteed to return an empty result set. Set due to a constant non-Having
    // conjunct evaluating to false.
    private boolean hasEmptySpjResultSet = false;

    public Analyzer(Env env, ConnectContext context) {
        ancestors = Lists.newArrayList();
        globalState = new GlobalState(env, context);
        inferPredicateState = new InferPredicateState();
    }

    /**
     * Analyzer constructor for nested select block. Catalog and DescriptorTable
     * is inherited from the parentAnalyzer.
     *
     * @param parentAnalyzer the analyzer of the enclosing select block
     */
    public Analyzer(Analyzer parentAnalyzer) {
        this(parentAnalyzer, parentAnalyzer.globalState, parentAnalyzer.inferPredicateState);
        if (parentAnalyzer.isSubquery) {
            this.isSubquery = true;
        }
    }

    /**
     * Analyzer constructor for nested select block with the specified global state.
     */
    private Analyzer(Analyzer parentAnalyzer, GlobalState globalState, InferPredicateState inferPredicateState) {
        ancestors =  Lists.newArrayList(parentAnalyzer);
        ancestors.addAll(parentAnalyzer.ancestors);
        this.globalState = globalState;
        this.inferPredicateState = new InferPredicateState(inferPredicateState);
    }

    /**
     * Returns a new analyzer with the specified parent analyzer but with a new
     * global state.
     */
    public static Analyzer createWithNewGlobalState(Analyzer parentAnalyzer) {
        GlobalState globalState = new GlobalState(parentAnalyzer.globalState.env, parentAnalyzer.getContext());
        return new Analyzer(parentAnalyzer, globalState, new InferPredicateState());
    }

    public void setIsExplain() {
        globalState.isExplain = true;
    }

    public boolean isExplain() {
        return globalState.isExplain;
    }

    public int incrementCallDepth() {
        return ++callDepth;
    }

    public int decrementCallDepth() {
        return --callDepth;
    }

    public int getCallDepth() {
        return callDepth;
    }

    public void setInlineView(boolean inlineView) {
        isInlineView = inlineView;
    }

    public void setExplicitViewAlias(String alias) {
        explicitViewAlias = alias;
    }

    public String getExplicitViewAlias() {
        return explicitViewAlias;
    }

    /**
     * Registers a local view definition with this analyzer. Throws an exception if a view
     * definition with the same alias has already been registered or if the number of
     * explicit column labels is greater than the number of columns in the view statement.
     */
    public void registerLocalView(View view) throws AnalysisException {
        Preconditions.checkState(view.isLocalView());
        if (view.hasColLabels()) {
            List<String> viewLabels = view.getColLabels();
            List<String> queryStmtLabels = view.getQueryStmt().getColLabels();
            if (viewLabels.size() > queryStmtLabels.size()) {
                throw new AnalysisException("WITH-clause view '" + view.getName()
                        + "' returns " + queryStmtLabels.size() + " columns, but "
                        + viewLabels.size() + " labels were specified. The number of column "
                        + "labels must be smaller or equal to the number of returned columns.");
            }
        }
        if (localViews.put(view.getName(), view) != null) {
            throw new AnalysisException(
                    String.format("Duplicate table alias: '%s'", view.getName()));
        }
    }

    /**
     * Create query global parameters to be set in each TPlanExecRequest.
     */
    public static TQueryGlobals createQueryGlobals() {
        SimpleDateFormat formatter = new SimpleDateFormat("yyyy-MM-dd HH:mm:ss.SSSSSSSSS");
        TQueryGlobals queryGlobals = new TQueryGlobals();
        Calendar currentDate = Calendar.getInstance();
        String nowStr = formatter.format(currentDate.getTime());
        queryGlobals.setNowString(nowStr);
        queryGlobals.setNanoSeconds(LocalDateTime.now().getNano());
        return queryGlobals;
    }

    /**
     * Substitute analyzer's internal expressions (conjuncts) with the given
     * substitution map
     */
    public void substitute(ExprSubstitutionMap sMap) {
        for (ExprId id : globalState.conjuncts.keySet()) {
            // TODO(dhc): next three lines for subquery
            if (globalState.conjuncts.get(id).substitute(sMap) instanceof BoolLiteral) {
                continue;
            }
            globalState.conjuncts.put(id, (Predicate) globalState.conjuncts.get(id).substitute(sMap));
        }
    }

    /**
     * Creates an returns an empty TupleDescriptor for the given table ref and registers
     * it against all its legal aliases. For tables refs with an explicit alias, only the
     * explicit alias is legal. For tables refs with no explicit alias, the fully-qualified
     * and unqualified table names are legal aliases. Column references against unqualified
     * implicit aliases can be ambiguous, therefore, we register such ambiguous aliases
     * here. Requires that all views have been substituted.
     * Throws if an existing explicit alias or implicit fully-qualified alias
     * has already been registered for another table ref.
     */
    public TupleDescriptor registerTableRef(TableRef ref) throws AnalysisException {
        String uniqueAlias = ref.getUniqueAlias();
        if (uniqueTableAliasSet.contains(uniqueAlias)) {
            ErrorReport.reportAnalysisException(ErrorCode.ERR_NONUNIQ_TABLE, uniqueAlias);
        }
        uniqueTableAliasSet.add(uniqueAlias);

        // If ref has no explicit alias, then the unqualified and the fully-qualified table
        // names are legal implicit aliases. Column references against unqualified implicit
        // aliases can be ambiguous, therefore, we register such ambiguous aliases here.
        String unqualifiedAlias = null;
        String[] aliases = ref.getAliases();
        if (aliases.length > 1) {
            unqualifiedAlias = aliases[1];
            TupleDescriptor tupleDesc = aliasMap.get(unqualifiedAlias);
            if (tupleDesc != null) {
                if (tupleDesc.hasExplicitAlias()) {
                    ErrorReport.reportAnalysisException(ErrorCode.ERR_NONUNIQ_TABLE, uniqueAlias);
                } else {
                    ambiguousAliases.add(unqualifiedAlias);
                }
            }
        }

        // Delegate creation of the tuple descriptor to the concrete table ref.
        TupleDescriptor result = ref.createTupleDescriptor(this);
        result.setRef(ref);
        result.setAliases(aliases, ref.hasExplicitAlias());

        // Register all legal aliases.
        for (String alias : aliases) {
            // TODO(zc)
            // aliasMap_.put(alias, result);
            tupleByAlias.put(alias, result);
        }

        tableRefMap.put(result.getId(), ref);

        return result;
    }

    /**
     * Create an new tuple descriptor for the given table, register all table columns.
     * Using this method requires external table read locks in advance.
     */
    public TupleDescriptor registerOlapTable(Table table, TableName tableName, List<String> partitions) {
        TableRef ref = new TableRef(tableName, null, partitions == null ? null : new PartitionNames(false, partitions));
        BaseTableRef tableRef = new BaseTableRef(ref, table, tableName);
        TupleDescriptor result = globalState.descTbl.createTupleDescriptor();
        result.setTable(table);
        result.setRef(tableRef);
        result.setAliases(tableRef.getAliases(), ref.hasExplicitAlias());
        for (Column col : table.getBaseSchema(true)) {
            SlotDescriptor slot = globalState.descTbl.addSlotDescriptor(result);
            slot.setIsMaterialized(true);
            slot.setColumn(col);
            slot.setIsNullable(col.isAllowNull());
            String key = tableRef.aliases[0] + "." + col.getName();
            slotRefMap.put(key, slot);
        }
        globalState.descTbl.computeStatAndMemLayout();
        tableRefMap.put(result.getId(), ref);
        for (String alias : tableRef.getAliases()) {
            tupleByAlias.put(alias, result);
        }
        return result;
    }

    public List<TupleId> getAllTupleIds() {
        return new ArrayList<>(tableRefMap.keySet());
    }

    /**
     * Resolves the given TableRef into a concrete BaseTableRef, ViewRef or
     * CollectionTableRef. Returns the new resolved table ref or the given table
     * ref if it is already resolved.
     * Registers privilege requests and throws an AnalysisException if the tableRef's
     * path could not be resolved. The privilege requests are added to ensure that
     * an AuthorizationException is preferred over an AnalysisException so as not to
     * accidentally reveal the non-existence of tables/databases.
     *
     * TODO(zc): support collection table ref
     */
    public TableRef resolveTableRef(TableRef tableRef) throws AnalysisException {
        // Return the table if it is already resolved.
        if (tableRef.isResolved()) {
            return tableRef;
        }
        // Try to find a matching local view.
        TableName tableName = tableRef.getName();
        if (!tableName.isFullyQualified()) {
            // Searches the hierarchy of analyzers bottom-up for a registered local view with
            // a matching alias.
            String viewAlias = tableName.getTbl();
            Analyzer analyzer = this;
            do {
                View localView = analyzer.localViews.get(viewAlias);
                if (localView != null) {
                    return new InlineViewRef(localView, tableRef);
                }
                analyzer = (analyzer.ancestors.isEmpty() ? null : analyzer.ancestors.get(0));
            } while (analyzer != null);
        }

        // Resolve the table ref's path and determine what resolved table ref
        // to replace it with.
        tableName.analyze(this);

        DatabaseIf database = globalState.env.getCatalogMgr().getCatalogOrAnalysisException(tableName.getCtl())
                .getDbOrAnalysisException(tableName.getDb());
        TableIf table = database.getTableOrAnalysisException(tableName.getTbl());

        if (table.getType() == TableType.OLAP && (((OlapTable) table).getState() == OlapTableState.RESTORE
                || ((OlapTable) table).getState() == OlapTableState.RESTORE_WITH_LOAD)) {
            Boolean isNotRestoring = ((OlapTable) table).getPartitions().stream()
                    .filter(partition -> partition.getState() == PartitionState.RESTORE).collect(Collectors.toList())
                    .isEmpty();

            if (!isNotRestoring) {
                // if doing restore with partitions, the status check push down to OlapScanNode::computePartitionInfo to
                // support query that partitions is not restoring.
            } else {
                // if doing restore with table, throw exception here
                ErrorReport.reportAnalysisException(ErrorCode.ERR_BAD_TABLE_STATE, "RESTORING");
            }
        }

        if (table.getType() == TableType.HUDI && table.getFullSchema().isEmpty()) {
            // resolve hudi table's schema when table schema is empty from doris meta
            table = HudiUtils.resolveHudiTable((HudiTable) table);
        }

        // Now hms table only support a bit of table kinds in the whole hive system.
        // So Add this strong checker here to avoid some undefine behaviour in doris.
        if (table.getType() == TableType.HMS_EXTERNAL_TABLE && !((HMSExternalTable) table).isSupportedHmsTable()) {
            ErrorReport.reportAnalysisException(ErrorCode.ERR_NONSUPPORT_HMS_TABLE,
                    table.getName(),
                    ((HMSExternalTable) table).getDbName(),
                    tableName.getCtl());
        }

        // tableName.getTbl() stores the table name specified by the user in the from statement.
        // In the case of case-sensitive table names, the value of tableName.getTbl() is the same as table.getName().
        // However, since the system view is not case-sensitive, table.getName() gets the lowercase view name,
        // which may not be the same as the user's reference to the table name, causing the table name not to be found
        // in registerColumnRef(). So here the tblName is constructed using tableName.getTbl()
        // instead of table.getName().
        TableName tblName = new TableName(tableName.getCtl(), tableName.getDb(), tableName.getTbl());
        if (table instanceof View) {
            return new InlineViewRef((View) table, tableRef);
        } else {
            // The table must be a base table.
            return new BaseTableRef(tableRef, table, tblName);
        }
    }

    public TableIf getTableOrAnalysisException(TableName tblName) throws AnalysisException {
        DatabaseIf db = globalState.env.getCatalogMgr().getCatalogOrAnalysisException(tblName.getCtl())
                .getDbOrAnalysisException(tblName.getDb());
        return db.getTableOrAnalysisException(tblName.getTbl());
    }

    public ExprRewriter getExprRewriter() {
        return globalState.exprRewriter;
    }

    public ExprRewriter getMVExprRewriter() {
        return globalState.mvExprRewriter;
    }

    /**
     * Return descriptor of registered table/alias.
     *
     * @param name
     * @return null if not registered.
     */
    public Collection<TupleDescriptor> getDescriptor(TableName name) {
        return tupleByAlias.get(name.toString());
    }

    public TupleDescriptor getTupleDesc(TupleId id) {
        return globalState.descTbl.getTupleDesc(id);
    }

    public SlotDescriptor getSlotDesc(SlotId id) {
        return globalState.descTbl.getSlotDesc(id);
    }

    /**
     * Given a "table alias"."column alias", return the SlotDescriptor
     *
     * @param qualifiedColumnName table qualified column name
     */
    public SlotDescriptor getSlotDescriptor(String qualifiedColumnName) {
        return slotRefMap.get(qualifiedColumnName);
    }

    /**
     * Checks that 'col' references an existing column for a registered table
     * alias; if alias is empty, tries to resolve the column name in the context
     * of any of the registered tables. Creates and returns an empty
     * SlotDescriptor if the column hasn't previously been registered, otherwise
     * returns the existing descriptor.
     *
     * @param tblName
     * @param colName
     * @throws AnalysisException
     */
    public SlotDescriptor registerColumnRef(TableName tblName, String colName) throws AnalysisException {
        TupleDescriptor d;
        TableName newTblName = tblName;
        if (newTblName == null) {
            d = resolveColumnRef(colName);
        } else {
            d = resolveColumnRef(newTblName, colName);
            //in reanalyze, the inferred expr may contain upper level table alias, and the upper level alias has not
            // been PROCESSED. So we resolve this column without tbl name.
            // For example: a view V "select * from t where t.a>1"
            // sql: select * from V as t1 join V as t2 on t1.a=t2.a and t1.a in (1,2)
            // after first analyze, sql becomes:
            //  select * from V as t1 join V as t2 on t1.a=t2.a and t1.a in (1,2) and t2.a in (1, 2)
            // in reanalyze, when we process V as t2, we indeed process sql like this:
            //    select * from t where t.a>1 and t2.a in (1, 2)
            //  in order to resolve t2.a, we have to ignore "t2"
            // ===================================================
            // Someone may concern that if t2 is not alias of t, this fix will cause incorrect resolve. In fact,
            // this does not happen, since we push t2.a in (1.2) down to this inline view, t2 must be alias of t.
            if (d == null && isInlineView && newTblName.getTbl().equals(explicitViewAlias)) {
                d = resolveColumnRef(colName);
            }
        }
        /*
         * Now, we only support the columns in the subquery to associate the outer query columns in parent level.
         * If the level of the association exceeds one level, the associated columns in subquery could not be resolved.
         * For example:
         * Select k1 from table a where k1=(select k1 from table b where k1=(select k1 from table c where a.k1=k1));
         * The inner subquery: select k1 from table c where a.k1=k1;
         * There is a associated column (a.k1) which belongs to the outer query appears in the inner subquery.
         * This column could not be resolved because doris can only resolved the parent column instead of grandpa.
         * The exception to this query like that: Unknown column 'k1' in 'a'
         */
        if (d == null && hasAncestors() && isSubquery) {
            // analyzer father for subquery
            if (newTblName == null) {
                d = getParentAnalyzer().resolveColumnRef(colName);
            } else {
                d = getParentAnalyzer().resolveColumnRef(newTblName, colName);
            }
        }
        if (d == null) {
            ErrorReport.reportAnalysisException(ErrorCode.ERR_BAD_FIELD_ERROR, colName,
                                                newTblName == null ? "table list" : newTblName.toString());
        }

        Column col = d.getTable().getColumn(colName);
        if (col == null) {
            ErrorReport.reportAnalysisException(ErrorCode.ERR_BAD_FIELD_ERROR, colName,
                                                newTblName == null ? d.getTable().getName() : newTblName.toString());
        }

        // Make column name case insensitive
        String key = d.getAlias() + "." + col.getName();
        SlotDescriptor result = slotRefMap.get(key);
        if (result != null) {
            result.setMultiRef(true);
            return result;
        }
        result = globalState.descTbl.addSlotDescriptor(d);
        result.setColumn(col);
        boolean isNullable;
        if (VectorizedUtil.isVectorized()) {
            isNullable = col.isAllowNull();
        } else {
            isNullable = col.isAllowNull() || isOuterJoined(d.getId());
        }
        result.setIsNullable(isNullable);

        slotRefMap.put(key, result);
        return result;
    }

    /**
     * Register a virtual column, and it is not a real column exist in table,
     * so it does not need to resolve. now virtual slot: only use in grouping set to generate grouping id,
     * so it should always is not nullable
     */
    public SlotDescriptor registerVirtualColumnRef(String colName, Type type, TupleDescriptor tupleDescriptor)
            throws AnalysisException {
        // Make column name case insensitive
        String key = colName;
        SlotDescriptor result = slotRefMap.get(key);
        if (result != null) {
            result.setMultiRef(true);
            return result;
        }
        result = addSlotDescriptor(tupleDescriptor);
        Column col = new Column(colName, type);
        result.setColumn(col);
        result.setIsNullable(col.isAllowNull());
        slotRefMap.put(key, result);
        return result;
    }

    /**
     * Resolves column name in context of any of the registered table aliases.
     * Returns null if not found or multiple bindings to different tables exist,
     * otherwise returns the table alias.
     */
    private TupleDescriptor resolveColumnRef(TableName tblName, String colName) throws AnalysisException {
        TupleDescriptor result = null;
        // find table all name
        for (TupleDescriptor desc : tupleByAlias.get(tblName.toString())) {
            //result = desc;
            if (!colName.equalsIgnoreCase(Column.DELETE_SIGN) && !isVisible(desc.getId())) {
                ErrorReport.reportAnalysisException(ErrorCode.ERR_ILLEGAL_COLUMN_REFERENCE_ERROR,
                        Joiner.on(".").join(tblName.getTbl(), colName));
            }
            Column col = desc.getTable().getColumn(colName);
            if (col != null) {
                if (result != null) {
                    ErrorReport.reportAnalysisException(ErrorCode.ERR_NON_UNIQ_ERROR, colName);
                }
                result = desc;
            }
        }

        return result;
    }

    private TupleDescriptor resolveColumnRef(String colName) throws AnalysisException {
        TupleDescriptor result = null;
        for (TupleDescriptor desc : tupleByAlias.values()) {
            if (!isVisible(desc.getId())) {
                continue;
            }
            Column col = desc.getTable().getColumn(colName);
            if (col != null) {
                if (result != null) {
                    if (result != desc) {
                        ErrorReport.reportAnalysisException(ErrorCode.ERR_NON_UNIQ_ERROR, colName);
                    }
                } else {
                    result = desc;
                }
            }
        }
        return result;
    }

    /**
     * Creates a new slot descriptor and related state in globalState.
     */
    public SlotDescriptor addSlotDescriptor(TupleDescriptor tupleDesc) {
        SlotDescriptor result = globalState.descTbl.addSlotDescriptor(tupleDesc);
        globalState.blockBySlot.put(result.getId(), this);
        return result;
    }

    /**
     * Adds a new slot descriptor in tupleDesc that is identical to srcSlotDesc
     * except for the path and slot id.
     */
    public SlotDescriptor copySlotDescriptor(SlotDescriptor srcSlotDesc, TupleDescriptor tupleDesc) {
        SlotDescriptor result = globalState.descTbl.addSlotDescriptor(tupleDesc);
        globalState.blockBySlot.put(result.getId(), this);
        // result.setSourceExprs(srcSlotDesc.getSourceExprs());
        // result.setLabel(srcSlotDesc.getLabel());
        result.setStats(srcSlotDesc.getStats());
        result.setType(srcSlotDesc.getType());
        result.setIsNullable(srcSlotDesc.getIsNullable());
        if (srcSlotDesc.getColumn() != null) {
            result.setColumn(srcSlotDesc.getColumn());
        }
        // result.setItemTupleDesc(srcSlotDesc.getItemTupleDesc());
        return result;
    }

    public void registerInlineViewTupleId(TupleId tupleId) {
        globalState.inlineViewTupleIds.add(tupleId);
    }

    /**
     * Register conjuncts that are outer joined by a full outer join. For a given
     * predicate, we record the last full outer join that outer-joined any of its
     * tuple ids. We need this additional information because full-outer joins obey
     * different rules with respect to predicate pushdown compared to left and right
     * outer joins.
     */
    public void registerFullOuterJoinedConjunct(Expr e) {
        Preconditions.checkState(
                !globalState.fullOuterJoinedConjuncts.containsKey(e.getId()));
        List<TupleId> tids = Lists.newArrayList();
        e.getIds(tids, null);
        for (TupleId tid : tids) {
            if (!globalState.fullOuterJoinedTupleIds.containsKey(tid)) {
                continue;
            }
            TableRef currentOuterJoin = globalState.fullOuterJoinedTupleIds.get(tid);
            globalState.fullOuterJoinedConjuncts.put(e.getId(), currentOuterJoin);
            break;
        }
        if (LOG.isDebugEnabled()) {
            LOG.debug("registerFullOuterJoinedConjunct: " + globalState.fullOuterJoinedConjuncts);
        }
    }

    /**
     * Register tids as being outer-joined by a full outer join clause represented by
     * rhsRef.
     */
    public void registerFullOuterJoinedTids(List<TupleId> tids, TableRef rhsRef) {
        for (TupleId tid : tids) {
            globalState.fullOuterJoinedTupleIds.put(tid, rhsRef);
        }
        if (LOG.isTraceEnabled()) {
            LOG.trace("registerFullOuterJoinedTids: " + globalState.fullOuterJoinedTupleIds);
        }
    }

    /**
     * Register tids as being outer-joined by Join clause represented by rhsRef.
     * All tuple of outer join should be null in slot desc
     */
    public void registerOuterJoinedTids(List<TupleId> tids, TableRef rhsRef) {
        for (TupleId tid : tids) {
            globalState.outerJoinedTupleIds.put(tid, rhsRef);
        }
        if (LOG.isDebugEnabled()) {
            LOG.debug("registerOuterJoinedTids: " + globalState.outerJoinedTupleIds);
        }
    }

    public void registerOuterJoinedRightSideTids(List<TupleId> tids) {
        globalState.outerRightSideJoinTupleIds.addAll(tids);
    }

    public void registerOuterJoinedLeftSideTids(List<TupleId> tids) {
        globalState.outerLeftSideJoinTupleIds.addAll(tids);
    }



    /**
     * Register the given tuple id as being the invisible side of a semi-join.
     */
    public void registerSemiJoinedTid(TupleId tid, TableRef rhsRef) {
        globalState.semiJoinedTupleIds.put(tid, rhsRef);
    }

    /**
     * Register the relationship between any two tables
     */
    public void registerAnyTwoTalesJoinOperator(Pair<TupleId, TupleId> tids, JoinOperator joinOperator) {
        if (joinOperator == null) {
            joinOperator = JoinOperator.INNER_JOIN;
        }
        inferPredicateState.anyTwoTalesJoinOperator.put(tids, joinOperator);
    }

    public void registerOnSlotEqSlotExpr(Expr expr) {
        inferPredicateState.onSlotEqSlotExpr.add(expr);
    }

    public void registerOnSlotEqSlotDeDuplication(Pair<Expr, Expr> pair) {
        inferPredicateState.onSlotEqSlotDeDuplication.add(pair);
    }

    public void registerOnSlotToLiteralExpr(Expr expr) {
        inferPredicateState.onSlotToLiteralExpr.add(expr);
    }

    public void registerOnSlotToLiteralDeDuplication(Pair<Expr, Expr> pair) {
        inferPredicateState.onSlotToLiteralDeDuplication.add(pair);
    }

    public void registerInExpr(Expr expr) {
        inferPredicateState.onInExpr.add(expr);
    }

    public void registerInDeDuplication(Expr expr) {
        inferPredicateState.onInDeDuplication.add(expr);
    }

    public void registerOnIsNullExpr(Expr expr) {
        inferPredicateState.onIsNullExpr.add(expr);
    }

    public void registerOnIsNullDeDuplication(Expr expr) {
        inferPredicateState.onIsNullDeDuplication.add(expr);
    }

    public void registerGlobalSlotToLiteralDeDuplication(Pair<Expr, Expr> pair) {
        inferPredicateState.globalSlotToLiteralDeDuplication.add(pair);
    }

    public void registerGlobalInDeDuplication(Expr expr) {
        inferPredicateState.globalInDeDuplication.add(expr);
    }

    public void registerConjunct(Expr e, TupleId tupleId) throws AnalysisException {
        final List<Expr> exprs = Lists.newArrayList();
        exprs.add(e);
        registerConjuncts(exprs, tupleId);
    }

    public void registerConjuncts(List<Expr> l, TupleId tupleId) throws AnalysisException {
        final List<TupleId> tupleIds = Lists.newArrayList();
        tupleIds.add(tupleId);
        registerConjuncts(l, tupleIds);
    }

    public void registerConjunct(Expr e, List<TupleId> tupleIds) throws AnalysisException {
        final List<Expr> exprs = Lists.newArrayList();
        exprs.add(e);
        registerConjuncts(exprs, tupleIds);
    }

    // register all conjuncts and handle constant conjuncts with ids
    public void registerConjuncts(List<Expr> l, List<TupleId> ids) throws AnalysisException {
        for (Expr e : l) {
            registerConjuncts(e, true, ids);
        }
    }

    /**
     * Register all conjuncts that make up 'e'. If fromHavingClause is false, this conjunct
     * is assumed to originate from a WHERE or ON clause.
     */
    public void registerConjuncts(Expr e, boolean fromHavingClause) throws AnalysisException {
        registerConjuncts(e, fromHavingClause, null);
    }

    // Register all conjuncts and handle constant conjuncts with ids
    public void registerConjuncts(Expr e, boolean fromHavingClause, List<TupleId> ids) throws AnalysisException {
        for (Expr conjunct : e.getConjuncts()) {
            registerConjunct(conjunct);
            if (ids != null) {
                for (TupleId id : ids) {
                    registerConstantConjunct(id, conjunct);
                }
            }
            markConstantConjunct(conjunct, fromHavingClause);
        }
    }

    private void registerConstantConjunct(TupleId id, Expr e) {
        if (id != null && e.isConstant()) {
            Set<Expr> set = globalState.constantConjunct.get(id);
            if (set == null) {
                set = Sets.newHashSet();
                globalState.constantConjunct.put(id, set);
            }
            set.add(e);
        }
    }

    /**
     * register expr id
     * @param expr
     */
    void registerExprId(Expr expr) {
        expr.setId(globalState.conjunctIdGenerator.getNextId());
    }

    /**
     * Register individual conjunct with all tuple and slot ids it references
     * and with the global conjunct list.
     */
    private void registerConjunct(Expr e) {
        // this conjunct would already have an id assigned if it is being re-registered
        // in a subquery analyzer

        e.setId(globalState.conjunctIdGenerator.getNextId());
        globalState.conjuncts.put(e.getId(), e);

        // LOG.info("registered conjunct " + p.getId().toString() + ": " + p.toSql());
        ArrayList<TupleId> tupleIds = Lists.newArrayList();
        ArrayList<SlotId> slotIds = Lists.newArrayList();
        e.getIds(tupleIds, slotIds);
        // register full join conjuncts
        registerFullOuterJoinedConjunct(e);

        // update tuplePredicates
        for (TupleId id : tupleIds) {
            if (!tuplePredicates.containsKey(id)) {
                List<ExprId> conjunctIds = Lists.newArrayList();
                conjunctIds.add(e.getId());
                tuplePredicates.put(id, conjunctIds);
            } else {
                tuplePredicates.get(id).add(e.getId());
            }
        }

        // update slotPredicates
        for (SlotId id : slotIds) {
            if (!slotPredicates.containsKey(id)) {
                List<ExprId> conjunctIds = Lists.newArrayList();
                conjunctIds.add(e.getId());
                slotPredicates.put(id, conjunctIds);
            } else {
                slotPredicates.get(id).add(e.getId());
            }
        }

        // check whether this is an equi-join predicate, ie, something of the
        // form <expr1> = <expr2> where at least one of the exprs is bound by
        // exactly one tuple id
        if (!(e instanceof BinaryPredicate)) {
            return;
        }
        BinaryPredicate binaryPred = (BinaryPredicate) e;
        if (!binaryPred.getOp().isEquivalence()) {
            return;
        }
        if (tupleIds.size() < 2) {
            return;
        }

        // examine children and update eqJoinConjuncts
        for (int i = 0; i < 2; ++i) {
            List<TupleId> lhsTupleIds = Lists.newArrayList();
            binaryPred.getChild(i).getIds(lhsTupleIds, null);
            if (lhsTupleIds.size() == 1) {
                if (!globalState.eqJoinConjuncts.containsKey(lhsTupleIds.get(0))) {
                    List<ExprId> conjunctIds = Lists.newArrayList();
                    conjunctIds.add(e.getId());
                    globalState.eqJoinConjuncts.put(lhsTupleIds.get(0), conjunctIds);
                } else {
                    globalState.eqJoinConjuncts.get(lhsTupleIds.get(0)).add(e.getId());
                }
                binaryPred.setIsEqJoinConjunct(true);
            }
        }
    }

    /**
     * Create and register an auxiliary predicate to express an equivalence
     * between two exprs (BinaryPredicate with EQ); this predicate does not need
     * to be assigned, but it's used for equivalence class computation. Does
     * nothing if the lhs or rhs expr are NULL. Registering an equivalence with
     * NULL would be incorrect, because <expr> = NULL is false (even NULL =
     * NULL).
     */
    public void createAuxEquivPredicate(Expr lhs, Expr rhs) {
        // Check the expr type as well as the class because NullLiteral could
        // have been
        // implicitly cast to a type different than NULL.
        if (lhs instanceof NullLiteral || rhs instanceof NullLiteral
                || lhs.getType().isNull() || rhs.getType().isNull()) {
            return;
        }
        // create an eq predicate between lhs and rhs
        BinaryPredicate p = new BinaryPredicate(BinaryPredicate.Operator.EQ, lhs, rhs);
        p.setIsAuxExpr();
        if (LOG.isDebugEnabled()) {
            LOG.debug("register equiv predicate: " + p.toSql() + " " + p.debugString());
        }
        registerConjunct(p);
    }

    public Set<ExprId> getAssignedConjuncts() {
        return Sets.newHashSet(globalState.assignedConjuncts);
    }

    public void setAssignedConjuncts(Set<ExprId> assigned) {
        if (assigned != null) {
            globalState.assignedConjuncts = Sets.newHashSet(assigned);
        }
    }

    /**
     * Return all unassigned registered conjuncts that are fully bound by the given
     * (logical) tuple ids, can be evaluated by 'tupleIds' and are not tied to an
     * Outer Join clause.
     */
    public List<Expr> getUnassignedConjuncts(List<TupleId> tupleIds) {
        List<Expr> result = Lists.newArrayList();
        for (Expr e : getUnassignedConjuncts(tupleIds, true)) {
            if (canEvalPredicate(tupleIds, e)) {
                result.add(e);
            }
        }
        return result;
    }

    /**
     * Return all unassigned non-constant registered conjuncts that are fully bound by
     * given list of tuple ids. If 'inclOjConjuncts' is false, conjuncts tied to an
     * Outer Join clause are excluded.
     */
    public List<Expr> getUnassignedConjuncts(
            List<TupleId> tupleIds, boolean inclOjConjuncts) {
        List<Expr> result = Lists.newArrayList();
        for (Expr e : globalState.conjuncts.values()) {
            // handle constant conjuncts
            if (e.isConstant()) {
                boolean isBoundByTuple = false;
                for (TupleId id : tupleIds) {
                    final Set<Expr> exprSet = globalState.constantConjunct.get(id);
                    if (exprSet != null && exprSet.contains(e)) {
                        isBoundByTuple = true;
                        break;
                    }
                }
                if (!isBoundByTuple) {
                    continue;
                }
            }
            if (e.isBoundByTupleIds(tupleIds)
                    && !e.isAuxExpr()
                    && !globalState.assignedConjuncts.contains(e.getId())
                    && ((inclOjConjuncts && !e.isConstant())
                    || !globalState.ojClauseByConjunct.containsKey(e.getId()))) {
                result.add(e);
            }
        }
        return result;
    }


    /**
     * Return all registered conjuncts that are fully bound by given list of tuple ids.
     * the eqJoinConjuncts and sjClauseByConjunct is excluded.
     * This method is used get conjuncts which may be able to pushed down to scan node.
     */
    public List<Expr> getConjuncts(List<TupleId> tupleIds) {
        List<Expr> result = Lists.newArrayList();
        List<ExprId> eqJoinConjunctIds = Lists.newArrayList();
        for (List<ExprId> conjuncts : globalState.eqJoinConjuncts.values()) {
            eqJoinConjunctIds.addAll(conjuncts);
        }
        for (Expr e : globalState.conjuncts.values()) {
            if (e.isBoundByTupleIds(tupleIds)
                    && !e.isAuxExpr()
                    && !eqJoinConjunctIds.contains(e.getId())  // to exclude to conjuncts like (A.id = B.id)
                    && !globalState.ojClauseByConjunct.containsKey(e.getId())
                    && !globalState.sjClauseByConjunct.containsKey(e.getId())
                    && canEvalPredicate(tupleIds, e)) {
                result.add(e);
            }
        }
        return result;
    }

    /**
     * Return all unassigned conjuncts of the outer join referenced by
     * right-hand side table ref.
     */
    public List<Expr> getUnassignedOjConjuncts(TableRef ref) {
        Preconditions.checkState(ref.getJoinOp().isOuterJoin());
        List<Expr> result = Lists.newArrayList();
        List<ExprId> candidates = globalState.conjunctsByOjClause.get(ref.getId());
        if (candidates == null) {
            return result;
        }
        for (ExprId conjunctId : candidates) {
            if (!globalState.assignedConjuncts.contains(conjunctId)) {
                Expr e = globalState.conjuncts.get(conjunctId);
                Preconditions.checkState(e != null);
                result.add(e);
            }
        }
        return result;
    }

    /**
     * Return all unassigned conjuncts of the anti join referenced by
     * right-hand side table ref.
     */
    public List<Expr> getUnassignedAntiJoinConjuncts(TableRef ref) {
        Preconditions.checkState(ref.getJoinOp().isAntiJoin());
        List<Expr> result = Lists.newArrayList();
        List<ExprId> candidates = globalState.conjunctsByAntiJoinClause.get(ref.getId());
        if (candidates == null) {
            return result;
        }
        for (ExprId conjunctId : candidates) {
            if (!globalState.assignedConjuncts.contains(conjunctId)) {
                Expr e = globalState.conjuncts.get(conjunctId);
                Preconditions.checkState(e != null);
                result.add(e);
            }
        }
        return result;
    }

    /**
     * Returns true if 'e' must be evaluated after or by a join node. Note that it may
     * still be safe to evaluate 'e' elsewhere as well, but in any case 'e' must be
     * evaluated again by or after a join.
     */
    public boolean evalAfterJoin(Expr e) {
        List<TupleId> tids = Lists.newArrayList();
        e.getIds(tids, null);
        if (tids.isEmpty()) {
            return false;
        }
        if (tids.size() > 1 || isOjConjunct(e) || isFullOuterJoined(e)
                || (isOuterJoined(tids.get(0))
                && (!e.isOnClauseConjunct() || isIjConjunct(e)))
                || (isAntiJoinedConjunct(e) && !isSemiJoined(tids.get(0)))) {
            return true;
        }
        return false;
    }

    /**
     * Returns the fully-qualified table name of tableName. If tableName
     * is already fully qualified, returns tableName.
     */
    public TableName getFqTableName(TableName tableName) {
        if (Strings.isNullOrEmpty(tableName.getCtl())) {
            tableName.setCtl(getDefaultCatalog());
        }
        if (Strings.isNullOrEmpty(tableName.getDb())) {
            tableName.setDb(getDefaultDb());
        }
        return tableName;
    }

    public TupleId getTupleId(SlotId slotId) {
        return globalState.descTbl.getSlotDesc(slotId).getParent().getId();
    }

    /**
     * Return rhs ref of last Join clause that outer-joined id.
     */
    public TableRef getLastOjClause(TupleId id) {
        return globalState.outerJoinedTupleIds.get(id);
    }

    /**
     * Return JoinOperator between two tables
     */
    public JoinOperator getAnyTwoTablesJoinOp(Pair<TupleId, TupleId> tids) {
        return inferPredicateState.anyTwoTalesJoinOperator.get(tids);
    }

    public boolean isContainTupleIds(Pair<TupleId, TupleId> tids) {
        return inferPredicateState.anyTwoTalesJoinOperator.containsKey(tids);
    }

    public boolean isWhereClauseConjunct(Expr e) {
        return whereClauseConjuncts.contains(e.getId());
    }

    public boolean isSemiJoined(TupleId tid) {
        return globalState.semiJoinedTupleIds.containsKey(tid);
    }

    public boolean isAntiJoinedConjunct(Expr e) {
        return getAntiJoinRef(e) != null;
    }

    public TableRef getAntiJoinRef(Expr e) {
        TableRef tblRef = globalState.sjClauseByConjunct.get(e.getId());
        if (tblRef == null) {
            return null;
        }
        return (tblRef.getJoinOp().isAntiJoin()) ? tblRef : null;
    }

    public boolean isFullOuterJoined(TupleId tid) {
        return globalState.fullOuterJoinedTupleIds.containsKey(tid);
    }

    public boolean isFullOuterJoined(SlotId sid) {
        return isFullOuterJoined(getTupleId(sid));
    }

    public boolean isVisible(TupleId tid) {
        return tid == visibleSemiJoinedTupleId || !isSemiJoined(tid);
    }

    public boolean containsOuterJoinedTid(List<TupleId> tids) {
        for (TupleId tid : tids) {
            if (isOuterJoined(tid)) {
                return true;
            }
        }
        return false;
    }

    public DescriptorTable getDescTbl() {
        return globalState.descTbl;
    }

    public Env getEnv() {
        return globalState.env;
    }

    public Set<String> getAliases() {
        return uniqueTableAliasSet;
    }

    public List<Expr> getAllConjuncts(TupleId id) {
        List<ExprId> conjunctIds = tuplePredicates.get(id);
        if (conjunctIds == null) {
            return null;
        }
        List<Expr> result = Lists.newArrayList();
        for (ExprId conjunctId : conjunctIds) {
            Expr e = globalState.conjuncts.get(conjunctId);
            Preconditions.checkState(e != null);
            result.add(e);
        }
        return result;
    }

    /**
     * Get all predicates belonging to one or more tuples that have not yet been assigned
     * Since these predicates will be assigned by upper-level plan nodes in the future,
     * the columns associated with these predicates will also be required by upper-level nodes.
     * So these columns should be projected in the table function node.
     */
    public List<Expr> getRemainConjuncts(List<TupleId> tupleIds) {
        Set<ExprId> remainConjunctIds = Sets.newHashSet();
        for (TupleId tupleId : tupleIds) {
            if (tuplePredicates.get(tupleId) != null) {
                remainConjunctIds.addAll(tuplePredicates.get(tupleId));
            }
        }
        remainConjunctIds.removeAll(globalState.assignedConjuncts);
        List<Expr> result = Lists.newArrayList();
        for (ExprId conjunctId : remainConjunctIds) {
            Expr e = globalState.conjuncts.get(conjunctId);
            Preconditions.checkState(e != null);
            if (e.isAuxExpr()) {
                continue;
            }
            result.add(e);
        }
        return result;
    }

    public List<Expr> getOnSlotEqSlotExpr() {
        return new ArrayList<>(inferPredicateState.onSlotEqSlotExpr);
    }

    public Set<Pair<Expr, Expr>> getOnSlotEqSlotDeDuplication() {
        return Sets.newHashSet(inferPredicateState.onSlotEqSlotDeDuplication);
    }

    public List<Expr> getOnSlotToLiteralExpr() {
        return new ArrayList<>(inferPredicateState.onSlotToLiteralExpr);
    }

    public Set<Pair<Expr, Expr>> getOnSlotToLiteralDeDuplication() {
        return Sets.newHashSet(inferPredicateState.onSlotToLiteralDeDuplication);
    }

    public List<Expr> getInExpr() {
        return new ArrayList<>(inferPredicateState.onInExpr);
    }

    public Set<Expr> getInDeDuplication() {
        return Sets.newHashSet(inferPredicateState.onInDeDuplication);
    }

    public List<Expr> getOnIsNullExpr() {
        return new ArrayList<>(inferPredicateState.onIsNullExpr);
    }

    public Set<Expr> getOnIsNullDeDuplication() {
        return Sets.newHashSet(inferPredicateState.onIsNullDeDuplication);
    }

    public Set<Pair<Expr, Expr>> getGlobalSlotToLiteralDeDuplication() {
        return Sets.newHashSet(inferPredicateState.globalSlotToLiteralDeDuplication);
    }

    public Set<Expr> getGlobalInDeDuplication() {
        return Sets.newHashSet(inferPredicateState.globalInDeDuplication);
    }

    /**
     * Makes the given semi-joined tuple visible such that its slots can be referenced.
     * If tid is null, makes the currently visible semi-joined tuple invisible again.
     */
    public void setVisibleSemiJoinedTuple(TupleId tid) {
        Preconditions.checkState(tid == null
                || globalState.semiJoinedTupleIds.containsKey(tid));
        Preconditions.checkState(tid == null || visibleSemiJoinedTupleId == null);
        visibleSemiJoinedTupleId = tid;
    }

    /**
     * Return true if this analyzer has no ancestors. (i.e. false for the analyzer created
     * for inline views/ union operands, etc.)
     */
    public boolean isRootAnalyzer() {
        return ancestors.isEmpty();
    }

    public boolean hasAncestors() {
        return !ancestors.isEmpty();
    }

    public Analyzer getParentAnalyzer() {
        return hasAncestors() ? ancestors.get(0) : null;
    }

    /**
     * Returns true if the query block corresponding to this analyzer is guaranteed
     * to return an empty result set, e.g., due to a limit 0 or a constant predicate
     * that evaluates to false.
     */
    public boolean hasEmptyResultSet() {
        return hasEmptyResultSet;
    }

    public void setHasEmptyResultSet() {
        hasEmptyResultSet = true;
    }

    public boolean hasEmptySpjResultSet() {
        return hasEmptySpjResultSet;
    }

    public void setHasLimitOffsetClause(boolean hasLimitOffset) {
        this.hasLimitOffsetClause = hasLimitOffset;
    }

    /**
     * Register all conjuncts in 'conjuncts' that make up the On-clause of the given
     * right-hand side of a join. Assigns each conjunct a unique id. If rhsRef is
     * the right-hand side of an outer join, then the conjuncts conjuncts are
     * registered such that they can only be evaluated by the node implementing that
     * join.
     */
    public void registerOnClauseConjuncts(List<Expr> conjuncts, TableRef rhsRef)
            throws AnalysisException {
        Preconditions.checkNotNull(rhsRef);
        Preconditions.checkNotNull(conjuncts);
        List<ExprId> ojConjuncts = null;
        if (rhsRef.getJoinOp().isOuterJoin()) {
            ojConjuncts = globalState.conjunctsByOjClause.get(rhsRef.getId());
            if (ojConjuncts == null) {
                ojConjuncts = Lists.newArrayList();
                globalState.conjunctsByOjClause.put(rhsRef.getId(), ojConjuncts);
            }
        }
        for (Expr conjunct : conjuncts) {
            conjunct.setIsOnClauseConjunct(true);
            registerConjunct(conjunct);
            if (rhsRef.getJoinOp().isOuterJoin()) {
                globalState.ojClauseByConjunct.put(conjunct.getId(), rhsRef);
                ojConjuncts.add(conjunct.getId());
            }
            if (rhsRef.getJoinOp().isSemiJoin()) {
                globalState.sjClauseByConjunct.put(conjunct.getId(), rhsRef);
                if (rhsRef.getJoinOp().isAntiJoin()) {
                    globalState.conjunctsByAntiJoinClause.computeIfAbsent(rhsRef.getId(), k -> Lists.newArrayList())
                            .add(conjunct.getId());
                }
            }
            if (rhsRef.getJoinOp().isInnerJoin()) {
                globalState.ijClauseByConjunct.put(conjunct.getId(), rhsRef);
            }
            markConstantConjunct(conjunct, false);
        }
    }

    /**
     * If the given conjunct is a constant non-oj conjunct, marks it as assigned, and
     * evaluates the conjunct. If the conjunct evaluates to false, marks this query
     * block as having an empty result set or as having an empty select-project-join
     * portion, if fromHavingClause is true or false, respectively.
     * No-op if the conjunct is not constant or is outer joined.
     * Throws an AnalysisException if there is an error evaluating `conjunct`
     */
    private void markConstantConjunct(Expr conjunct, boolean fromHavingClause)
            throws AnalysisException {
        if (!conjunct.isConstant() || isOjConjunct(conjunct) || isAntiJoinedConjunct(conjunct)) {
            return;
        }
        if ((!fromHavingClause && !hasEmptySpjResultSet)
                || (fromHavingClause && !hasEmptyResultSet)) {
            try {
                if (conjunct instanceof BetweenPredicate) {
                    // Rewrite the BetweenPredicate into a CompoundPredicate so we can evaluate it
                    // below (BetweenPredicates are not executable). We might be in the first
                    // analysis pass, so the conjunct may not have been rewritten yet.
                    ExprRewriter rewriter = new ExprRewriter(BetweenToCompoundRule.INSTANCE);
                    conjunct = rewriter.rewrite(conjunct, this);
                    // analyze this conjunct here: we know it can't contain references to select list
                    // aliases and having it analyzed is needed for the following EvalPredicate() call
                    conjunct.analyze(this);
                }
                final Expr newConjunct = conjunct.getResultValue();
                if (newConjunct instanceof BoolLiteral) {
                    final BoolLiteral value = (BoolLiteral) newConjunct;
                    if (!value.getValue()) {
                        if (fromHavingClause) {
                            hasEmptyResultSet = true;
                        } else {
                            hasEmptySpjResultSet = true;
                        }
                    }
                    markConjunctAssigned(conjunct);
                }
                if (newConjunct instanceof NullLiteral) {
                    if (fromHavingClause) {
                        hasEmptyResultSet = true;
                    } else {
                        hasEmptySpjResultSet = true;
                    }
                    markConjunctAssigned(conjunct);
                }
            } catch (AnalysisException ex) {
                throw new AnalysisException("Error evaluating \"" + conjunct.toSql() + "\"", ex);
            }
        }
    }

    public boolean isOjConjunct(Expr e) {
        return globalState.ojClauseByConjunct.containsKey(e.getId());
    }

    public boolean isIjConjunct(Expr e) {
        return globalState.ijClauseByConjunct.containsKey(e.getId());
    }

    public boolean isSjConjunct(Expr e) {
        return globalState.sjClauseByConjunct.containsKey(e.getId());
    }

    public TableRef getFullOuterJoinRef(Expr e) {
        return globalState.fullOuterJoinedConjuncts.get(e.getId());
    }

    public boolean isFullOuterJoined(Expr e) {
        return globalState.fullOuterJoinedConjuncts.containsKey(e.getId());
    }

    public TableRef getOjRef(Expr e) {
        return globalState.ojClauseByConjunct.get(e.getId());
    }

    /**
     * Returns false if 'e' originates from an outer-join On-clause and it is incorrect to
     * evaluate 'e' at a node materializing 'tids'. Returns true otherwise.
     */
    public boolean canEvalOuterJoinedConjunct(Expr e, List<TupleId> tids) {
        TableRef outerJoin = getOjRef(e);
        if (outerJoin == null) {
            return true;
        }
        return tids.containsAll(outerJoin.getAllTableRefIds());
    }

    /**
     * Returns list of candidate equi-join conjuncts to be evaluated by the join node
     * that is specified by the table ref ids of its left and right children.
     * If the join to be performed is an outer join, then only equi-join conjuncts
     * from its On-clause are returned. If an equi-join conjunct is full outer joined,
     * then it is only added to the result if this join is the one to full-outer join it.
     */
    public List<Expr> getEqJoinConjuncts(List<TupleId> lhsTblRefIds,
                                         List<TupleId> rhsTblRefIds) {
        // Contains all equi-join conjuncts that have one child fully bound by one of the
        // rhs table ref ids (the other child is not bound by that rhs table ref id).
        List<ExprId> conjunctIds = Lists.newArrayList();
        for (TupleId rhsId : rhsTblRefIds) {
            List<ExprId> cids = globalState.eqJoinConjuncts.get(rhsId);
            if (cids == null) {
                continue;
            }
            for (ExprId eid : cids) {
                if (!conjunctIds.contains(eid)) {
                    conjunctIds.add(eid);
                }
            }
        }

        // Since we currently prevent join re-reordering across outer joins, we can never
        // have a bushy outer join with multiple rhs table ref ids. A busy outer join can
        // only be constructed with an inline view (which has a single table ref id).
        List<ExprId> ojClauseConjuncts = null;
        if (rhsTblRefIds.size() == 1) {
            ojClauseConjuncts = globalState.conjunctsByOjClause.get(rhsTblRefIds.get(0));
        }

        // List of table ref ids that the join node will 'materialize'.
        List<TupleId> nodeTblRefIds = Lists.newArrayList(lhsTblRefIds);
        nodeTblRefIds.addAll(rhsTblRefIds);
        List<Expr> result = Lists.newArrayList();
        for (ExprId conjunctId : conjunctIds) {
            Expr e = globalState.conjuncts.get(conjunctId);
            Preconditions.checkState(e != null);
            if (!canEvalFullOuterJoinedConjunct(e, nodeTblRefIds)
                    || !canEvalAntiJoinedConjunct(e, nodeTblRefIds)
                    || !canEvalOuterJoinedConjunct(e, nodeTblRefIds)) {
                continue;
            }

            if (ojClauseConjuncts != null && !ojClauseConjuncts.contains(conjunctId)) {
                continue;
            }
            result.add(e);
        }
        return result;
    }

    /**
     * return equal conjuncts, used by OlapScanNode.normalizePredicate and SelectStmt.reorderTable
     */
    public List<Expr> getEqJoinConjuncts(TupleId id) {
        final List<ExprId> conjunctIds = globalState.eqJoinConjuncts.get(id);
        if (conjunctIds == null) {
            return Lists.newArrayList();
        }
        final List<Expr> result = Lists.newArrayList();
        for (ExprId conjunctId : conjunctIds) {
            final Expr e = globalState.conjuncts.get(conjunctId);
            Preconditions.checkState(e != null);
            result.add(e);
        }
        return result;
    }

    /**
     * Returns list of candidate equi-join conjuncts excluding auxiliary predicates
     */
    public List<Expr> getEqJoinConjunctsExcludeAuxPredicates(TupleId id) {
        final List<Expr> candidateEqJoinPredicates = getEqJoinConjuncts(id);
        final Iterator<Expr> iterator = candidateEqJoinPredicates.iterator();
        while (iterator.hasNext()) {
            final Expr expr = iterator.next();
            if (expr.isAuxExpr()) {
                iterator.remove();
            }
        }
        return candidateEqJoinPredicates;
    }

    public List<Expr> getBufferReuseConjuncts(TupleId id) {
        List<Expr> result = bufferReuseExprs.get(id);
        if (null == result) {
            result = Lists.newArrayList();
            bufferReuseExprs.put(id, result);
        }
        return result;
    }

    public int getCurrentOutputColumn(TupleId id) {
        Integer result = currentOutputColumn.get(id);
        if (null == result) {
            return this.getTupleDesc(id).getSlots().size();
        }
        return result;
    }

    public void setCurrentOutputColumn(TupleId id, int v) {
        currentOutputColumn.put(id, v);
    }

    /**
     * Mark predicates as assigned.
     */
    public void markConjunctsAssigned(List<Expr> conjuncts) {
        if (conjuncts == null) {
            return;
        }
        for (Expr p : conjuncts) {
            globalState.assignedConjuncts.add(p.getId());
        }
    }

    /**
     * Mark predicate as assigned.
     */
    public void markConjunctAssigned(Expr conjunct) {
        globalState.assignedConjuncts.add(conjunct.getId());
    }

    /**
     * Return true if there's at least one unassigned conjunct.
     */
    public boolean hasUnassignedConjuncts() {
        // for (Map.Entry<ExprId, Expr> entry : globalState.conjuncts.entrySet()) {
        //     if (!globalState.assignedConjuncts.contains(entry.getKey())) {
        //         LOG.warn("hasUnassignedConjuncts exps");
        //         ((Expr)(entry.getValue())).printChild();
        //     }
        // }
        return !globalState.assignedConjuncts.containsAll(globalState.conjuncts.keySet());
    }

    /**
     * Returns assignment-compatible type of expr.getType() and lastCompatibleType.
     * If lastCompatibleType is null, returns expr.getType() (if valid).
     * If types are not compatible throws an exception reporting
     * the incompatible types and their expr.toSql().
     *
     * lastCompatibleExpr is passed for error reporting purposes,
     * but note that lastCompatibleExpr may not yet have lastCompatibleType,
     * because it was not cast yet.
     */
    public Type getCompatibleType(Type lastCompatibleType, Expr lastCompatibleExpr, Expr expr)
            throws AnalysisException {
        Type newCompatibleType;
        if (lastCompatibleType == null) {
            newCompatibleType = expr.getType();
        } else {
            newCompatibleType = Type.getAssignmentCompatibleType(lastCompatibleType, expr.getType(), false);
        }
        if (!newCompatibleType.isValid()) {
            throw new AnalysisException(String.format(
                    "Incompatible return types '%s' and '%s' of exprs '%s' and '%s'.",
                    lastCompatibleType.toSql(), expr.getType().toSql(),
                    lastCompatibleExpr.toSql(), expr.toSql()));
        }
        return newCompatibleType;
    }

    /**
     * Determines compatible type for given exprs, and casts them to compatible
     * type. Calls analyze() on each of the exprs. Throw an AnalysisException if
     * the types are incompatible, returns compatible type otherwise.
     */
    public Type castAllToCompatibleType(List<Expr> exprs) throws AnalysisException {
        // Determine compatible type of exprs.
        exprs.get(0).analyze(this);
        Type compatibleType = exprs.get(0).getType();
        for (int i = 1; i < exprs.size(); ++i) {
            exprs.get(i).analyze(this);
            if (compatibleType.isDateV2() && exprs.get(i) instanceof StringLiteral
                    && ((StringLiteral) exprs.get(i)).canConvertToDateV2(compatibleType)) {
                // If string literal can be converted to dateV2, we use datev2 as the compatible type
                // instead of datetimev2.
<<<<<<< HEAD
=======
            } else if (exprs.get(i).isConstantImpl()) {
                exprs.get(i).compactForLiteral(compatibleType);
                compatibleType = Type.getCmpType(compatibleType, exprs.get(i).getType());
>>>>>>> 6b773939
            } else {
                compatibleType = Type.getCmpType(compatibleType, exprs.get(i).getType());
            }
        }
        if (compatibleType.equals(Type.VARCHAR)) {
            if (exprs.get(0).getType().isDateType()) {
                compatibleType = ScalarType.getDefaultDateType(Type.DATETIME);
            }
        }
        // Add implicit casts if necessary.
        for (int i = 0; i < exprs.size(); ++i) {
            if (!exprs.get(i).getType().equals(compatibleType)) {
                Expr castExpr = exprs.get(i).castTo(compatibleType);
                exprs.set(i, castExpr);
            }
        }
        return compatibleType;
    }

    /**
     * Casts the exprs in the given lists position-by-position such that for every i,
     * the i-th expr among all expr lists is compatible.
     * Throw an AnalysisException if the types are incompatible.
     */
    public void castToSetOpsCompatibleTypes(List<List<Expr>> exprLists)
            throws AnalysisException {
        if (exprLists == null || exprLists.size() < 2) {
            return;
        }

        // Determine compatible types for exprs, position by position.
        List<Expr> firstList = exprLists.get(0);
        for (int i = 0; i < firstList.size(); ++i) {
            // Type compatible with the i-th exprs of all expr lists.
            // Initialize with type of i-th expr in first list.
            Type compatibleType = firstList.get(i).getType();
            // Remember last compatible expr for error reporting.
            Expr lastCompatibleExpr = firstList.get(i);
            for (int j = 1; j < exprLists.size(); ++j) {
                Preconditions.checkState(exprLists.get(j).size() == firstList.size());
                compatibleType = getCompatibleType(compatibleType,
                        lastCompatibleExpr, exprLists.get(j).get(i));
                lastCompatibleExpr = exprLists.get(j).get(i);
            }
            // Now that we've found a compatible type, add implicit casts if necessary.
            for (int j = 0; j < exprLists.size(); ++j) {
                if (!exprLists.get(j).get(i).getType().equals(compatibleType)) {
                    Expr castExpr = exprLists.get(j).get(i).castTo(compatibleType);
                    exprLists.get(j).set(i, castExpr);
                }
            }
        }
    }

    public long getConnectId() {
        return globalState.context.getConnectionId();
    }

    public String getDefaultCatalog() {
        return globalState.context.getDefaultCatalog();
    }

    public String getDefaultDb() {
        return globalState.context.getDatabase();
    }

    public String getClusterName() {
        return globalState.context.getClusterName();
    }

    public String getQualifiedUser() {
        return globalState.context.getQualifiedUser();
    }

    public String getUserIdentity(boolean currentUser) {
        if (currentUser) {
            return "";
        } else {
            return getQualifiedUser() + "@" + ConnectContext.get().getRemoteIP();
        }
    }

    public String getSchemaDb() {
        return schemaDb;
    }

    public String getSchemaTable() {
        return schemaTable;
    }

    // TODO: `globalState.context` could be null, refactor return value type to
    // `Optional<ConnectContext>`.
    public ConnectContext getContext() {
        return globalState.context;
    }

    public String getSchemaWild() {
        return schemaWild;
    }

    public TQueryGlobals getQueryGlobals() {
        return new TQueryGlobals();
    }

    // for Schema Table Schema like SHOW TABLES LIKE "abc%"
    public void setSchemaInfo(String db, String table, String wild) {
        schemaDb = db;
        schemaTable = table;
        schemaWild = wild;
    }

    public String getTargetDbName(FunctionName fnName) {
        return fnName.isFullyQualified() ? fnName.getDb() : getDefaultDb();
    }

    public ExprSubstitutionMap getChangeResSmap() {
        return changeResSmap;
    }

    public void setChangeResSmap(ExprSubstitutionMap changeResSmap) {
        this.changeResSmap = changeResSmap;
    }

    // The star join reorder is turned on
    // when 'enable_join_reorder_based_cost = false' and 'disable_join_reorder = false'
    public boolean enableStarJoinReorder() {
        if (globalState.context == null) {
            return false;
        }
        return !globalState.context.getSessionVariable().isEnableJoinReorderBasedCost()
                && !globalState.context.getSessionVariable().isDisableJoinReorder();
    }

    public boolean enableInferPredicate() {
        if (globalState.context == null) {
            return false;
        }
        return globalState.context.getSessionVariable().isEnableInferPredicate();
    }

    // Use V2 version as default implementation.
    public boolean partitionPruneV2Enabled() {
        if (globalState.context == null) {
            return true;
        } else {
            return globalState.context.getSessionVariable().getPartitionPruneAlgorithmVersion() == 2;
        }
    }

    // The cost based join reorder is turned on
    // when 'enable_join_reorder_based_cost = true' and 'disable_join_reorder = false'
    // Load plan and query plan are the same framework
    // Some Load method in doris access through http protocol, which will cause the session may be empty.
    // In order to avoid the occurrence of null pointer exceptions, a check will be added here
    public boolean safeIsEnableJoinReorderBasedCost() {
        if (globalState.context == null) {
            return false;
        }
        return globalState.context.getSessionVariable().isEnableJoinReorderBasedCost()
                && !globalState.context.getSessionVariable().isDisableJoinReorder();
    }

    public boolean safeIsEnableFoldConstantByBe() {
        if (globalState.context == null) {
            return false;
        }
        return globalState.context.getSessionVariable().isEnableFoldConstantByBe();
    }

    /**
     * Returns true if predicate 'e' can be correctly evaluated by a tree materializing
     * 'tupleIds', otherwise false:
     * - the predicate needs to be bound by tupleIds
     * - a Where clause predicate can only be correctly evaluated if for all outer-joined
     *   referenced tids the last join to outer-join this tid has been materialized
     * - an On clause predicate against the non-nullable side of an Outer Join clause
     *   can only be correctly evaluated by the join node that materializes the
     *   Outer Join clause
     */
    private boolean canEvalPredicate(PlanNode node, Expr e) {
        return canEvalPredicate(node.getTblRefIds(), e);
    }

    /**
     * Returns true if predicate 'e' can be correctly evaluated by a tree materializing
     * 'tupleIds', otherwise false:
     * - The predicate needs to be bound by tupleIds.
     * - For On-clause predicates:
     *   - If the predicate is from an anti-join On-clause it must be evaluated by the
     *     corresponding anti-join node.
     *   - Predicates from the On-clause of an inner or semi join are evaluated at the
     *     node that materializes the required tuple ids, unless they reference outer
     *     joined tuple ids. In that case, the predicates are evaluated at the join node
     *     of the corresponding On-clause.
     *   - Predicates referencing full-outer joined tuples are assigned at the originating
     *     join if it is a full-outer join, otherwise at the last full-outer join that does
     *     not materialize the table ref ids of the originating join.
     *   - Predicates from the On-clause of a left/right outer join are assigned at
     *     the corresponding outer join node with the exception of simple predicates
     *     that only reference a single tuple id. Those may be assigned below the
     *     outer join node if they are from the same On-clause that makes the tuple id
     *     nullable.
     * - Otherwise, a predicate can only be correctly evaluated if for all outer-joined
     *   referenced tids the last join to outer-join this tid has been materialized.
     */
    public boolean canEvalPredicate(List<TupleId> tupleIds, Expr e) {
        if (!e.isBoundByTupleIds(tupleIds)) {
            return false;
        }
        ArrayList<TupleId> tids = Lists.newArrayList();
        e.getIds(tids, null);
        if (tids.isEmpty()) {
            return true;
        }

        if (e.isOnClauseConjunct()) {

            if (isAntiJoinedConjunct(e)) {
                return canEvalAntiJoinedConjunct(e, tupleIds);
            }
            if (isIjConjunct(e) || isSjConjunct(e)) {
                if (!containsOuterJoinedTid(tids)) {
                    return true;
                }
                // If the predicate references an outer-joined tuple, then evaluate it at
                // the join that the On-clause belongs to.
                TableRef onClauseTableRef = null;
                if (isIjConjunct(e)) {
                    onClauseTableRef = globalState.ijClauseByConjunct.get(e.getId());
                } else {
                    onClauseTableRef = globalState.sjClauseByConjunct.get(e.getId());
                }
                Preconditions.checkNotNull(onClauseTableRef);
                return tupleIds.containsAll(onClauseTableRef.getAllTableRefIds());
            }

            if (isFullOuterJoined(e)) {
                return canEvalFullOuterJoinedConjunct(e, tupleIds);
            }
            if (isOjConjunct(e)) {
                // Force this predicate to be evaluated by the corresponding outer join node.
                // The join node will pick up the predicate later via getUnassignedOjConjuncts().
                if (tids.size() > 1) {
                    return false;
                }
                // Optimization for single-tid predicates: Legal to assign below the outer join
                // if the predicate is from the same On-clause that makes tid nullable
                // (otherwise e needn't be true when that tuple is set).
                TupleId tid = tids.get(0);
                return globalState.ojClauseByConjunct.get(e.getId()) == getLastOjClause(tid);
            }
        }

        for (TupleId tid : tids) {
            TableRef rhsRef = getLastOjClause(tid);
            // this is not outer-joined; ignore
            if (rhsRef == null) {
                continue;
            }
            // check whether the last join to outer-join 'tid' is materialized by tupleIds
            if (!tupleIds.containsAll(rhsRef.getAllTupleIds())) {
                return false;
            }
        }

        return true;
    }

    /**
     * Checks if a conjunct from the On-clause of an anti join can be evaluated in a node
     * that materializes a given list of tuple ids.
     */
    public boolean canEvalAntiJoinedConjunct(Expr e, List<TupleId> nodeTupleIds) {
        TableRef antiJoinRef = getAntiJoinRef(e);
        if (antiJoinRef == null) {
            return true;
        }
        List<TupleId> tids = Lists.newArrayList();
        e.getIds(tids, null);
        if (tids.size() > 1) {
            return nodeTupleIds.containsAll(antiJoinRef.getAllTableRefIds())
                    && antiJoinRef.getAllTableRefIds().containsAll(nodeTupleIds);
        }
        // A single tid conjunct that is anti-joined can be safely assigned to a
        // node below the anti join that specified it.
        return globalState.semiJoinedTupleIds.containsKey(tids.get(0));
    }

    /**
     * Returns false if 'e' references a full outer joined tuple and it is incorrect to
     * evaluate 'e' at a node materializing 'tids'. Returns true otherwise.
     */
    public boolean canEvalFullOuterJoinedConjunct(Expr e, List<TupleId> tids) {
        TableRef fullOuterJoin = getFullOuterJoinRef(e);
        if (fullOuterJoin == null) {
            return true;
        }
        return tids.containsAll(fullOuterJoin.getAllTableRefIds());
    }

    /**
     * Return all unassigned registered conjuncts for node's table ref ids.
     * Wrapper around getUnassignedConjuncts(List<TupleId> tupleIds).
     */
    public List<Expr> getUnassignedConjuncts(PlanNode node) {
        return getUnassignedConjuncts(node.getTblRefIds());
    }

    /**
     * Returns true if e must be evaluated by a join node. Note that it may still be
     * safe to evaluate e elsewhere as well, but in any case the join must evaluate e.
     */
    public boolean evalByJoin(Expr e) {
        List<TupleId> tids = Lists.newArrayList();
        e.getIds(tids, null);

        if (tids.isEmpty()) {
            return false;
        }

        if (tids.size() > 1 || globalState.ojClauseByConjunct.containsKey(e.getId())
                || globalState.outerJoinedTupleIds.containsKey(e.getId()) && whereClauseConjuncts.contains(e.getId())
                ||  globalState.conjunctsByOjClause.containsKey(e.getId())) {
            return true;
        }

        return false;
    }

    /**
     * Mark all slots that are referenced in exprs as materialized.
     */
    public void materializeSlots(List<Expr> exprs) {
        List<SlotId> slotIds = Lists.newArrayList();

        for (Expr e : exprs) {
            Preconditions.checkState(e.isAnalyzed);
            e.getIds(null, slotIds);
        }

        for (TupleDescriptor tupleDesc : this.getDescTbl().getTupleDescs()) {
            for (SlotDescriptor slotDesc : tupleDesc.getSlots()) {
                if (slotIds.contains(slotDesc.getId())) {
                    slotDesc.setIsMaterialized(true);
                }
            }
        }
    }

    public Map<String, View> getLocalViews() {
        return localViews;
    }

    public boolean isOuterJoined(TupleId tid) {
        return globalState.outerJoinedTupleIds.containsKey(tid);
    }

    public boolean isOuterJoinedLeftSide(TupleId tid) {
        return globalState.outerLeftSideJoinTupleIds.contains(tid);
    }

    public boolean isOuterJoinedRightSide(TupleId tid) {
        return globalState.outerRightSideJoinTupleIds.contains(tid);
    }

    public boolean isInlineView(TupleId tid) {
        return globalState.inlineViewTupleIds.contains(tid);
    }

    public boolean containSubquery() {
        return globalState.containsSubquery;
    }

    /**
     * Mark slots that are being referenced by the plan tree itself or by the outputExprs exprs as materialized. If the
     * latter is null, mark all slots in planRoot's tupleIds() as being referenced. All aggregate slots are
     * materialized.
     * <p/>
     * TODO: instead of materializing everything produced by the plan root, derived referenced slots from destination
     * fragment and add a materialization node if not all output is needed by destination fragment TODO 2: should the
     * materialization decision be cost-based?
     */
    public void markRefdSlots(Analyzer analyzer, PlanNode planRoot,
                              List<Expr> outputExprs, AnalyticInfo analyticInfo) {
        if (planRoot == null) {
            return;
        }
        List<SlotId> refdIdList = Lists.newArrayList();
        planRoot.getMaterializedIds(analyzer, refdIdList);
        if (outputExprs != null) {
            Expr.getIds(outputExprs, null, refdIdList);
        }

        HashSet<SlotId> refdIds = Sets.newHashSet(refdIdList);
        for (TupleDescriptor tupleDesc : analyzer.getDescTbl().getTupleDescs()) {
            for (SlotDescriptor slotDesc : tupleDesc.getSlots()) {
                if (refdIds.contains(slotDesc.getId())) {
                    slotDesc.setIsMaterialized(true);
                }
            }
        }
        if (analyticInfo != null) {
            ArrayList<SlotDescriptor> list = analyticInfo.getOutputTupleDesc().getSlots();

            for (SlotDescriptor slotDesc : list) {
                if (refdIds.contains(slotDesc.getId())) {
                    slotDesc.setIsMaterialized(true);
                }
            }
        }
        if (outputExprs == null) {
            // mark all slots in planRoot.getTupleIds() as materialized
            ArrayList<TupleId> tids = planRoot.getTupleIds();
            for (TupleId tid : tids) {
                TupleDescriptor tupleDesc = analyzer.getDescTbl().getTupleDesc(tid);
                for (SlotDescriptor slotDesc : tupleDesc.getSlots()) {
                    slotDesc.setIsMaterialized(true);
                }
            }
        }
    }

    /**
     * Column conduction, can slot a value-transfer to slot b
     * <p>
     * TODO(zxy) Use value-transfer graph to check
     */
    public boolean hasValueTransfer(SlotId a, SlotId b) {
        return getValueTransferTargets(a).contains(b);
    }

    /**
     * Returns sorted slot IDs with value transfers from 'srcSid'.
     * Time complexity: O(V) where V = number of slots
     * <p>
     * TODO(zxy) Use value-transfer graph to check
     */
    public List<SlotId> getValueTransferTargets(SlotId srcSid) {
        List<SlotId> result = new ArrayList<>();
        result.add(srcSid);
        SlotId equalSlot = srcSid;
        while (containEquivalentSlot(equalSlot)) {
            result.add(getEquivalentSlot(equalSlot));
            equalSlot = getEquivalentSlot(equalSlot);
        }
        return result;
    }

    /**
     * Returns true if any of the given slot ids or their value-transfer targets belong
     * to an outer-joined tuple.
     */
    public boolean hasOuterJoinedValueTransferTarget(List<SlotId> sids) {
        for (SlotId srcSid : sids) {
            for (SlotId dstSid : getValueTransferTargets(srcSid)) {
                if (isOuterJoined(getTupleId(dstSid))) {
                    return true;
                }
            }
        }
        return false;
    }


    /**
     * Change all outer joined slots to nullable
     * Returns the slots actually be changed from not nullable to nullable
     */
    public List<SlotDescriptor> changeSlotToNullableOfOuterJoinedTuples() {
        List<SlotDescriptor> result = new ArrayList<>();
        for (TupleId id : globalState.outerJoinedTupleIds.keySet()) {
            TupleDescriptor tupleDescriptor = globalState.descTbl.getTupleDesc(id);
            if (tupleDescriptor != null) {
                for (SlotDescriptor desc : tupleDescriptor.getSlots()) {
                    if (!desc.getIsNullable()) {
                        desc.setIsNullable(true);
                        result.add(desc);
                    }
                }
            }
        }
        return result;
    }

    public void changeSlotsToNotNullable(List<SlotDescriptor> slots) {
        for (SlotDescriptor slot : slots) {
            slot.setIsNullable(false);
        }
    }
}<|MERGE_RESOLUTION|>--- conflicted
+++ resolved
@@ -52,7 +52,6 @@
 import org.apache.doris.rewrite.ExtractCommonFactorsRule;
 import org.apache.doris.rewrite.FoldConstantsRule;
 import org.apache.doris.rewrite.InferFiltersRule;
-import org.apache.doris.rewrite.MatchPredicateRule;
 import org.apache.doris.rewrite.NormalizeBinaryPredicatesRule;
 import org.apache.doris.rewrite.RewriteAliasFunctionRule;
 import org.apache.doris.rewrite.RewriteBinaryPredicatesRule;
@@ -410,7 +409,6 @@
             rules.add(RewriteEncryptKeyRule.INSTANCE);
             rules.add(RewriteInPredicateRule.INSTANCE);
             rules.add(RewriteAliasFunctionRule.INSTANCE);
-            rules.add(MatchPredicateRule.INSTANCE);
             List<ExprRewriteRule> onceRules = Lists.newArrayList();
             onceRules.add(ExtractCommonFactorsRule.INSTANCE);
             onceRules.add(InferFiltersRule.INSTANCE);
@@ -980,9 +978,6 @@
         result.setStats(srcSlotDesc.getStats());
         result.setType(srcSlotDesc.getType());
         result.setIsNullable(srcSlotDesc.getIsNullable());
-        if (srcSlotDesc.getColumn() != null) {
-            result.setColumn(srcSlotDesc.getColumn());
-        }
         // result.setItemTupleDesc(srcSlotDesc.getItemTupleDesc());
         return result;
     }
@@ -1941,12 +1936,9 @@
                     && ((StringLiteral) exprs.get(i)).canConvertToDateV2(compatibleType)) {
                 // If string literal can be converted to dateV2, we use datev2 as the compatible type
                 // instead of datetimev2.
-<<<<<<< HEAD
-=======
             } else if (exprs.get(i).isConstantImpl()) {
                 exprs.get(i).compactForLiteral(compatibleType);
                 compatibleType = Type.getCmpType(compatibleType, exprs.get(i).getType());
->>>>>>> 6b773939
             } else {
                 compatibleType = Type.getCmpType(compatibleType, exprs.get(i).getType());
             }
