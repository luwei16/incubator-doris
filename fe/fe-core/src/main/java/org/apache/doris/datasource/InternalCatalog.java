// Licensed to the Apache Software Foundation (ASF) under one
// or more contributor license agreements.  See the NOTICE file
// distributed with this work for additional information
// regarding copyright ownership.  The ASF licenses this file
// to you under the Apache License, Version 2.0 (the
// "License"); you may not use this file except in compliance
// with the License.  You may obtain a copy of the License at
//
//   http://www.apache.org/licenses/LICENSE-2.0
//
// Unless required by applicable law or agreed to in writing,
// software distributed under the License is distributed on an
// "AS IS" BASIS, WITHOUT WARRANTIES OR CONDITIONS OF ANY
// KIND, either express or implied.  See the License for the
// specific language governing permissions and limitations
// under the License.

package org.apache.doris.datasource;

import org.apache.doris.alter.DecommissionType;
import org.apache.doris.analysis.AddPartitionClause;
import org.apache.doris.analysis.AddRollupClause;
import org.apache.doris.analysis.AlterClause;
import org.apache.doris.analysis.AlterClusterStmt;
import org.apache.doris.analysis.AlterDatabaseQuotaStmt;
import org.apache.doris.analysis.AlterDatabaseQuotaStmt.QuotaType;
import org.apache.doris.analysis.AlterDatabaseRename;
import org.apache.doris.analysis.AlterSystemStmt;
import org.apache.doris.analysis.Analyzer;
import org.apache.doris.analysis.ColumnDef;
import org.apache.doris.analysis.ColumnDef.DefaultValue;
import org.apache.doris.analysis.CreateClusterStmt;
import org.apache.doris.analysis.CreateDbStmt;
import org.apache.doris.analysis.CreateTableAsSelectStmt;
import org.apache.doris.analysis.CreateTableLikeStmt;
import org.apache.doris.analysis.CreateTableStmt;
import org.apache.doris.analysis.CreateUserStmt;
import org.apache.doris.analysis.DataSortInfo;
import org.apache.doris.analysis.DecommissionBackendClause;
import org.apache.doris.analysis.DistributionDesc;
import org.apache.doris.analysis.DropClusterStmt;
import org.apache.doris.analysis.DropDbStmt;
import org.apache.doris.analysis.DropPartitionClause;
import org.apache.doris.analysis.DropTableStmt;
import org.apache.doris.analysis.Expr;
import org.apache.doris.analysis.HashDistributionDesc;
import org.apache.doris.analysis.KeysDesc;
import org.apache.doris.analysis.LinkDbStmt;
import org.apache.doris.analysis.MigrateDbStmt;
import org.apache.doris.analysis.PartitionDesc;
import org.apache.doris.analysis.PassVar;
import org.apache.doris.analysis.QueryStmt;
import org.apache.doris.analysis.RecoverDbStmt;
import org.apache.doris.analysis.RecoverPartitionStmt;
import org.apache.doris.analysis.RecoverTableStmt;
import org.apache.doris.analysis.SinglePartitionDesc;
import org.apache.doris.analysis.TableName;
import org.apache.doris.analysis.TableRef;
import org.apache.doris.analysis.TruncateTableStmt;
import org.apache.doris.analysis.TypeDef;
import org.apache.doris.analysis.UserDesc;
import org.apache.doris.analysis.UserIdentity;
import org.apache.doris.catalog.BrokerTable;
import org.apache.doris.catalog.ColocateGroupSchema;
import org.apache.doris.catalog.ColocateTableIndex;
import org.apache.doris.catalog.ColocateTableIndex.GroupId;
import org.apache.doris.catalog.Column;
import org.apache.doris.catalog.DataProperty;
import org.apache.doris.catalog.Database;
import org.apache.doris.catalog.Database.DbState;
import org.apache.doris.catalog.DatabaseIf;
import org.apache.doris.catalog.DatabaseProperty;
import org.apache.doris.catalog.DistributionInfo;
import org.apache.doris.catalog.DistributionInfo.DistributionInfoType;
import org.apache.doris.catalog.Env;
import org.apache.doris.catalog.EsTable;
import org.apache.doris.catalog.HashDistributionInfo;
import org.apache.doris.catalog.HiveMetaStoreClientHelper;
import org.apache.doris.catalog.HiveTable;
import org.apache.doris.catalog.IcebergTable;
import org.apache.doris.catalog.Index;
import org.apache.doris.catalog.InfoSchemaDb;
import org.apache.doris.catalog.JdbcTable;
import org.apache.doris.catalog.KeysType;
import org.apache.doris.catalog.ListPartitionItem;
import org.apache.doris.catalog.MaterializedIndex;
import org.apache.doris.catalog.MaterializedIndex.IndexExtState;
import org.apache.doris.catalog.MaterializedIndex.IndexState;
import org.apache.doris.catalog.MaterializedIndexMeta;
import org.apache.doris.catalog.MaterializedView;
import org.apache.doris.catalog.MetaIdGenerator.IdGeneratorBuffer;
import org.apache.doris.catalog.MysqlTable;
import org.apache.doris.catalog.OdbcTable;
import org.apache.doris.catalog.OlapTable;
import org.apache.doris.catalog.OlapTable.OlapTableState;
import org.apache.doris.catalog.OlapTableFactory;
import org.apache.doris.catalog.Partition;
import org.apache.doris.catalog.PartitionInfo;
import org.apache.doris.catalog.PartitionItem;
import org.apache.doris.catalog.PartitionType;
import org.apache.doris.catalog.PrimitiveType;
import org.apache.doris.catalog.RangePartitionItem;
import org.apache.doris.catalog.Replica;
import org.apache.doris.catalog.Replica.ReplicaState;
import org.apache.doris.catalog.ReplicaAllocation;
import org.apache.doris.catalog.ScalarType;
import org.apache.doris.catalog.SinglePartitionInfo;
import org.apache.doris.catalog.Table;
import org.apache.doris.catalog.TableIf;
import org.apache.doris.catalog.TableIf.TableType;
import org.apache.doris.catalog.Tablet;
import org.apache.doris.catalog.TabletInvertedIndex;
import org.apache.doris.catalog.TabletMeta;
import org.apache.doris.catalog.Type;
import org.apache.doris.catalog.View;
import org.apache.doris.clone.DynamicPartitionScheduler;
import org.apache.doris.cluster.BaseParam;
import org.apache.doris.cluster.Cluster;
import org.apache.doris.cluster.ClusterNamespace;
import org.apache.doris.common.AnalysisException;
import org.apache.doris.common.Config;
import org.apache.doris.common.DdlException;
import org.apache.doris.common.ErrorCode;
import org.apache.doris.common.ErrorReport;
import org.apache.doris.common.FeConstants;
import org.apache.doris.common.FeNameFormat;
import org.apache.doris.common.MarkedCountDownLatch;
import org.apache.doris.common.MetaNotFoundException;
import org.apache.doris.common.Pair;
import org.apache.doris.common.UserException;
import org.apache.doris.common.io.CountingDataOutputStream;
import org.apache.doris.common.util.DynamicPartitionUtil;
import org.apache.doris.common.util.IdGeneratorUtil;
import org.apache.doris.common.util.MetaLockUtils;
import org.apache.doris.common.util.PropertyAnalyzer;
import org.apache.doris.common.util.QueryableReentrantLock;
import org.apache.doris.common.util.SqlParserUtils;
import org.apache.doris.common.util.TimeUtils;
import org.apache.doris.common.util.Util;
import org.apache.doris.external.elasticsearch.EsRepository;
import org.apache.doris.external.hudi.HudiProperty;
import org.apache.doris.external.hudi.HudiTable;
import org.apache.doris.external.hudi.HudiUtils;
import org.apache.doris.external.iceberg.IcebergCatalogMgr;
import org.apache.doris.external.iceberg.IcebergTableCreationRecordMgr;
import org.apache.doris.mtmv.MTMVJobFactory;
<<<<<<< HEAD
=======
import org.apache.doris.mtmv.metadata.MTMVJob;
>>>>>>> 6b773939
import org.apache.doris.mysql.privilege.PaloAuth;
import org.apache.doris.persist.BackendIdsUpdateInfo;
import org.apache.doris.persist.ClusterInfo;
import org.apache.doris.persist.ColocatePersistInfo;
import org.apache.doris.persist.DatabaseInfo;
import org.apache.doris.persist.DropDbInfo;
import org.apache.doris.persist.DropInfo;
import org.apache.doris.persist.DropLinkDbAndUpdateDbInfo;
import org.apache.doris.persist.DropPartitionInfo;
import org.apache.doris.persist.PartitionPersistInfo;
import org.apache.doris.persist.RecoverInfo;
import org.apache.doris.persist.ReplicaPersistInfo;
import org.apache.doris.persist.TruncateTableInfo;
import org.apache.doris.persist.UpdateCloudReplicaInfo;
import org.apache.doris.proto.OlapCommon;
import org.apache.doris.proto.OlapFile;
import org.apache.doris.proto.Types;
import org.apache.doris.qe.ConnectContext;
import org.apache.doris.resource.Tag;
import org.apache.doris.rpc.RpcException;
import org.apache.doris.system.Backend;
import org.apache.doris.system.Backend.BackendState;
import org.apache.doris.system.SystemInfoService;
import org.apache.doris.task.AgentBatchTask;
import org.apache.doris.task.AgentTaskExecutor;
import org.apache.doris.task.AgentTaskQueue;
import org.apache.doris.task.CreateReplicaTask;
import org.apache.doris.thrift.TCompressionType;
import org.apache.doris.thrift.TSortType;
import org.apache.doris.thrift.TStorageFormat;
import org.apache.doris.thrift.TStorageMedium;
import org.apache.doris.thrift.TStorageType;
import org.apache.doris.thrift.TTabletType;
import org.apache.doris.thrift.TTaskType;

import com.google.common.base.Joiner;
import com.google.common.base.Preconditions;
import com.google.common.base.Strings;
import com.google.common.collect.Lists;
import com.google.common.collect.Maps;
import com.google.common.collect.Sets;
import com.selectdb.cloud.catalog.CloudPartition;
import com.selectdb.cloud.catalog.CloudReplica;
import com.selectdb.cloud.proto.SelectdbCloud;
import com.selectdb.cloud.proto.SelectdbCloud.AlterClusterRequest.Operation;
import com.selectdb.cloud.proto.SelectdbCloud.CopyJobPB;
import com.selectdb.cloud.proto.SelectdbCloud.FinishCopyRequest.Action;
import com.selectdb.cloud.proto.SelectdbCloud.MetaServiceCode;
import com.selectdb.cloud.proto.SelectdbCloud.MetaServiceResponseStatus;
import com.selectdb.cloud.proto.SelectdbCloud.ObjectFilePB;
import com.selectdb.cloud.proto.SelectdbCloud.StagePB;
import com.selectdb.cloud.rpc.MetaServiceProxy;
import doris.segment_v2.SegmentV2;
import lombok.Getter;
import org.apache.commons.collections.CollectionUtils;
import org.apache.commons.lang3.StringUtils;
import org.apache.hadoop.hive.conf.HiveConf;
import org.apache.logging.log4j.LogManager;
import org.apache.logging.log4j.Logger;
import org.jetbrains.annotations.Nullable;
import org.mortbay.log.Log;

import java.io.DataInputStream;
import java.io.IOException;
import java.util.ArrayList;
import java.util.Collection;
import java.util.Collections;
import java.util.HashMap;
import java.util.HashSet;
import java.util.List;
import java.util.Map;
import java.util.Map.Entry;
import java.util.Set;
import java.util.UUID;
import java.util.concurrent.ConcurrentHashMap;
import java.util.concurrent.TimeUnit;
import java.util.stream.Collectors;

/**
 * The Internal catalog will manage all self-managed meta object in a Doris cluster.
 * Such as Database, tables, etc.
 * There is only one internal catalog in a cluster. And its id is always 0.
 */
public class InternalCatalog implements CatalogIf<Database> {
    public static final String INTERNAL_CATALOG_NAME = "internal";
    public static final long INTERNAL_DS_ID = 0L;

    private static final Logger LOG = LogManager.getLogger(InternalCatalog.class);

    private QueryableReentrantLock lock = new QueryableReentrantLock(true);
    private ConcurrentHashMap<Long, Database> idToDb = new ConcurrentHashMap<>();
    private ConcurrentHashMap<String, Database> fullNameToDb = new ConcurrentHashMap<>();

    private ConcurrentHashMap<Long, Cluster> idToCluster = new ConcurrentHashMap<>();
    private ConcurrentHashMap<String, Cluster> nameToCluster = new ConcurrentHashMap<>();

    @Getter
    private EsRepository esRepository = new EsRepository();
    @Getter
    private IcebergTableCreationRecordMgr icebergTableCreationRecordMgr = new IcebergTableCreationRecordMgr();

    @Override
    public long getId() {
        return INTERNAL_DS_ID;
    }

    @Override
    public String getType() {
        return "internal";
    }

    @Override
    public String getName() {
        return INTERNAL_CATALOG_NAME;
    }


    @Override
    public List<String> getDbNames() {
        return Lists.newArrayList(fullNameToDb.keySet());
    }

    @Nullable
    @Override
    public Database getDbNullable(String dbName) {
        if (fullNameToDb.containsKey(dbName)) {
            return fullNameToDb.get(dbName);
        } else {
            // This maybe a information_schema db request, and information_schema db name is case insensitive.
            // So, we first extract db name to check if it is information_schema.
            // Then we reassemble the origin cluster name with lower case db name,
            // and finally get information_schema db from the name map.
            String fullName = ClusterNamespace.getNameFromFullName(dbName);
            if (fullName.equalsIgnoreCase(InfoSchemaDb.DATABASE_NAME)) {
                String clusterName = ClusterNamespace.getClusterNameFromFullName(dbName);
                fullName = ClusterNamespace.getFullName(clusterName, fullName.toLowerCase());
                return fullNameToDb.get(fullName);
            }
        }
        return null;
    }

    @Nullable
    @Override
    public Database getDbNullable(long dbId) {
        return idToDb.get(dbId);
    }

    public TableName getTableNameByTableId(Long tableId) {
        for (Database db : fullNameToDb.values()) {
            Table table = db.getTableNullable(tableId);
            if (table != null) {
                return new TableName("", db.getFullName(), table.getName());
            }
        }
        return null;
    }

    @Override
    public Map<String, String> getProperties() {
        return Maps.newHashMap();
    }

    @Override
    public void modifyCatalogName(String name) {
        LOG.warn("Ignore the modify catalog name in build-in catalog.");
    }

    @Override
    public void modifyCatalogProps(Map<String, String> props) {
        LOG.warn("Ignore the modify catalog props in build-in catalog.");
    }

    // Use tryLock to avoid potential dead lock
    private boolean tryLock(boolean mustLock) {
        while (true) {
            try {
                if (!lock.tryLock(Config.catalog_try_lock_timeout_ms, TimeUnit.MILLISECONDS)) {
                    if (LOG.isDebugEnabled()) {
                        // to see which thread held this lock for long time.
                        Thread owner = lock.getOwner();
                        if (owner != null) {
                            LOG.debug("catalog lock is held by: {}", Util.dumpThread(owner, 10));
                        }
                    }

                    if (mustLock) {
                        continue;
                    } else {
                        return false;
                    }
                }
                return true;
            } catch (InterruptedException e) {
                LOG.warn("got exception while getting catalog lock", e);
                if (mustLock) {
                    continue;
                } else {
                    return lock.isHeldByCurrentThread();
                }
            }
        }
    }

    public List<Long> getDbIds() {
        return Lists.newArrayList(idToDb.keySet());
    }

    public List<Database> getDbs() {
        return Lists.newArrayList(idToDb.values());
    }

    private void unlock() {
        if (lock.isHeldByCurrentThread()) {
            this.lock.unlock();
        }
    }

    /**
     * create the tablet inverted index from metadata.
     */
    public void recreateTabletInvertIndex() {
        if (Env.isCheckpointThread()) {
            return;
        }

        // create inverted index
        TabletInvertedIndex invertedIndex = Env.getCurrentInvertedIndex();
        for (Database db : this.fullNameToDb.values()) {
            long dbId = db.getId();
            for (Table table : db.getTables()) {
                if (table.getType() != TableType.OLAP) {
                    continue;
                }

                OlapTable olapTable = (OlapTable) table;
                long tableId = olapTable.getId();
                Collection<Partition> allPartitions = olapTable.getAllPartitions();
                for (Partition partition : allPartitions) {
                    long partitionId = partition.getId();
                    TStorageMedium medium = olapTable.getPartitionInfo().getDataProperty(partitionId)
                            .getStorageMedium();
                    for (MaterializedIndex index : partition.getMaterializedIndices(IndexExtState.ALL)) {
                        long indexId = index.getId();
                        int schemaHash = olapTable.getSchemaHashByIndexId(indexId);
                        TabletMeta tabletMeta = new TabletMeta(dbId, tableId, partitionId, indexId, schemaHash, medium);
                        for (Tablet tablet : index.getTablets()) {
                            long tabletId = tablet.getId();
                            invertedIndex.addTablet(tabletId, tabletMeta);
                            for (Replica replica : tablet.getReplicas()) {
                                invertedIndex.addReplica(tabletId, replica);
                            }
                        }
                    } // end for indices
                } // end for partitions
            } // end for tables
        } // end for dbs
    }

    /**
     * Entry of creating a database.
     *
     * @param stmt
     * @throws DdlException
     */
    public void createDb(CreateDbStmt stmt) throws DdlException {
        final String clusterName = stmt.getClusterName();
        String fullDbName = stmt.getFullDbName();
        Map<String, String> properties = stmt.getProperties();

        long id = Env.getCurrentEnv().getNextId();
        Database db = new Database(id, fullDbName);
        db.setClusterName(clusterName);
        // check and analyze database properties before create database
        db.setDbProperties(new DatabaseProperty(properties).checkAndBuildProperties());

        if (!tryLock(false)) {
            throw new DdlException("Failed to acquire catalog lock. Try again");
        }
        try {
            if (!nameToCluster.containsKey(clusterName)) {
                ErrorReport.reportDdlException(ErrorCode.ERR_CLUSTER_NO_SELECT_CLUSTER, clusterName);
            }
            if (fullNameToDb.containsKey(fullDbName)) {
                if (stmt.isSetIfNotExists()) {
                    LOG.info("create database[{}] which already exists", fullDbName);
                    return;
                } else {
                    ErrorReport.reportDdlException(ErrorCode.ERR_DB_CREATE_EXISTS, fullDbName);
                }
            } else {
                unprotectCreateDb(db);
                Env.getCurrentEnv().getEditLog().logCreateDb(db);
            }
        } finally {
            unlock();
        }
        LOG.info("createDb dbName = " + fullDbName + ", id = " + id);

        // create tables in iceberg database
        if (db.getDbProperties().getIcebergProperty().isExist()) {
            icebergTableCreationRecordMgr.registerDb(db);
        }
    }

    /**
     * For replaying creating database.
     *
     * @param db
     */
    public void unprotectCreateDb(Database db) {
        idToDb.put(db.getId(), db);
        fullNameToDb.put(db.getFullName(), db);
        final Cluster cluster = nameToCluster.get(db.getClusterName());
        cluster.addDb(db.getFullName(), db.getId());
        Env.getCurrentGlobalTransactionMgr().addDatabaseTransactionMgr(db.getId());
    }

    // for test
    public void addCluster(Cluster cluster) {
        nameToCluster.put(cluster.getName(), cluster);
        idToCluster.put(cluster.getId(), cluster);
    }

    /**
     * replayCreateDb.
     *
     * @param db
     */
    public void replayCreateDb(Database db, String newDbName) {
        tryLock(true);
        try {
            if (!Strings.isNullOrEmpty(newDbName)) {
                db.setNameWithLock(newDbName);
            }
            unprotectCreateDb(db);
        } finally {
            unlock();
        }
    }

    public void dropDb(DropDbStmt stmt) throws DdlException {
        String dbName = stmt.getDbName();

        // 1. check if database exists
        if (!tryLock(false)) {
            throw new DdlException("Failed to acquire catalog lock. Try again");
        }
        try {
            if (!fullNameToDb.containsKey(dbName)) {
                if (stmt.isSetIfExists()) {
                    LOG.info("drop database[{}] which does not exist", dbName);
                    return;
                } else {
                    ErrorReport.reportDdlException(ErrorCode.ERR_DB_DROP_EXISTS, dbName);
                }
            }

            // 2. drop tables in db
            Database db = this.fullNameToDb.get(dbName);
            db.writeLock();
            long recycleTime = 0;
            try {
                if (!stmt.isForceDrop()) {
                    if (Env.getCurrentEnv().getGlobalTransactionMgr().existCommittedTxns(db.getId(), null, null)) {
                        throw new DdlException(
                                "There are still some transactions in the COMMITTED state waiting to be completed. "
                                        + "The database [" + dbName
                                        + "] cannot be dropped. If you want to forcibly drop(cannot be recovered),"
                                        + " please use \"DROP database FORCE\".");
                    }
                }
                if (db.getDbState() == DbState.LINK && dbName.equals(db.getAttachDb())) {
                    // We try to drop a hard link.
                    final DropLinkDbAndUpdateDbInfo info = new DropLinkDbAndUpdateDbInfo();
                    fullNameToDb.remove(db.getAttachDb());
                    db.setDbState(DbState.NORMAL);
                    info.setUpdateDbState(DbState.NORMAL);
                    final Cluster cluster = nameToCluster.get(
                            ClusterNamespace.getClusterNameFromFullName(db.getAttachDb()));
                    final BaseParam param = new BaseParam();
                    param.addStringParam(db.getAttachDb());
                    param.addLongParam(db.getId());
                    cluster.removeLinkDb(param);
                    info.setDropDbCluster(cluster.getName());
                    info.setDropDbId(db.getId());
                    info.setDropDbName(db.getAttachDb());
                    Env.getCurrentEnv().getEditLog().logDropLinkDb(info);
                    return;
                }

                if (db.getDbState() == DbState.LINK && dbName.equals(db.getFullName())) {
                    // We try to drop a db which other dbs attach to it,
                    // which is not allowed.
                    ErrorReport.reportDdlException(ErrorCode.ERR_CLUSTER_DB_STATE_LINK_OR_MIGRATE,
                            ClusterNamespace.getNameFromFullName(dbName));
                    return;
                }

                if (dbName.equals(db.getAttachDb()) && db.getDbState() == DbState.MOVE) {
                    ErrorReport.reportDdlException(ErrorCode.ERR_CLUSTER_DB_STATE_LINK_OR_MIGRATE,
                            ClusterNamespace.getNameFromFullName(dbName));
                    return;
                }

                // save table names for recycling
                Set<String> tableNames = db.getTableNamesWithLock();
                List<Table> tableList = db.getTablesOnIdOrder();
                Set<Long> tableIds = Sets.newHashSet();
                for (Table table : tableList) {
                    tableIds.add(table.getId());
                }
                MetaLockUtils.writeLockTables(tableList);
                try {
                    if (!stmt.isForceDrop()) {
                        for (Table table : tableList) {
                            if (table.getType() == TableType.OLAP) {
                                OlapTable olapTable = (OlapTable) table;
                                if (olapTable.getState() != OlapTableState.NORMAL) {
                                    throw new DdlException("The table [" + olapTable.getState() + "]'s state is "
                                            + olapTable.getState() + ", cannot be dropped."
                                            + " please cancel the operation on olap table firstly."
                                            + " If you want to forcibly drop(cannot be recovered),"
                                            + " please use \"DROP table FORCE\".");
                                }
                            }
                        }
                    }
                    unprotectDropDb(db, stmt.isForceDrop(), false, 0);
                } finally {
                    MetaLockUtils.writeUnlockTables(tableList);
                }

                if (!stmt.isForceDrop()) {
                    Env.getCurrentRecycleBin().recycleDatabase(db, tableNames, tableIds, false, 0);
                    recycleTime = Env.getCurrentRecycleBin().getRecycleTimeById(db.getId());
                } else {
                    Env.getCurrentEnv().eraseDatabase(db.getId(), false);
                }
            } finally {
                db.writeUnlock();
            }

            // 3. remove db from catalog
            idToDb.remove(db.getId());
            fullNameToDb.remove(db.getFullName());
            final Cluster cluster = nameToCluster.get(db.getClusterName());
            cluster.removeDb(dbName, db.getId());
            DropDbInfo info = new DropDbInfo(dbName, stmt.isForceDrop(), recycleTime);
            Env.getCurrentEnv().getEditLog().logDropDb(info);
        } finally {
            unlock();
        }

        LOG.info("finish drop database[{}], is force : {}", dbName, stmt.isForceDrop());
    }

    public void unprotectDropDb(Database db, boolean isForeDrop, boolean isReplay, long recycleTime) {
        // drop Iceberg database table creation records
        if (db.getDbProperties().getIcebergProperty().isExist()) {
            icebergTableCreationRecordMgr.deregisterDb(db);
        }
        for (Table table : db.getTables()) {
            unprotectDropTable(db, table, isForeDrop, isReplay, recycleTime);
        }
        db.markDropped();
    }

    public void replayDropLinkDb(DropLinkDbAndUpdateDbInfo info) {
        tryLock(true);
        try {
            final Database db = this.fullNameToDb.remove(info.getDropDbName());
            db.setDbState(info.getUpdateDbState());
            final Cluster cluster = nameToCluster.get(info.getDropDbCluster());
            final BaseParam param = new BaseParam();
            param.addStringParam(db.getAttachDb());
            param.addLongParam(db.getId());
            cluster.removeLinkDb(param);
        } finally {
            unlock();
        }
    }

    public void replayDropDb(String dbName, boolean isForceDrop, Long recycleTime) throws DdlException {
        tryLock(true);
        try {
            Database db = fullNameToDb.get(dbName);
            db.writeLock();
            try {
                Set<String> tableNames = db.getTableNamesWithLock();
                List<Table> tableList = db.getTablesOnIdOrder();
                Set<Long> tableIds = Sets.newHashSet();
                for (Table table : tableList) {
                    tableIds.add(table.getId());
                }
                MetaLockUtils.writeLockTables(tableList);
                try {
                    unprotectDropDb(db, isForceDrop, true, recycleTime);
                } finally {
                    MetaLockUtils.writeUnlockTables(tableList);
                }
                if (!isForceDrop) {
                    Env.getCurrentRecycleBin().recycleDatabase(db, tableNames, tableIds, true, recycleTime);
                } else {
                    Env.getCurrentEnv().eraseDatabase(db.getId(), false);
                }
            } finally {
                db.writeUnlock();
            }

            fullNameToDb.remove(dbName);
            idToDb.remove(db.getId());
            final Cluster cluster = nameToCluster.get(db.getClusterName());
            cluster.removeDb(dbName, db.getId());
        } finally {
            unlock();
        }
    }

    public void recoverDatabase(RecoverDbStmt recoverStmt) throws DdlException {
        // check is new db with same name already exist
        String newDbName = recoverStmt.getNewDbName();
        if (!Strings.isNullOrEmpty(newDbName)) {
            if (getDb(newDbName).isPresent()) {
                throw new DdlException("Database[" + newDbName + "] already exist.");
            }
        } else {
            if (getDb(recoverStmt.getDbName()).isPresent()) {
                throw new DdlException("Database[" + recoverStmt.getDbName() + "] already exist.");
            }
        }

        Database db = Env.getCurrentRecycleBin().recoverDatabase(recoverStmt.getDbName(), recoverStmt.getDbId());

        // add db to catalog
        if (!tryLock(false)) {
            throw new DdlException("Failed to acquire catalog lock. Try again");
        }
        db.writeLock();
        List<Table> tableList = db.getTablesOnIdOrder();
        MetaLockUtils.writeLockTables(tableList);
        try {
            if (!Strings.isNullOrEmpty(newDbName)) {
                if (fullNameToDb.containsKey(newDbName)) {
                    throw new DdlException("Database[" + newDbName + "] already exist.");
                    // it's ok that we do not put db back to CatalogRecycleBin
                    // cause this db cannot recover any more
                }
            } else {
                if (fullNameToDb.containsKey(db.getFullName())) {
                    throw new DdlException("Database[" + db.getFullName() + "] already exist.");
                    // it's ok that we do not put db back to CatalogRecycleBin
                    // cause this db cannot recover any more
                }
            }
            if (!Strings.isNullOrEmpty(newDbName)) {
                try {
                    db.writeUnlock();
                    db.setNameWithLock(newDbName);
                } finally {
                    db.writeLock();
                }
            }
            fullNameToDb.put(db.getFullName(), db);
            idToDb.put(db.getId(), db);
            final Cluster cluster = nameToCluster.get(db.getClusterName());
            cluster.addDb(db.getFullName(), db.getId());

            // log
            RecoverInfo recoverInfo = new RecoverInfo(db.getId(), -1L, -1L, newDbName, "", "");
            Env.getCurrentEnv().getEditLog().logRecoverDb(recoverInfo);
            db.unmarkDropped();
        } finally {
            MetaLockUtils.writeUnlockTables(tableList);
            db.writeUnlock();
            unlock();
        }

        LOG.info("recover database[{}]", db.getId());
    }

    public void recoverTable(RecoverTableStmt recoverStmt) throws DdlException {
        String dbName = recoverStmt.getDbName();
        String tableName = recoverStmt.getTableName();
        String newTableName = recoverStmt.getNewTableName();

        Database db = (Database) getDbOrDdlException(dbName);
        db.writeLockOrDdlException();
        try {
            if (Strings.isNullOrEmpty(newTableName)) {
                if (db.getTable(tableName).isPresent()) {
                    ErrorReport.reportDdlException(ErrorCode.ERR_TABLE_EXISTS_ERROR, tableName);
                }
            } else {
                if (db.getTable(newTableName).isPresent()) {
                    ErrorReport.reportDdlException(ErrorCode.ERR_TABLE_EXISTS_ERROR, newTableName);
                }
            }
            if (!Env.getCurrentRecycleBin().recoverTable(db, tableName, recoverStmt.getTableId(), newTableName)) {
                ErrorReport.reportDdlException(ErrorCode.ERR_UNKNOWN_TABLE, tableName, dbName);
            }
        } finally {
            db.writeUnlock();
        }
    }

    public void recoverPartition(RecoverPartitionStmt recoverStmt) throws DdlException {
        String dbName = recoverStmt.getDbName();
        String tableName = recoverStmt.getTableName();

        Database db = getDbOrDdlException(dbName);
        OlapTable olapTable = db.getOlapTableOrDdlException(tableName);
        olapTable.writeLockOrDdlException();
        try {
            String partitionName = recoverStmt.getPartitionName();
            String newPartitionName = recoverStmt.getNewPartitionName();
            if (Strings.isNullOrEmpty(newPartitionName)) {
                if (olapTable.getPartition(partitionName) != null) {
                    throw new DdlException("partition[" + partitionName + "] "
                        + "already exist in table[" + tableName + "]");
                }
            } else {
                if (olapTable.getPartition(newPartitionName) != null) {
                    throw new DdlException("partition[" + newPartitionName + "] "
                        + "already exist in table[" + tableName + "]");
                }
            }

            Env.getCurrentRecycleBin().recoverPartition(db.getId(), olapTable, partitionName,
                    recoverStmt.getPartitionId(), newPartitionName);
        } finally {
            olapTable.writeUnlock();
        }
    }

    public void replayEraseDatabase(long dbId) throws DdlException {
        Env.getCurrentRecycleBin().replayEraseDatabase(dbId);
    }

    public void replayRecoverDatabase(RecoverInfo info) {
        long dbId = info.getDbId();
        String newDbName = info.getNewDbName();
        Database db = Env.getCurrentRecycleBin().replayRecoverDatabase(dbId);

        // add db to catalog
        replayCreateDb(db, newDbName);
        db.unmarkDropped();
        LOG.info("replay recover db[{}]", dbId);
    }

    public void alterDatabaseQuota(AlterDatabaseQuotaStmt stmt) throws DdlException {
        String dbName = stmt.getDbName();
        Database db = (Database) getDbOrDdlException(dbName);
        QuotaType quotaType = stmt.getQuotaType();
        db.writeLockOrDdlException();
        try {
            if (quotaType == QuotaType.DATA) {
                db.setDataQuota(stmt.getQuota());
            } else if (quotaType == QuotaType.REPLICA) {
                db.setReplicaQuota(stmt.getQuota());
            }
            long quota = stmt.getQuota();
            DatabaseInfo dbInfo = new DatabaseInfo(dbName, "", quota, quotaType);
            Env.getCurrentEnv().getEditLog().logAlterDb(dbInfo);
        } finally {
            db.writeUnlock();
        }
    }

    public void replayAlterDatabaseQuota(String dbName, long quota, QuotaType quotaType) throws MetaNotFoundException {
        Database db = (Database) getDbOrMetaException(dbName);
        db.writeLock();
        try {
            if (quotaType == QuotaType.DATA) {
                db.setDataQuota(quota);
            } else if (quotaType == QuotaType.REPLICA) {
                db.setReplicaQuota(quota);
            }
        } finally {
            db.writeUnlock();
        }
    }

    public void renameDatabase(AlterDatabaseRename stmt) throws DdlException {
        String fullDbName = stmt.getDbName();
        String newFullDbName = stmt.getNewDbName();
        String clusterName = stmt.getClusterName();

        if (fullDbName.equals(newFullDbName)) {
            throw new DdlException("Same database name");
        }

        Database db = null;
        Cluster cluster = null;
        if (!tryLock(false)) {
            throw new DdlException("Failed to acquire catalog lock. Try again");
        }
        try {
            cluster = nameToCluster.get(clusterName);
            if (cluster == null) {
                ErrorReport.reportDdlException(ErrorCode.ERR_CLUSTER_NO_EXISTS, clusterName);
            }
            // check if db exists
            db = fullNameToDb.get(fullDbName);
            if (db == null) {
                ErrorReport.reportDdlException(ErrorCode.ERR_BAD_DB_ERROR, fullDbName);
            }

            if (db.getDbState() == DbState.LINK || db.getDbState() == DbState.MOVE) {
                ErrorReport.reportDdlException(ErrorCode.ERR_CLUSTER_RENAME_DB_ERR, fullDbName);
            }
            // check if name is already used
            if (fullNameToDb.get(newFullDbName) != null) {
                throw new DdlException("Database name[" + newFullDbName + "] is already used");
            }

            cluster.removeDb(db.getFullName(), db.getId());
            cluster.addDb(newFullDbName, db.getId());
            // 1. rename db
            db.setNameWithLock(newFullDbName);

            // 2. add to meta. check again
            fullNameToDb.remove(fullDbName);
            fullNameToDb.put(newFullDbName, db);

            DatabaseInfo dbInfo = new DatabaseInfo(fullDbName, newFullDbName, -1L, QuotaType.NONE);
            Env.getCurrentEnv().getEditLog().logDatabaseRename(dbInfo);
        } finally {
            unlock();
        }

        LOG.info("rename database[{}] to [{}]", fullDbName, newFullDbName);
    }

    public void replayRenameDatabase(String dbName, String newDbName) {
        tryLock(true);
        try {
            Database db = fullNameToDb.get(dbName);
            Cluster cluster = nameToCluster.get(db.getClusterName());
            cluster.removeDb(db.getFullName(), db.getId());
            db.setName(newDbName);
            cluster.addDb(newDbName, db.getId());
            fullNameToDb.remove(dbName);
            fullNameToDb.put(newDbName, db);
        } finally {
            unlock();
        }

        LOG.info("replay rename database {} to {}", dbName, newDbName);
    }

    // Drop table
    public void dropTable(DropTableStmt stmt) throws DdlException {
        String dbName = stmt.getDbName();
        String tableName = stmt.getTableName();

        // check database
        Database db = (Database) getDbOrDdlException(dbName);
        db.writeLockOrDdlException();
        try {
            Table table = db.getTableNullable(tableName);
            if (table == null) {
                if (stmt.isSetIfExists()) {
                    LOG.info("drop table[{}] which does not exist", tableName);
                    return;
                } else {
                    ErrorReport.reportDdlException(ErrorCode.ERR_UNKNOWN_TABLE, tableName, dbName);
                }
            }
            // Check if a view
            if (stmt.isView()) {
                if (!(table instanceof View)) {
                    ErrorReport.reportDdlException(ErrorCode.ERR_WRONG_OBJECT, dbName, tableName, "VIEW");
                }
            } else {
                if (table instanceof View || (!stmt.isMaterializedView() && table instanceof MaterializedView)) {
                    ErrorReport.reportDdlException(ErrorCode.ERR_WRONG_OBJECT, dbName, tableName, "TABLE");
                }
            }

            if (!stmt.isForceDrop()) {
                if (Env.getCurrentEnv().getGlobalTransactionMgr().existCommittedTxns(db.getId(), table.getId(), null)) {
                    throw new DdlException(
                            "There are still some transactions in the COMMITTED state waiting to be completed. "
                                    + "The table [" + tableName
                                    + "] cannot be dropped. If you want to forcibly drop(cannot be recovered),"
                                    + " please use \"DROP table FORCE\".");
                }
            }
            table.writeLock();
            long recycleTime = 0;
            try {
                if (table instanceof OlapTable && !stmt.isForceDrop()) {
                    OlapTable olapTable = (OlapTable) table;
                    if ((olapTable.getState() != OlapTableState.NORMAL)) {
                        throw new DdlException("The table [" + tableName + "]'s state is " + olapTable.getState()
                                + ", cannot be dropped." + " please cancel the operation on olap table firstly."
                                + " If you want to forcibly drop(cannot be recovered),"
                                + " please use \"DROP table FORCE\".");
                    }
                }
                unprotectDropTable(db, table, stmt.isForceDrop(), false, 0);
                if (!stmt.isForceDrop()) {
                    recycleTime = Env.getCurrentRecycleBin().getRecycleTimeById(table.getId());
                }
            } finally {
                table.writeUnlock();
            }
            DropInfo info = new DropInfo(db.getId(), table.getId(), -1L, stmt.isForceDrop(), recycleTime);
            Env.getCurrentEnv().getEditLog().logDropTable(info);
        } finally {
            db.writeUnlock();
        }
        LOG.info("finished dropping table: {} from db: {}, is force: {}", tableName, dbName, stmt.isForceDrop());
    }

    public boolean unprotectDropTable(Database db, Table table, boolean isForceDrop, boolean isReplay,
                                      long recycleTime) {
        if (table.getType() == TableType.ELASTICSEARCH) {
            esRepository.deRegisterTable(table.getId());
        } else if (table.getType() == TableType.OLAP) {
            // drop all temp partitions of this table, so that there is no temp partitions in recycle bin,
            // which make things easier.
            ((OlapTable) table).dropAllTempPartitions();
        } else if (table.getType() == TableType.ICEBERG) {
            // drop Iceberg database table creation record
            icebergTableCreationRecordMgr.deregisterTable(db, (IcebergTable) table);
        }

        db.dropTable(table.getName());
        if (!isForceDrop) {
            Env.getCurrentRecycleBin().recycleTable(db.getId(), table, isReplay, recycleTime);
        } else {
            if (table.getType() == TableType.OLAP) {
                Env.getCurrentEnv().onEraseOlapTable((OlapTable) table, isReplay);
            }
        }

<<<<<<< HEAD
        // TODO: impl real logic of drop multi-table MaterializedView here.
        if (table instanceof MaterializedView && Config.enable_mtmv_scheduler_framework) {
            if (Env.getCurrentEnv().getMTMVJobManager().getJob(table.getName()) != null) {
                long jobId = Env.getCurrentEnv().getMTMVJobManager().getJob(table.getName()).getId();
                Env.getCurrentEnv().getMTMVJobManager().dropJobs(Collections.singletonList(jobId), false);
            }
=======
        if (table instanceof MaterializedView && Config.enable_mtmv_scheduler_framework) {
            List<Long> dropIds = Env.getCurrentEnv().getMTMVJobManager().showJobs(db.getFullName(), table.getName())
                    .stream().map(MTMVJob::getId).collect(Collectors.toList());
            Env.getCurrentEnv().getMTMVJobManager().dropJobs(dropIds, false);
            Log.info("Drop related {} mv job.", dropIds.size());
>>>>>>> 6b773939
        }
        LOG.info("finished dropping table[{}] in db[{}]", table.getName(), db.getFullName());
        return true;
    }

    public void replayDropTable(Database db, long tableId, boolean isForceDrop,
                                Long recycleTime) throws MetaNotFoundException {
        Table table = db.getTableOrMetaException(tableId);
        db.writeLock();
        table.writeLock();
        try {
            unprotectDropTable(db, table, isForceDrop, true, recycleTime);
        } finally {
            table.writeUnlock();
            db.writeUnlock();
        }
    }

    public void replayEraseTable(long tableId) {
        Env.getCurrentRecycleBin().replayEraseTable(tableId);
    }

    public void replayRecoverTable(RecoverInfo info) throws MetaNotFoundException, DdlException {
        Database db = (Database) getDbOrMetaException(info.getDbId());
        db.writeLockOrDdlException();
        try {
            Env.getCurrentRecycleBin().replayRecoverTable(db, info.getTableId(), info.getNewTableName());
        } finally {
            db.writeUnlock();
        }
    }

    private void unprotectAddReplica(OlapTable olapTable, ReplicaPersistInfo info) {
        LOG.debug("replay add a replica {}", info);
        Partition partition = olapTable.getPartition(info.getPartitionId());
        MaterializedIndex materializedIndex = partition.getIndex(info.getIndexId());
        Tablet tablet = materializedIndex.getTablet(info.getTabletId());

        // for compatibility
        int schemaHash = info.getSchemaHash();
        if (schemaHash == -1) {
            schemaHash = olapTable.getSchemaHashByIndexId(info.getIndexId());
        }

        Replica replica =
                new Replica(info.getReplicaId(), info.getBackendId(), info.getVersion(), schemaHash, info.getDataSize(),
                        info.getRemoteDataSize(), info.getRowCount(), ReplicaState.NORMAL, info.getLastFailedVersion(),
                        info.getLastSuccessVersion());
        tablet.addReplica(replica);
    }

    private void unprotectUpdateReplica(OlapTable olapTable, ReplicaPersistInfo info) {
        LOG.debug("replay update a replica {}", info);
        Partition partition = olapTable.getPartition(info.getPartitionId());
        MaterializedIndex materializedIndex = partition.getIndex(info.getIndexId());
        Tablet tablet = materializedIndex.getTablet(info.getTabletId());
        Replica replica = tablet.getReplicaById(info.getReplicaId());
        Preconditions.checkNotNull(replica, info);
        replica.updateVersionInfo(info.getVersion(), info.getDataSize(), info.getRemoteDataSize(), info.getRowCount());
        replica.setBad(false);
    }

    private void unprotectUpdateCloudReplica(OlapTable olapTable, UpdateCloudReplicaInfo info) {
        LOG.debug("replay update a cloud replica {}", info);
        Partition partition = olapTable.getPartition(info.getPartitionId());
        MaterializedIndex materializedIndex = partition.getIndex(info.getIndexId());
        Tablet tablet = materializedIndex.getTablet(info.getTabletId());
        Replica replica = tablet.getReplicaById(info.getReplicaId());
        Preconditions.checkNotNull(replica, info);

        ((CloudReplica) replica).updateClusterToBe(info.getClusterId(), info.getBeId());
    }

    public void replayAddReplica(ReplicaPersistInfo info) throws MetaNotFoundException {
        Database db = (Database) getDbOrMetaException(info.getDbId());
        OlapTable olapTable = (OlapTable) db.getTableOrMetaException(info.getTableId(), TableType.OLAP);
        olapTable.writeLock();
        try {
            unprotectAddReplica(olapTable, info);
        } finally {
            olapTable.writeUnlock();
        }
    }

    public void replayUpdateReplica(ReplicaPersistInfo info) throws MetaNotFoundException {
        Database db = (Database) getDbOrMetaException(info.getDbId());
        OlapTable olapTable = (OlapTable) db.getTableOrMetaException(info.getTableId(), TableType.OLAP);
        olapTable.writeLock();
        try {
            unprotectUpdateReplica(olapTable, info);
        } finally {
            olapTable.writeUnlock();
        }
    }

    public void replayUpdateCloudReplica(UpdateCloudReplicaInfo info) throws MetaNotFoundException {
        Database db = (Database) getDbOrMetaException(info.getDbId());
        OlapTable olapTable = (OlapTable) db.getTableOrMetaException(info.getTableId(), TableType.OLAP);
        olapTable.writeLock();
        try {
            unprotectUpdateCloudReplica(olapTable, info);
        } finally {
            olapTable.writeUnlock();
        }
    }

    public void unprotectDeleteReplica(OlapTable olapTable, ReplicaPersistInfo info) {
        Partition partition = olapTable.getPartition(info.getPartitionId());
        MaterializedIndex materializedIndex = partition.getIndex(info.getIndexId());
        Tablet tablet = materializedIndex.getTablet(info.getTabletId());
        tablet.deleteReplicaByBackendId(info.getBackendId());
    }

    public void replayDeleteReplica(ReplicaPersistInfo info) throws MetaNotFoundException {
        Database db = (Database) getDbOrMetaException(info.getDbId());
        OlapTable olapTable = (OlapTable) db.getTableOrMetaException(info.getTableId(), TableType.OLAP);
        olapTable.writeLock();
        try {
            unprotectDeleteReplica(olapTable, info);
        } finally {
            olapTable.writeUnlock();
        }
    }

    /**
     * Following is the step to create an olap table:
     * 1. create columns
     * 2. create partition info
     * 3. create distribution info
     * 4. set table id and base index id
     * 5. set bloom filter columns
     * 6. set and build TableProperty includes:
     * 6.1. dynamicProperty
     * 6.2. replicationNum
     * 6.3. inMemory
     * 6.4. storageFormat
     * 6.5. compressionType
     * 7. set index meta
     * 8. check colocation properties
     * 9. create tablet in BE
     * 10. add this table to FE's meta
     * 11. add this table to ColocateGroup if necessary
     */
    public void createTable(CreateTableStmt stmt) throws UserException {
        if (!Config.cloud_unique_id.isEmpty()) {
            createCloudTable(stmt);
            return;
        }

        String engineName = stmt.getEngineName();
        String dbName = stmt.getDbName();
        String tableName = stmt.getTableName();

        // check if db exists
        Database db = (Database) getDbOrDdlException(dbName);

        // only internal table should check quota and cluster capacity
        if (!stmt.isExternal()) {
            // check cluster capacity
            Env.getCurrentSystemInfo().checkClusterCapacity(stmt.getClusterName());
            // check db quota
            db.checkQuota();
        }

        // check if table exists in db
        if (db.getTable(tableName).isPresent()) {
            if (stmt.isSetIfNotExists()) {
                LOG.info("create table[{}] which already exists", tableName);
                return;
            } else {
                ErrorReport.reportDdlException(ErrorCode.ERR_TABLE_EXISTS_ERROR, tableName);
            }
        }

        if (engineName.equals("olap")) {
            createOlapTable(db, stmt);
            return;
        } else if (engineName.equals("odbc")) {
            createOdbcTable(db, stmt);
            return;
        } else if (engineName.equals("mysql")) {
            createMysqlTable(db, stmt);
            return;
        } else if (engineName.equals("broker")) {
            createBrokerTable(db, stmt);
            return;
        } else if (engineName.equalsIgnoreCase("elasticsearch") || engineName.equalsIgnoreCase("es")) {
            createEsTable(db, stmt);
            return;
        } else if (engineName.equalsIgnoreCase("hive")) {
            createHiveTable(db, stmt);
            return;
        } else if (engineName.equalsIgnoreCase("iceberg")) {
            IcebergCatalogMgr.createIcebergTable(db, stmt);
            return;
        } else if (engineName.equalsIgnoreCase("hudi")) {
            createHudiTable(db, stmt);
            return;
        } else if (engineName.equalsIgnoreCase("jdbc")) {
            createJdbcTable(db, stmt);
            return;
        } else {
            ErrorReport.reportDdlException(ErrorCode.ERR_UNKNOWN_STORAGE_ENGINE, engineName);
        }
        Preconditions.checkState(false);
    }

    public void createTableLike(CreateTableLikeStmt stmt) throws DdlException {
        try {
            DatabaseIf db = getDbOrDdlException(stmt.getExistedDbName());
            TableIf table = db.getTableOrDdlException(stmt.getExistedTableName());

            if (table.getType() == TableType.VIEW) {
                throw new DdlException("Not support create table from a View");
            }

            List<String> createTableStmt = Lists.newArrayList();
            table.readLock();
            try {
                if (table.getType() == TableType.OLAP) {
                    if (!CollectionUtils.isEmpty(stmt.getRollupNames())) {
                        OlapTable olapTable = (OlapTable) table;
                        for (String rollupIndexName : stmt.getRollupNames()) {
                            if (!olapTable.hasMaterializedIndex(rollupIndexName)) {
                                throw new DdlException("Rollup index[" + rollupIndexName + "] not exists in Table["
                                        + olapTable.getName() + "]");
                            }
                        }
                    }
                } else if (!CollectionUtils.isEmpty(stmt.getRollupNames()) || stmt.isWithAllRollup()) {
                    throw new DdlException("Table[" + table.getName() + "] is external, not support rollup copy");
                }

                Env.getDdlStmt(stmt, stmt.getDbName(), table, createTableStmt, null, null, false, false, true, -1L);
                if (createTableStmt.isEmpty()) {
                    ErrorReport.reportDdlException(ErrorCode.ERROR_CREATE_TABLE_LIKE_EMPTY, "CREATE");
                }
            } finally {
                table.readUnlock();
            }
            CreateTableStmt parsedCreateTableStmt = (CreateTableStmt) SqlParserUtils.parseAndAnalyzeStmt(
                    createTableStmt.get(0), ConnectContext.get());
            parsedCreateTableStmt.setTableName(stmt.getTableName());
            parsedCreateTableStmt.setIfNotExists(stmt.isIfNotExists());
            createTable(parsedCreateTableStmt);
        } catch (UserException e) {
            throw new DdlException("Failed to execute CREATE TABLE LIKE " + stmt.getExistedTableName() + ". Reason: "
                    + e.getMessage());
        }
    }

    /**
     * Create table for select.
     **/
    public void createTableAsSelect(CreateTableAsSelectStmt stmt) throws DdlException {
        try {
            List<String> columnNames = stmt.getColumnNames();
            CreateTableStmt createTableStmt = stmt.getCreateTableStmt();
            QueryStmt queryStmt = stmt.getQueryStmt();
            ArrayList<Expr> resultExprs = queryStmt.getResultExprs();
            ArrayList<String> colLabels = queryStmt.getColLabels();
            int size = resultExprs.size();
            // Check columnNames
            int colNameIndex = 0;
            for (int i = 0; i < size; ++i) {
                String name;
                if (columnNames != null) {
                    // use custom column names
                    name = columnNames.get(i);
                } else {
                    name = colLabels.get(i);
                }
                try {
                    FeNameFormat.checkColumnName(name);
                } catch (AnalysisException exception) {
                    name = "_col" + (colNameIndex++);
                }
                TypeDef typeDef;
                Expr resultExpr = resultExprs.get(i);
                Type resultType = resultExpr.getType();
<<<<<<< HEAD
                if (resultType.isStringType() && resultType.getLength() < 0) {
=======
                if (resultType.isStringType()) {
                    // Use String for varchar/char/string type,
                    // to avoid char-length-vs-byte-length issue.
>>>>>>> 6b773939
                    typeDef = new TypeDef(ScalarType.createStringType());
                } else if (resultType.isDecimalV2() && resultType.equals(ScalarType.DECIMALV2)) {
                    typeDef = new TypeDef(ScalarType.createDecimalType(27, 9));
                } else if (resultType.isDecimalV3()) {
                    typeDef = new TypeDef(ScalarType.createDecimalType(resultType.getPrecision(),
                            ((ScalarType) resultType).getScalarScale()));
                } else {
                    typeDef = new TypeDef(resultExpr.getType());
                }
                if (i == 0) {
                    // If this is the first column, because olap table does not support the first column to be
                    // string, float, double or array, we should check and modify its type
                    // For string type, change it to varchar.
                    // For other unsupported types, just remain unchanged, the analysis phash of create table stmt
                    // will handle it.
                    if (typeDef.getType().getPrimitiveType() == PrimitiveType.STRING) {
                        typeDef = TypeDef.createVarchar(ScalarType.MAX_VARCHAR_LENGTH);
                    }
                }
                ColumnDef columnDef;
                if (resultExpr.getSrcSlotRef() == null) {
                    columnDef = new ColumnDef(name, typeDef, false, null, true, new DefaultValue(false, null), "");
                } else {
                    Column column = resultExpr.getSrcSlotRef().getDesc().getColumn();
                    boolean setDefault = StringUtils.isNotBlank(column.getDefaultValue());
                    DefaultValue defaultValue;
                    if (column.getDefaultValueExprDef() != null) {
                        defaultValue = new DefaultValue(setDefault, column.getDefaultValue(),
                                column.getDefaultValueExprDef().getExprName());
                    } else {
                        defaultValue = new DefaultValue(setDefault, column.getDefaultValue());
                    }
                    columnDef = new ColumnDef(name, typeDef, false, null,
                            column.isAllowNull(), defaultValue, column.getComment());
                }
                createTableStmt.addColumnDef(columnDef);
                // set first column as default distribution
                if (createTableStmt.getDistributionDesc() == null && i == 0) {
                    createTableStmt.setDistributionDesc(new HashDistributionDesc(10, Lists.newArrayList(name)));
                }
            }
            Analyzer dummyRootAnalyzer = new Analyzer(Env.getCurrentEnv(), ConnectContext.get());
            createTableStmt.analyze(dummyRootAnalyzer);
            createTable(createTableStmt);
        } catch (UserException e) {
            throw new DdlException("Failed to execute CTAS Reason: " + e.getMessage());
        }
    }

    public void replayCreateTable(String dbName, Table table) throws MetaNotFoundException {
        Database db = this.fullNameToDb.get(dbName);
        try {
            db.createTableWithLock(table, true, false);
        } catch (DdlException e) {
            throw new MetaNotFoundException(e.getMessage());
        }
        if (!Env.isCheckpointThread()) {
            // add to inverted index
            if (table.getType() == TableType.OLAP) {
                TabletInvertedIndex invertedIndex = Env.getCurrentInvertedIndex();
                OlapTable olapTable = (OlapTable) table;
                long dbId = db.getId();
                long tableId = table.getId();
                for (Partition partition : olapTable.getAllPartitions()) {
                    long partitionId = partition.getId();
                    TStorageMedium medium = olapTable.getPartitionInfo().getDataProperty(partitionId)
                            .getStorageMedium();
                    for (MaterializedIndex mIndex : partition.getMaterializedIndices(IndexExtState.ALL)) {
                        long indexId = mIndex.getId();
                        int schemaHash = olapTable.getSchemaHashByIndexId(indexId);
                        TabletMeta tabletMeta = new TabletMeta(dbId, tableId, partitionId, indexId, schemaHash, medium);
                        for (Tablet tablet : mIndex.getTablets()) {
                            long tabletId = tablet.getId();
                            invertedIndex.addTablet(tabletId, tabletMeta);
                            for (Replica replica : tablet.getReplicas()) {
                                invertedIndex.addReplica(tabletId, replica);
                            }
                        }
                    }
                } // end for partitions
                DynamicPartitionUtil.registerOrRemoveDynamicPartitionTable(dbId, olapTable, true);
            }
        }
    }

    public void addPartition(Database db, String tableName, AddPartitionClause addPartitionClause) throws DdlException {
        SinglePartitionDesc singlePartitionDesc = addPartitionClause.getSingeRangePartitionDesc();
        DistributionDesc distributionDesc = addPartitionClause.getDistributionDesc();
        boolean isTempPartition = addPartitionClause.isTempPartition();

        DistributionInfo distributionInfo;
        Map<Long, MaterializedIndexMeta> indexIdToMeta;
        Set<String> bfColumns;
        String partitionName = singlePartitionDesc.getPartitionName();

        // check
        Table table = db.getOlapTableOrDdlException(tableName);
        // check state
        OlapTable olapTable = (OlapTable) table;

        olapTable.readLock();
        try {
            if (olapTable.getState() != OlapTableState.NORMAL) {
                throw new DdlException("Table[" + tableName + "]'s state is not NORMAL");
            }

            // check partition type
            PartitionInfo partitionInfo = olapTable.getPartitionInfo();
            if (partitionInfo.getType() != PartitionType.RANGE && partitionInfo.getType() != PartitionType.LIST) {
                throw new DdlException("Only support adding partition to range and list partitioned table");
            }

            // check partition name
            if (olapTable.checkPartitionNameExist(partitionName)) {
                if (singlePartitionDesc.isSetIfNotExists()) {
                    LOG.info("add partition[{}] which already exists", partitionName);
                    return;
                } else {
                    ErrorReport.reportDdlException(ErrorCode.ERR_SAME_NAME_PARTITION, partitionName);
                }
            }

            Map<String, String> properties = singlePartitionDesc.getProperties();
            // partition properties should inherit table properties
            ReplicaAllocation replicaAlloc = olapTable.getDefaultReplicaAllocation();
            if (!properties.containsKey(PropertyAnalyzer.PROPERTIES_REPLICATION_NUM) && !properties.containsKey(
                    PropertyAnalyzer.PROPERTIES_REPLICATION_ALLOCATION)) {
                properties.put(PropertyAnalyzer.PROPERTIES_REPLICATION_ALLOCATION, replicaAlloc.toCreateStmt());
            }
            if (!properties.containsKey(PropertyAnalyzer.PROPERTIES_INMEMORY)) {
                properties.put(PropertyAnalyzer.PROPERTIES_INMEMORY, olapTable.isInMemory().toString());
            }
            if (!properties.containsKey(PropertyAnalyzer.PROPERTIES_PERSISTENT)) {
                properties.put(PropertyAnalyzer.PROPERTIES_PERSISTENT, olapTable.isPersistent().toString());
            }
            if (!properties.containsKey(PropertyAnalyzer.PROPERTIES_DISABLE_AUTO_COMPACTION)) {
                properties.put(PropertyAnalyzer.PROPERTIES_DISABLE_AUTO_COMPACTION,
                        olapTable.disableAutoCompaction().toString());
            }
            if (!properties.containsKey(PropertyAnalyzer.PROPERTIES_DYNAMIC_SCHEMA)) {
                properties.put(PropertyAnalyzer.PROPERTIES_DYNAMIC_SCHEMA,
                        olapTable.isDynamicSchema().toString());
            }

            singlePartitionDesc.analyze(partitionInfo.getPartitionColumns().size(), properties);
            partitionInfo.createAndCheckPartitionItem(singlePartitionDesc, isTempPartition);

            // get distributionInfo
            List<Column> baseSchema = olapTable.getBaseSchema();
            DistributionInfo defaultDistributionInfo = olapTable.getDefaultDistributionInfo();
            if (distributionDesc != null) {
                distributionInfo = distributionDesc.toDistributionInfo(baseSchema);
                // for now. we only support modify distribution's bucket num
                if (distributionInfo.getType() != defaultDistributionInfo.getType()) {
                    throw new DdlException("Cannot assign different distribution type. default is: "
                            + defaultDistributionInfo.getType());
                }

                if (distributionInfo.getType() == DistributionInfoType.HASH) {
                    HashDistributionInfo hashDistributionInfo = (HashDistributionInfo) distributionInfo;
                    List<Column> newDistriCols = hashDistributionInfo.getDistributionColumns();
                    List<Column> defaultDistriCols
                            = ((HashDistributionInfo) defaultDistributionInfo).getDistributionColumns();
                    if (!newDistriCols.equals(defaultDistriCols)) {
                        throw new DdlException(
                                "Cannot assign hash distribution with different distribution cols. " + "default is: "
                                        + defaultDistriCols);
                    }
                    if (hashDistributionInfo.getBucketNum() <= 0) {
                        throw new DdlException("Cannot assign hash distribution buckets less than 1");
                    }
                }
            } else {
                // make sure partition-dristribution-info is deep copied from default-distribution-info
                distributionInfo = defaultDistributionInfo.toDistributionDesc().toDistributionInfo(baseSchema);
            }

            // check colocation
            if (Env.getCurrentColocateIndex().isColocateTable(olapTable.getId())) {
                String fullGroupName = db.getId() + "_" + olapTable.getColocateGroup();
                ColocateGroupSchema groupSchema = Env.getCurrentColocateIndex().getGroupSchema(fullGroupName);
                Preconditions.checkNotNull(groupSchema);
                groupSchema.checkDistribution(distributionInfo);
                groupSchema.checkReplicaAllocation(singlePartitionDesc.getReplicaAlloc());
            }

            indexIdToMeta = olapTable.getCopiedIndexIdToMeta();
            bfColumns = olapTable.getCopiedBfColumns();
        } catch (AnalysisException e) {
            throw new DdlException(e.getMessage());
        } finally {
            olapTable.readUnlock();
        }

        Preconditions.checkNotNull(distributionInfo);
        Preconditions.checkNotNull(olapTable);
        Preconditions.checkNotNull(indexIdToMeta);

        // create partition outside db lock
        DataProperty dataProperty = singlePartitionDesc.getPartitionDataProperty();
        Preconditions.checkNotNull(dataProperty);
        // check replica quota if this operation done
        long indexNum = indexIdToMeta.size();
        long bucketNum = distributionInfo.getBucketNum();
        long replicaNum = singlePartitionDesc.getReplicaAlloc().getTotalReplicaNum();
        long totalReplicaNum = indexNum * bucketNum * replicaNum;
        if (totalReplicaNum >= db.getReplicaQuotaLeftWithLock()) {
            throw new DdlException("Database " + db.getFullName() + " table " + tableName + " add partition increasing "
                    + totalReplicaNum + " of replica exceeds quota[" + db.getReplicaQuota() + "]");
        }
        Set<Long> tabletIdSet = new HashSet<>();
        long bufferSize = 1 + totalReplicaNum + indexNum * bucketNum;
        IdGeneratorBuffer idGeneratorBuffer = Env.getCurrentEnv().getIdGeneratorBuffer(bufferSize);
        try {
            long partitionId = idGeneratorBuffer.getNextId();
            Partition partition;
            if (Config.cloud_unique_id.isEmpty()) {
                partition = createPartitionWithIndices(db.getClusterName(), db.getId(), olapTable.getId(),
                    olapTable.getBaseIndexId(), partitionId, partitionName, indexIdToMeta, distributionInfo,
                    dataProperty.getStorageMedium(), singlePartitionDesc.getReplicaAlloc(),
                    singlePartitionDesc.getVersionInfo(), bfColumns, olapTable.getBfFpp(), tabletIdSet,
                    olapTable.getCopiedIndexes(), singlePartitionDesc.isInMemory(), olapTable.getStorageFormat(),
                    singlePartitionDesc.getTabletType(), olapTable.getCompressionType(), olapTable.getDataSortInfo(),
                    olapTable.getEnableUniqueKeyMergeOnWrite(), olapTable.getStoragePolicy(), idGeneratorBuffer,
                    olapTable.disableAutoCompaction(), singlePartitionDesc.isPersistent(), olapTable.isDynamicSchema());
            } else {
                List<Long> partitionIds = new ArrayList<Long>();
                partitionIds.add(partitionId);
                List<Long> indexIds = indexIdToMeta.keySet().stream().collect(Collectors.toList());
                prepareCloudPartition(olapTable.getId(), partitionIds, indexIds, 0);
                partition = createCloudPartitionWithIndices(db.getClusterName(), db.getId(), olapTable.getId(),
                        olapTable.getBaseIndexId(), partitionId, partitionName, indexIdToMeta, distributionInfo,
                        dataProperty.getStorageMedium(), singlePartitionDesc.getReplicaAlloc(),
                        singlePartitionDesc.getVersionInfo(), bfColumns, olapTable.getBfFpp(), tabletIdSet,
                        olapTable.getCopiedIndexes(), singlePartitionDesc.isInMemory(), olapTable.getStorageFormat(),
                        singlePartitionDesc.getTabletType(), olapTable.getCompressionType(),
                        olapTable.getDataSortInfo(), olapTable.getEnableUniqueKeyMergeOnWrite(),
                        olapTable.getStoragePolicy(), singlePartitionDesc.isPersistent(), olapTable.isDynamicSchema());
                commitCloudPartition(olapTable.getId(), partitionIds);
            }

            // check again
            table = db.getOlapTableOrDdlException(tableName);
            table.writeLockOrDdlException();
            try {
                olapTable = (OlapTable) table;
                if (olapTable.getState() != OlapTableState.NORMAL) {
                    throw new DdlException("Table[" + tableName + "]'s state is not NORMAL");
                }

                // check partition name
                if (olapTable.checkPartitionNameExist(partitionName)) {
                    if (singlePartitionDesc.isSetIfNotExists()) {
                        LOG.info("add partition[{}] which already exists", partitionName);
                        return;
                    } else {
                        ErrorReport.reportDdlException(ErrorCode.ERR_SAME_NAME_PARTITION, partitionName);
                    }
                }

                // check if meta changed
                // rollup index may be added or dropped during add partition operation.
                // schema may be changed during add partition operation.
                boolean metaChanged = false;
                if (olapTable.getIndexNameToId().size() != indexIdToMeta.size()) {
                    metaChanged = true;
                } else {
                    // compare schemaHash
                    for (Map.Entry<Long, MaterializedIndexMeta> entry : olapTable.getIndexIdToMeta().entrySet()) {
                        long indexId = entry.getKey();
                        if (!indexIdToMeta.containsKey(indexId)) {
                            metaChanged = true;
                            break;
                        }
                        if (indexIdToMeta.get(indexId).getSchemaHash() != entry.getValue().getSchemaHash()) {
                            metaChanged = true;
                            break;
                        }
                    }
                }

                if (metaChanged) {
                    throw new DdlException("Table[" + tableName + "]'s meta has been changed. try again.");
                }

                // check partition type
                PartitionInfo partitionInfo = olapTable.getPartitionInfo();
                if (partitionInfo.getType() != PartitionType.RANGE && partitionInfo.getType() != PartitionType.LIST) {
                    throw new DdlException("Only support adding partition to range and list partitioned table");
                }

                // update partition info
                partitionInfo.handleNewSinglePartitionDesc(singlePartitionDesc, partitionId, isTempPartition);

                if (isTempPartition) {
                    olapTable.addTempPartition(partition);
                } else {
                    olapTable.addPartition(partition);
                }

                // log
                PartitionPersistInfo info = null;
                if (partitionInfo.getType() == PartitionType.RANGE) {
                    info = new PartitionPersistInfo(db.getId(), olapTable.getId(), partition,
                            partitionInfo.getItem(partitionId).getItems(), ListPartitionItem.DUMMY_ITEM, dataProperty,
                            partitionInfo.getReplicaAllocation(partitionId), partitionInfo.getIsInMemory(partitionId),
                            isTempPartition, partitionInfo.getIsPersistent(partitionId));
                } else if (partitionInfo.getType() == PartitionType.LIST) {
                    info = new PartitionPersistInfo(db.getId(), olapTable.getId(), partition,
                            RangePartitionItem.DUMMY_ITEM, partitionInfo.getItem(partitionId), dataProperty,
                            partitionInfo.getReplicaAllocation(partitionId), partitionInfo.getIsInMemory(partitionId),
                            isTempPartition, partitionInfo.getIsPersistent(partitionId));
                }
                Env.getCurrentEnv().getEditLog().logAddPartition(info);

                LOG.info("succeed in creating partition[{}], temp: {}", partitionId, isTempPartition);
            } finally {
                table.writeUnlock();
            }
        } catch (DdlException e) {
            for (Long tabletId : tabletIdSet) {
                Env.getCurrentInvertedIndex().deleteTablet(tabletId);
            }
            throw e;
        }
    }

    public void replayAddPartition(PartitionPersistInfo info) throws MetaNotFoundException {
        Database db = (Database) getDbOrMetaException(info.getDbId());
        OlapTable olapTable = (OlapTable) db.getTableOrMetaException(info.getTableId(), TableType.OLAP);
        olapTable.writeLock();
        try {
            Partition partition = info.getPartition();
            PartitionInfo partitionInfo = olapTable.getPartitionInfo();
            if (info.isTempPartition()) {
                olapTable.addTempPartition(partition);
            } else {
                olapTable.addPartition(partition);
            }

            PartitionItem partitionItem = null;
            if (partitionInfo.getType() == PartitionType.RANGE) {
                partitionItem = new RangePartitionItem(info.getRange());
            } else if (partitionInfo.getType() == PartitionType.LIST) {
                partitionItem = info.getListPartitionItem();
            }

            partitionInfo.unprotectHandleNewSinglePartitionDesc(partition.getId(), info.isTempPartition(),
                    partitionItem, info.getDataProperty(), info.getReplicaAlloc(), info.isInMemory(),
                    info.isPersistent());

            if (!Env.isCheckpointThread()) {
                // add to inverted index
                TabletInvertedIndex invertedIndex = Env.getCurrentInvertedIndex();
                for (MaterializedIndex index : partition.getMaterializedIndices(IndexExtState.ALL)) {
                    long indexId = index.getId();
                    int schemaHash = olapTable.getSchemaHashByIndexId(indexId);
                    TabletMeta tabletMeta = new TabletMeta(info.getDbId(), info.getTableId(), partition.getId(),
                            index.getId(), schemaHash, info.getDataProperty().getStorageMedium());
                    for (Tablet tablet : index.getTablets()) {
                        long tabletId = tablet.getId();
                        invertedIndex.addTablet(tabletId, tabletMeta);
                        for (Replica replica : tablet.getReplicas()) {
                            invertedIndex.addReplica(tabletId, replica);
                        }
                    }
                }
            }
        } finally {
            olapTable.writeUnlock();
        }
    }

    public void dropPartition(Database db, OlapTable olapTable, DropPartitionClause clause) throws DdlException {
        Preconditions.checkArgument(olapTable.isWriteLockHeldByCurrentThread());

        String partitionName = clause.getPartitionName();
        boolean isTempPartition = clause.isTempPartition();

        if (olapTable.getState() != OlapTableState.NORMAL) {
            throw new DdlException("Table[" + olapTable.getName() + "]'s state is not NORMAL");
        }

        if (!olapTable.checkPartitionNameExist(partitionName, isTempPartition)) {
            if (clause.isSetIfExists()) {
                LOG.info("drop partition[{}] which does not exist", partitionName);
                return;
            } else {
                ErrorReport.reportDdlException(ErrorCode.ERR_DROP_PARTITION_NON_EXISTENT, partitionName);
            }
        }

        PartitionInfo partitionInfo = olapTable.getPartitionInfo();
        if (partitionInfo.getType() != PartitionType.RANGE && partitionInfo.getType() != PartitionType.LIST) {
            throw new DdlException("Alter table [" + olapTable.getName() + "] failed. Not a partitioned table");
        }

        // drop
        long recycleTime = 0;
        if (isTempPartition) {
            olapTable.dropTempPartition(partitionName, true);
        } else {
            Partition partition = null;
            if (!clause.isForceDrop()) {
                partition = olapTable.getPartition(partitionName);
                if (partition != null) {
                    if (Env.getCurrentEnv().getGlobalTransactionMgr()
                            .existCommittedTxns(db.getId(), olapTable.getId(), partition.getId())) {
                        throw new DdlException(
                                "There are still some transactions in the COMMITTED state waiting to be completed."
                                        + " The partition [" + partitionName
                                        + "] cannot be dropped. If you want to forcibly drop(cannot be recovered),"
                                        + " please use \"DROP partition FORCE\".");
                    }
                }
            }
            olapTable.dropPartition(db.getId(), partitionName, clause.isForceDrop());
            if (!clause.isForceDrop() && partition != null) {
                recycleTime = Env.getCurrentRecycleBin().getRecycleTimeById(partition.getId());
            }
        }

        // log
        DropPartitionInfo info = new DropPartitionInfo(db.getId(), olapTable.getId(), partitionName, isTempPartition,
                clause.isForceDrop(), recycleTime);
        Env.getCurrentEnv().getEditLog().logDropPartition(info);

        LOG.info("succeed in dropping partition[{}], is temp : {}, is force : {}", partitionName, isTempPartition,
                clause.isForceDrop());
    }

    public void replayDropPartition(DropPartitionInfo info) throws MetaNotFoundException {
        Database db = (Database) getDbOrMetaException(info.getDbId());
        OlapTable olapTable = (OlapTable) db.getTableOrMetaException(info.getTableId(), TableType.OLAP);
        olapTable.writeLock();
        try {
            if (info.isTempPartition()) {
                olapTable.dropTempPartition(info.getPartitionName(), true);
            } else {
                Partition partition = olapTable.dropPartition(info.getDbId(), info.getPartitionName(),
                                info.isForceDrop());
                if (!info.isForceDrop() && partition != null && info.getRecycleTime() != 0) {
                    Env.getCurrentRecycleBin().setRecycleTimeByIdForReplay(partition.getId(), info.getRecycleTime());
                }
            }
        } finally {
            olapTable.writeUnlock();
        }
    }

    public void replayErasePartition(long partitionId) {
        Env.getCurrentRecycleBin().replayErasePartition(partitionId);
    }

    public void replayRecoverPartition(RecoverInfo info) throws MetaNotFoundException, DdlException {
        Database db = (Database) getDbOrMetaException(info.getDbId());
        OlapTable olapTable = (OlapTable) db.getTableOrMetaException(info.getTableId(), TableType.OLAP);
        olapTable.writeLockOrDdlException();
        try {
            Env.getCurrentRecycleBin().replayRecoverPartition(olapTable, info.getPartitionId(),
                    info.getNewPartitionName());
        } finally {
            olapTable.writeUnlock();
        }
    }

    private Partition createPartitionWithIndices(String clusterName, long dbId, long tableId, long baseIndexId,
            long partitionId, String partitionName, Map<Long, MaterializedIndexMeta> indexIdToMeta,
            DistributionInfo distributionInfo, TStorageMedium storageMedium, ReplicaAllocation replicaAlloc,
            Long versionInfo, Set<String> bfColumns, double bfFpp, Set<Long> tabletIdSet, List<Index> indexes,
            boolean isInMemory, TStorageFormat storageFormat, TTabletType tabletType, TCompressionType compressionType,
            DataSortInfo dataSortInfo, boolean enableUniqueKeyMergeOnWrite,  String storagePolicy,
            IdGeneratorBuffer idGeneratorBuffer, boolean disableAutoCompaction,
            boolean isPersistent, boolean isDynamicSchema)
            throws DdlException {
        // create base index first.
        Preconditions.checkArgument(baseIndexId != -1);
        MaterializedIndex baseIndex = new MaterializedIndex(baseIndexId, IndexState.NORMAL);

        // create partition with base index
        Partition partition;
        if (Config.cloud_unique_id.equals("")) {
            partition = new Partition(partitionId, partitionName, baseIndex, distributionInfo);
        } else {
            partition = new CloudPartition(partitionId, partitionName, baseIndex, distributionInfo, dbId, tableId);
        }

        // add to index map
        Map<Long, MaterializedIndex> indexMap = new HashMap<>();
        indexMap.put(baseIndexId, baseIndex);

        // create rollup index if has
        for (long indexId : indexIdToMeta.keySet()) {
            if (indexId == baseIndexId) {
                continue;
            }

            MaterializedIndex rollup = new MaterializedIndex(indexId, IndexState.NORMAL);
            indexMap.put(indexId, rollup);
        }

        // version and version hash
        if (versionInfo != null) {
            partition.updateVisibleVersion(versionInfo);
            partition.setNextVersion(versionInfo + 1);
        }
        long version = partition.getVisibleVersion();

        short totalReplicaNum = replicaAlloc.getTotalReplicaNum();
        for (Map.Entry<Long, MaterializedIndex> entry : indexMap.entrySet()) {
            long indexId = entry.getKey();
            MaterializedIndex index = entry.getValue();
            MaterializedIndexMeta indexMeta = indexIdToMeta.get(indexId);

            // create tablets
            int schemaHash = indexMeta.getSchemaHash();
            TabletMeta tabletMeta = new TabletMeta(dbId, tableId, partitionId, indexId, schemaHash, storageMedium);
            createTablets(clusterName, index, ReplicaState.NORMAL, distributionInfo, version, replicaAlloc, tabletMeta,
                    tabletIdSet, idGeneratorBuffer);

            boolean ok = false;
            String errMsg = null;

            // add create replica task for olap
            short shortKeyColumnCount = indexMeta.getShortKeyColumnCount();
            TStorageType storageType = indexMeta.getStorageType();
            List<Column> schema = indexMeta.getSchema();
            KeysType keysType = indexMeta.getKeysType();
            int totalTaskNum = index.getTablets().size() * totalReplicaNum;
            MarkedCountDownLatch<Long, Long> countDownLatch = new MarkedCountDownLatch<Long, Long>(totalTaskNum);
            AgentBatchTask batchTask = new AgentBatchTask();
            for (Tablet tablet : index.getTablets()) {
                long tabletId = tablet.getId();
                for (Replica replica : tablet.getReplicas()) {
                    long backendId = replica.getBackendId();
                    long replicaId = replica.getId();
                    countDownLatch.addMark(backendId, tabletId);
                    CreateReplicaTask task = new CreateReplicaTask(backendId, dbId, tableId, partitionId, indexId,
                            tabletId, replicaId, shortKeyColumnCount, schemaHash, version, keysType, storageType,
                            storageMedium, schema, bfColumns, bfFpp, countDownLatch, indexes, isInMemory, tabletType,
                            dataSortInfo, compressionType, enableUniqueKeyMergeOnWrite, storagePolicy,
                            disableAutoCompaction, isPersistent, isDynamicSchema);

                    task.setStorageFormat(storageFormat);
                    batchTask.addTask(task);
                    // add to AgentTaskQueue for handling finish report.
                    // not for resending task
                    AgentTaskQueue.addTask(task);
                }
            }
            AgentTaskExecutor.submit(batchTask);

            // estimate timeout
            long timeout = Config.tablet_create_timeout_second * 1000L * totalTaskNum;
            timeout = Math.min(timeout, Config.max_create_table_timeout_second * 1000);
            try {
                ok = countDownLatch.await(timeout, TimeUnit.MILLISECONDS);
            } catch (InterruptedException e) {
                LOG.warn("InterruptedException: ", e);
                ok = false;
            }

            if (!ok || !countDownLatch.getStatus().ok()) {
                errMsg = "Failed to create partition[" + partitionName + "]. Timeout.";
                // clear tasks
                AgentTaskQueue.removeBatchTask(batchTask, TTaskType.CREATE);

                if (!countDownLatch.getStatus().ok()) {
                    errMsg += " Error: " + countDownLatch.getStatus().getErrorMsg();
                } else {
                    List<Entry<Long, Long>> unfinishedMarks = countDownLatch.getLeftMarks();
                    // only show at most 3 results
                    List<Entry<Long, Long>> subList = unfinishedMarks.subList(0, Math.min(unfinishedMarks.size(), 3));
                    if (!subList.isEmpty()) {
                        errMsg += " Unfinished mark: " + Joiner.on(", ").join(subList);
                    }
                }
                LOG.warn(errMsg);
                throw new DdlException(errMsg);
            }

            if (index.getId() != baseIndexId) {
                // add rollup index to partition
                partition.createRollupIndex(index);
            }
        } // end for indexMap
        return partition;
    }

    // Create olap table and related base index synchronously.
    private void createOlapTable(Database db, CreateTableStmt stmt) throws UserException {
        String tableName = stmt.getTableName();
        LOG.debug("begin create olap table: {}", tableName);

        // create columns
        List<Column> baseSchema = stmt.getColumns();
        validateColumns(baseSchema);

        if (!Config.cloud_unique_id.isEmpty()) {
            PropertyAnalyzer.checkCloudTableProperty(stmt.getProperties());
        }

        // analyze replica allocation
        ReplicaAllocation replicaAlloc = PropertyAnalyzer.analyzeReplicaAllocation(stmt.getProperties(), "");
        if (replicaAlloc.isNotSet()) {
            replicaAlloc = ReplicaAllocation.DEFAULT_ALLOCATION;
        }

        long bufferSize = IdGeneratorUtil.getBufferSizeForCreateTable(stmt, replicaAlloc);
        IdGeneratorBuffer idGeneratorBuffer = Env.getCurrentEnv().getIdGeneratorBuffer(bufferSize);

        // create partition info
        PartitionDesc partitionDesc = stmt.getPartitionDesc();
        PartitionInfo partitionInfo = null;
        Map<String, Long> partitionNameToId = Maps.newHashMap();
        if (partitionDesc != null) {
            PartitionDesc partDesc = partitionDesc;
            for (SinglePartitionDesc desc : partDesc.getSinglePartitionDescs()) {
                long partitionId = idGeneratorBuffer.getNextId();
                partitionNameToId.put(desc.getPartitionName(), partitionId);
            }
            partitionInfo = partitionDesc.toPartitionInfo(baseSchema, partitionNameToId, false);
        } else {
            if (DynamicPartitionUtil.checkDynamicPartitionPropertiesExist(stmt.getProperties())) {
                throw new DdlException("Only support dynamic partition properties on range partition table");
            }
            long partitionId = idGeneratorBuffer.getNextId();
            // use table name as single partition name
            partitionNameToId.put(tableName, partitionId);
            partitionInfo = new SinglePartitionInfo();
        }

        // get keys type
        KeysDesc keysDesc = stmt.getKeysDesc();
        Preconditions.checkNotNull(keysDesc);
        KeysType keysType = keysDesc.getKeysType();

        // create distribution info
        DistributionDesc distributionDesc = stmt.getDistributionDesc();
        Preconditions.checkNotNull(distributionDesc);
        DistributionInfo defaultDistributionInfo = distributionDesc.toDistributionInfo(baseSchema);

        // calc short key column count
        short shortKeyColumnCount = Env.calcShortKeyColumnCount(baseSchema, stmt.getProperties());
        LOG.debug("create table[{}] short key column count: {}", tableName, shortKeyColumnCount);

        // create table
        long tableId = idGeneratorBuffer.getNextId();
        TableType tableType = OlapTableFactory.getTableType(stmt);
        OlapTable olapTable = (OlapTable) new OlapTableFactory()
                .init(tableType)
                .withTableId(tableId)
                .withTableName(tableName)
                .withSchema(baseSchema)
                .withKeysType(keysType)
                .withPartitionInfo(partitionInfo)
                .withDistributionInfo(defaultDistributionInfo)
                .withExtraParams(stmt)
                .build();
        olapTable.setComment(stmt.getComment());

        // set base index id
        long baseIndexId = idGeneratorBuffer.getNextId();
        olapTable.setBaseIndexId(baseIndexId);

        // set base index info to table
        // this should be done before create partition.
        Map<String, String> properties = stmt.getProperties();

        // get use light schema change
        Boolean enableLightSchemaChange = false;
        try {
            enableLightSchemaChange = PropertyAnalyzer.analyzeUseLightSchemaChange(properties);
        } catch (AnalysisException e) {
            throw new DdlException(e.getMessage());
        }
        // use light schema change optimization
        olapTable.setEnableLightSchemaChange(enableLightSchemaChange);

        boolean disableAutoCompaction = false;
        try {
            disableAutoCompaction = PropertyAnalyzer.analyzeDisableAutoCompaction(properties);
        } catch (AnalysisException e) {
            throw new DdlException(e.getMessage());
        }
        // use light schema change optimization
        olapTable.setDisableAutoCompaction(disableAutoCompaction);

        // get storage format
        TStorageFormat storageFormat = TStorageFormat.V2; // default is segment v2
        try {
            storageFormat = PropertyAnalyzer.analyzeStorageFormat(properties);
        } catch (AnalysisException e) {
            throw new DdlException(e.getMessage());
        }
        olapTable.setStorageFormat(storageFormat);

        // get compression type
        TCompressionType compressionType = TCompressionType.LZ4;
        try {
            compressionType = PropertyAnalyzer.analyzeCompressionType(properties);
        } catch (AnalysisException e) {
            throw new DdlException(e.getMessage());
        }
        olapTable.setCompressionType(compressionType);

        // check data sort properties
        DataSortInfo dataSortInfo = PropertyAnalyzer.analyzeDataSortInfo(properties, keysType,
                keysDesc.keysColumnSize(), storageFormat);
        olapTable.setDataSortInfo(dataSortInfo);

        boolean enableUniqueKeyMergeOnWrite = false;
        try {
            enableUniqueKeyMergeOnWrite = PropertyAnalyzer.analyzeUniqueKeyMergeOnWrite(properties);
        } catch (AnalysisException e) {
            throw new DdlException(e.getMessage());
        }
        olapTable.setEnableUniqueKeyMergeOnWrite(enableUniqueKeyMergeOnWrite);

        // analyze bloom filter columns
        Set<String> bfColumns = null;
        double bfFpp = 0;
        try {
            bfColumns = PropertyAnalyzer.analyzeBloomFilterColumns(properties, baseSchema, keysType);
            if (bfColumns != null && bfColumns.isEmpty()) {
                bfColumns = null;
            }

            bfFpp = PropertyAnalyzer.analyzeBloomFilterFpp(properties);
            if (bfColumns != null && bfFpp == 0) {
                bfFpp = FeConstants.default_bloom_filter_fpp;
            } else if (bfColumns == null) {
                bfFpp = 0;
            }

            olapTable.setBloomFilterInfo(bfColumns, bfFpp);
        } catch (AnalysisException e) {
            throw new DdlException(e.getMessage());
        }

        olapTable.setReplicationAllocation(replicaAlloc);

        // set in memory
        boolean isInMemory = PropertyAnalyzer.analyzeBooleanProp(properties, PropertyAnalyzer.PROPERTIES_INMEMORY,
                false);
        olapTable.setIsInMemory(isInMemory);

<<<<<<< HEAD
        // set persistent
        boolean isPersistent = PropertyAnalyzer.analyzeBooleanProp(properties, PropertyAnalyzer.PROPERTIES_PERSISTENT,
                false);
        olapTable.setIsPersistent(isPersistent);

        // set dynamic schema
        boolean isDynamicSchema = PropertyAnalyzer.analyzeBooleanProp(properties,
                PropertyAnalyzer.PROPERTIES_DYNAMIC_SCHEMA, false);
        olapTable.setIsDynamicSchema(isDynamicSchema);

        // set remote storage
        String remoteStoragePolicy = PropertyAnalyzer.analyzeRemoteStoragePolicy(properties);
        olapTable.setRemoteStoragePolicy(remoteStoragePolicy);

=======
>>>>>>> 6b773939
        // set storage policy
        String storagePolicy = PropertyAnalyzer.analyzeStoragePolicy(properties);
        Env.getCurrentEnv().getPolicyMgr().checkStoragePolicyExist(storagePolicy);
        olapTable.setStoragePolicy(storagePolicy);

        TTabletType tabletType;
        try {
            tabletType = PropertyAnalyzer.analyzeTabletType(properties);
        } catch (AnalysisException e) {
            throw new DdlException(e.getMessage());
        }

        if (partitionInfo.getType() == PartitionType.UNPARTITIONED) {
            // if this is an unpartitioned table, we should analyze data property and replication num here.
            // if this is a partitioned table, there properties are already analyzed
            // in RangePartitionDesc analyze phase.

            // use table name as this single partition name
            long partitionId = partitionNameToId.get(tableName);
            DataProperty dataProperty = null;
            try {
                dataProperty = PropertyAnalyzer.analyzeDataProperty(stmt.getProperties(),
                        DataProperty.DEFAULT_DATA_PROPERTY);
            } catch (AnalysisException e) {
                throw new DdlException(e.getMessage());
            }
            Preconditions.checkNotNull(dataProperty);
            partitionInfo.setDataProperty(partitionId, dataProperty);
            partitionInfo.setReplicaAllocation(partitionId, replicaAlloc);
            partitionInfo.setIsInMemory(partitionId, isInMemory);
            partitionInfo.setTabletType(partitionId, tabletType);
            partitionInfo.setIsPersistent(partitionId, isPersistent);
        }

        // check colocation properties
        try {
            String colocateGroup = PropertyAnalyzer.analyzeColocate(properties);
            if (colocateGroup != null) {
                if (defaultDistributionInfo.getType() == DistributionInfoType.RANDOM) {
                    throw new AnalysisException("Random distribution for colocate table is unsupported");
                }
                String fullGroupName = db.getId() + "_" + colocateGroup;
                ColocateGroupSchema groupSchema = Env.getCurrentColocateIndex().getGroupSchema(fullGroupName);
                if (groupSchema != null) {
                    // group already exist, check if this table can be added to this group
                    groupSchema.checkColocateSchema(olapTable);
                }
                // add table to this group, if group does not exist, create a new one
                Env.getCurrentColocateIndex()
                        .addTableToGroup(db.getId(), olapTable, colocateGroup, null /* generate group id inside */);
                olapTable.setColocateGroup(colocateGroup);
            }
        } catch (AnalysisException e) {
            throw new DdlException(e.getMessage());
        }

        // get base index storage type. default is COLUMN
        TStorageType baseIndexStorageType = null;
        try {
            baseIndexStorageType = PropertyAnalyzer.analyzeStorageType(properties);
        } catch (AnalysisException e) {
            throw new DdlException(e.getMessage());
        }
        Preconditions.checkNotNull(baseIndexStorageType);
        // set base index meta
        int schemaVersion = 0;
        try {
            schemaVersion = PropertyAnalyzer.analyzeSchemaVersion(properties);
        } catch (AnalysisException e) {
            throw new DdlException(e.getMessage());
        }
        int schemaHash = Util.generateSchemaHash();
        olapTable.setIndexMeta(baseIndexId, tableName, baseSchema, schemaVersion, schemaHash, shortKeyColumnCount,
                baseIndexStorageType, keysType);

        for (AlterClause alterClause : stmt.getRollupAlterClauseList()) {
            AddRollupClause addRollupClause = (AddRollupClause) alterClause;

            Long baseRollupIndex = olapTable.getIndexIdByName(tableName);

            // get storage type for rollup index
            TStorageType rollupIndexStorageType = null;
            try {
                rollupIndexStorageType = PropertyAnalyzer.analyzeStorageType(addRollupClause.getProperties());
            } catch (AnalysisException e) {
                throw new DdlException(e.getMessage());
            }
            Preconditions.checkNotNull(rollupIndexStorageType);
            // set rollup index meta to olap table
            List<Column> rollupColumns = Env.getCurrentEnv().getMaterializedViewHandler()
                    .checkAndPrepareMaterializedView(addRollupClause, olapTable, baseRollupIndex, false);
            short rollupShortKeyColumnCount = Env.calcShortKeyColumnCount(rollupColumns, alterClause.getProperties());
            int rollupSchemaHash = Util.generateSchemaHash();
            long rollupIndexId = idGeneratorBuffer.getNextId();
            olapTable.setIndexMeta(rollupIndexId, addRollupClause.getRollupName(), rollupColumns, schemaVersion,
                    rollupSchemaHash, rollupShortKeyColumnCount, rollupIndexStorageType, keysType);
        }

        // analyse sequence map column
        String sequenceMapCol = null;
        try {
            sequenceMapCol = PropertyAnalyzer.analyzeSequenceMapCol(properties, olapTable.getKeysType());
            if (sequenceMapCol != null) {
                Column col = olapTable.getColumn(sequenceMapCol);
                if (col == null) {
                    throw new DdlException("The specified sequence column[" + sequenceMapCol + "] not exists");
                }
                if (!col.getType().isFixedPointType() && !col.getType().isDateType()) {
                    throw new DdlException("Sequence type only support integer types and date types");
                }
                olapTable.setSequenceMapCol(sequenceMapCol);
                olapTable.setSequenceInfo(col.getType());
            }
        } catch (Exception e) {
            throw new DdlException(e.getMessage());
        }

        // analyse sequence type
        Type sequenceColType = null;
        try {
            sequenceColType = PropertyAnalyzer.analyzeSequenceType(properties, olapTable.getKeysType());
            if (sequenceMapCol != null && sequenceColType != null) {
                throw new DdlException("The sequence_col and sequence_type cannot be set at the same time");
            }
            if (sequenceColType != null) {
                olapTable.setSequenceInfo(sequenceColType);
            }
        } catch (Exception e) {
            throw new DdlException(e.getMessage());
        }

        olapTable.initSchemaColumnUniqueId();
        olapTable.rebuildFullSchema();

        // analyze version info
        Long versionInfo = null;
        try {
            versionInfo = PropertyAnalyzer.analyzeVersionInfo(properties);
        } catch (AnalysisException e) {
            throw new DdlException(e.getMessage());
        }
        Preconditions.checkNotNull(versionInfo);

        // a set to record every new tablet created when create table
        // if failed in any step, use this set to do clear things
        Set<Long> tabletIdSet = new HashSet<>();
        // create partition
        try {
            if (partitionInfo.getType() == PartitionType.UNPARTITIONED) {
                // this is a 1-level partitioned table
                // use table name as partition name
                DistributionInfo partitionDistributionInfo = distributionDesc.toDistributionInfo(baseSchema);
                String partitionName = tableName;
                long partitionId = partitionNameToId.get(partitionName);

                // check replica quota if this operation done
                long indexNum = olapTable.getIndexIdToMeta().size();
                long bucketNum = partitionDistributionInfo.getBucketNum();
                long replicaNum = partitionInfo.getReplicaAllocation(partitionId).getTotalReplicaNum();
                long totalReplicaNum = indexNum * bucketNum * replicaNum;
                if (totalReplicaNum >= db.getReplicaQuotaLeftWithLock()) {
                    throw new DdlException(
                            "Database " + db.getFullName() + " create unpartitioned table " + tableName + " increasing "
                                    + totalReplicaNum + " of replica exceeds quota[" + db.getReplicaQuota() + "]");
                }
                // create partition
                Partition partition;
                if (Config.cloud_unique_id.isEmpty()) {
                    partition = createPartitionWithIndices(db.getClusterName(), db.getId(), olapTable.getId(),
                        olapTable.getBaseIndexId(), partitionId, partitionName, olapTable.getIndexIdToMeta(),
                        partitionDistributionInfo, partitionInfo.getDataProperty(partitionId).getStorageMedium(),
                        partitionInfo.getReplicaAllocation(partitionId), versionInfo, bfColumns, bfFpp, tabletIdSet,
                        olapTable.getCopiedIndexes(), isInMemory, storageFormat, tabletType, compressionType,
                        olapTable.getDataSortInfo(), olapTable.getEnableUniqueKeyMergeOnWrite(), storagePolicy,
                        idGeneratorBuffer, olapTable.disableAutoCompaction(), isPersistent, isDynamicSchema);
                } else {
                    prepareCloudMaterializedIndex(olapTable, olapTable.getIndexIdList(), 0);
                    partition = createCloudPartitionWithIndices(db.getClusterName(), db.getId(),
                        olapTable.getId(), olapTable.getBaseIndexId(), partitionId, partitionName,
                        olapTable.getIndexIdToMeta(), partitionDistributionInfo,
                        partitionInfo.getDataProperty(partitionId).getStorageMedium(),
                        partitionInfo.getReplicaAllocation(partitionId), versionInfo, bfColumns, bfFpp, tabletIdSet,
                        olapTable.getCopiedIndexes(), isInMemory, storageFormat, tabletType, compressionType,
                        olapTable.getDataSortInfo(), olapTable.getEnableUniqueKeyMergeOnWrite(), storagePolicy,
                        isPersistent, isDynamicSchema);
                    commitCloudMaterializedIndex(olapTable, olapTable.getIndexIdList());
                }
                olapTable.addPartition(partition);
            } else if (partitionInfo.getType() == PartitionType.RANGE
                    || partitionInfo.getType() == PartitionType.LIST) {
                try {
                    // just for remove entries in stmt.getProperties(),
                    // and then check if there still has unknown properties
                    PropertyAnalyzer.analyzeDataProperty(stmt.getProperties(), DataProperty.DEFAULT_DATA_PROPERTY);
                    if (partitionInfo.getType() == PartitionType.RANGE) {
                        DynamicPartitionUtil.checkAndSetDynamicPartitionProperty(olapTable, properties, db);

                    } else if (partitionInfo.getType() == PartitionType.LIST) {
                        if (DynamicPartitionUtil.checkDynamicPartitionPropertiesExist(properties)) {
                            throw new DdlException(
                                    "Only support dynamic partition properties on range partition table");

                        }
                    }

                    if (storagePolicy.equals("") && properties != null && !properties.isEmpty()) {
                        // here, all properties should be checked
                        throw new DdlException("Unknown properties: " + properties);
                    }
                } catch (AnalysisException e) {
                    throw new DdlException(e.getMessage());
                }

                // check replica quota if this operation done
                long totalReplicaNum = 0;
                for (Map.Entry<String, Long> entry : partitionNameToId.entrySet()) {
                    long indexNum = olapTable.getIndexIdToMeta().size();
                    long bucketNum = defaultDistributionInfo.getBucketNum();
                    long replicaNum = partitionInfo.getReplicaAllocation(entry.getValue()).getTotalReplicaNum();
                    totalReplicaNum += indexNum * bucketNum * replicaNum;
                }
                if (totalReplicaNum >= db.getReplicaQuotaLeftWithLock()) {
                    throw new DdlException(
                            "Database " + db.getFullName() + " create table " + tableName + " increasing "
                                    + totalReplicaNum + " of replica exceeds quota[" + db.getReplicaQuota() + "]");
                }

                if (!Config.cloud_unique_id.isEmpty()) {
                    prepareCloudMaterializedIndex(olapTable, olapTable.getIndexIdList(), 0);
                }

                // this is a 2-level partitioned tables
                for (Map.Entry<String, Long> entry : partitionNameToId.entrySet()) {
                    DataProperty dataProperty = partitionInfo.getDataProperty(entry.getValue());
                    DistributionInfo partitionDistributionInfo = distributionDesc.toDistributionInfo(baseSchema);
                    // use partition storage policy if it exist.
                    String partionStoragePolicy = partitionInfo.getStoragePolicy(entry.getValue());
                    if (!partionStoragePolicy.equals("")) {
                        storagePolicy = partionStoragePolicy;
                    }
                    Env.getCurrentEnv().getPolicyMgr().checkStoragePolicyExist(storagePolicy);

                    if (!Config.cloud_unique_id.isEmpty()) {
                        Partition partition = createCloudPartitionWithIndices(db.getClusterName(), db.getId(),
                                olapTable.getId(), olapTable.getBaseIndexId(), entry.getValue(), entry.getKey(),
                                olapTable.getIndexIdToMeta(), partitionDistributionInfo,
                                dataProperty.getStorageMedium(),
                                partitionInfo.getReplicaAllocation(entry.getValue()), versionInfo, bfColumns,
                                bfFpp, tabletIdSet, olapTable.getCopiedIndexes(), isInMemory, storageFormat,
                                partitionInfo.getTabletType(entry.getValue()), compressionType,
                                olapTable.getDataSortInfo(), olapTable.getEnableUniqueKeyMergeOnWrite(),
                                storagePolicy, isPersistent, isDynamicSchema);
                        olapTable.addPartition(partition);
                        continue;
                    }

                    Partition partition = createPartitionWithIndices(db.getClusterName(), db.getId(), olapTable.getId(),
                            olapTable.getBaseIndexId(), entry.getValue(), entry.getKey(), olapTable.getIndexIdToMeta(),
                            partitionDistributionInfo, dataProperty.getStorageMedium(),
                            partitionInfo.getReplicaAllocation(entry.getValue()), versionInfo, bfColumns, bfFpp,
                            tabletIdSet, olapTable.getCopiedIndexes(), isInMemory, storageFormat,
                            partitionInfo.getTabletType(entry.getValue()), compressionType,
                            olapTable.getDataSortInfo(), olapTable.getEnableUniqueKeyMergeOnWrite(), storagePolicy,
                            idGeneratorBuffer, olapTable.disableAutoCompaction(), isPersistent, isDynamicSchema);
                    olapTable.addPartition(partition);
                }

                if (!Config.cloud_unique_id.isEmpty()) {
                    commitCloudMaterializedIndex(olapTable, olapTable.getIndexIdList());
                }
            } else {
                throw new DdlException("Unsupported partition method: " + partitionInfo.getType().name());
            }

            Pair<Boolean, Boolean> result = db.createTableWithLock(olapTable, false, stmt.isSetIfNotExists());
            if (!result.first) {
                ErrorReport.reportDdlException(ErrorCode.ERR_TABLE_EXISTS_ERROR, tableName);
            }

            if (result.second) {
                if (Env.getCurrentColocateIndex().isColocateTable(tableId)) {
                    // if this is a colocate join table, its table id is already added to colocate group
                    // so we should remove the tableId here
                    Env.getCurrentColocateIndex().removeTable(tableId);
                }
                for (Long tabletId : tabletIdSet) {
                    Env.getCurrentInvertedIndex().deleteTablet(tabletId);
                }
                LOG.info("duplicate create table[{};{}], skip next steps", tableName, tableId);
            } else {
                // we have added these index to memory, only need to persist here
                if (Env.getCurrentColocateIndex().isColocateTable(tableId)) {
                    GroupId groupId = Env.getCurrentColocateIndex().getGroup(tableId);
                    Map<Tag, List<List<Long>>> backendsPerBucketSeq = Env.getCurrentColocateIndex()
                            .getBackendsPerBucketSeq(groupId);
                    ColocatePersistInfo info = ColocatePersistInfo.createForAddTable(groupId, tableId,
                            backendsPerBucketSeq);
                    Env.getCurrentEnv().getEditLog().logColocateAddTable(info);
                }
                LOG.info("successfully create table[{};{}]", tableName, tableId);
                // register or remove table from DynamicPartition after table created
                DynamicPartitionUtil.registerOrRemoveDynamicPartitionTable(db.getId(), olapTable, false);
                Env.getCurrentEnv().getDynamicPartitionScheduler()
                        .createOrUpdateRuntimeInfo(tableId, DynamicPartitionScheduler.LAST_UPDATE_TIME,
                                TimeUtils.getCurrentFormatTime());
            }
        } catch (DdlException e) {
            for (Long tabletId : tabletIdSet) {
                Env.getCurrentInvertedIndex().deleteTablet(tabletId);
            }
            // only remove from memory, because we have not persist it
            if (Env.getCurrentColocateIndex().isColocateTable(tableId)) {
                Env.getCurrentColocateIndex().removeTable(tableId);
            }

            throw e;
        }

<<<<<<< HEAD
        // TODO: impl the real logic of create multi-table MaterializedView here.
        if (olapTable instanceof MaterializedView && Config.enable_mtmv_scheduler_framework) {
            Env.getCurrentEnv().getMTMVJobManager().createJob(MTMVJobFactory.buildJob((MaterializedView) olapTable),
                    false);
=======
        if (olapTable instanceof MaterializedView && Config.enable_mtmv_scheduler_framework
                && MTMVJobFactory.isGenerateJob((MaterializedView) olapTable)) {
            List<MTMVJob> jobs = MTMVJobFactory.buildJob((MaterializedView) olapTable, db.getFullName());
            for (MTMVJob job : jobs) {
                Env.getCurrentEnv().getMTMVJobManager().createJob(job, false);
            }
            Log.info("Create related {} mv job.", jobs.size());
>>>>>>> 6b773939
        }
    }

    private void createMysqlTable(Database db, CreateTableStmt stmt) throws DdlException {
        String tableName = stmt.getTableName();

        List<Column> columns = stmt.getColumns();

        long tableId = Env.getCurrentEnv().getNextId();
        MysqlTable mysqlTable = new MysqlTable(tableId, tableName, columns, stmt.getProperties());
        mysqlTable.setComment(stmt.getComment());
        if (!db.createTableWithLock(mysqlTable, false, stmt.isSetIfNotExists()).first) {
            ErrorReport.reportDdlException(ErrorCode.ERR_TABLE_EXISTS_ERROR, tableName);
        }
        LOG.info("successfully create table[{}-{}]", tableName, tableId);
    }

    private void createOdbcTable(Database db, CreateTableStmt stmt) throws DdlException {
        String tableName = stmt.getTableName();
        List<Column> columns = stmt.getColumns();

        long tableId = Env.getCurrentEnv().getNextId();
        OdbcTable odbcTable = new OdbcTable(tableId, tableName, columns, stmt.getProperties());
        odbcTable.setComment(stmt.getComment());
        if (!db.createTableWithLock(odbcTable, false, stmt.isSetIfNotExists()).first) {
            ErrorReport.reportDdlException(ErrorCode.ERR_TABLE_EXISTS_ERROR, tableName);
        }
        LOG.info("successfully create table[{}-{}]", tableName, tableId);
    }

    private Table createEsTable(Database db, CreateTableStmt stmt) throws DdlException {
        String tableName = stmt.getTableName();

        // validate props to get column from es.
        EsTable esTable = new EsTable(tableName, stmt.getProperties());

        // create columns
        List<Column> baseSchema = stmt.getColumns();

        if (baseSchema.isEmpty()) {
            baseSchema = esTable.genColumnsFromEs();
        }
        validateColumns(baseSchema);
        esTable.setNewFullSchema(baseSchema);

        // create partition info
        PartitionDesc partitionDesc = stmt.getPartitionDesc();
        PartitionInfo partitionInfo;
        Map<String, Long> partitionNameToId = Maps.newHashMap();
        if (partitionDesc != null) {
            partitionInfo = partitionDesc.toPartitionInfo(baseSchema, partitionNameToId, false);
        } else {
            long partitionId = Env.getCurrentEnv().getNextId();
            // use table name as single partition name
            partitionNameToId.put(tableName, partitionId);
            partitionInfo = new SinglePartitionInfo();
        }
        esTable.setPartitionInfo(partitionInfo);

        long tableId = Env.getCurrentEnv().getNextId();
        esTable.setId(tableId);
        esTable.setComment(stmt.getComment());
        esTable.syncTableMetaData();
        if (!db.createTableWithLock(esTable, false, stmt.isSetIfNotExists()).first) {
            ErrorReport.reportDdlException(ErrorCode.ERR_TABLE_EXISTS_ERROR, tableName);
        }
        LOG.info("successfully create table{} with id {}", tableName, tableId);
        return esTable;
    }

    private void createBrokerTable(Database db, CreateTableStmt stmt) throws DdlException {
        String tableName = stmt.getTableName();

        List<Column> columns = stmt.getColumns();

        long tableId = Env.getCurrentEnv().getNextId();
        BrokerTable brokerTable = new BrokerTable(tableId, tableName, columns, stmt.getProperties());
        brokerTable.setComment(stmt.getComment());
        brokerTable.setBrokerProperties(stmt.getExtProperties());

        if (!db.createTableWithLock(brokerTable, false, stmt.isSetIfNotExists()).first) {
            ErrorReport.reportDdlException(ErrorCode.ERR_TABLE_EXISTS_ERROR, tableName);
        }
        LOG.info("successfully create table[{}-{}]", tableName, tableId);
    }

    private void createHiveTable(Database db, CreateTableStmt stmt) throws DdlException {
        String tableName = stmt.getTableName();
        List<Column> columns = stmt.getColumns();
        long tableId = Env.getCurrentEnv().getNextId();
        HiveTable hiveTable = new HiveTable(tableId, tableName, columns, stmt.getProperties());
        hiveTable.setComment(stmt.getComment());
        // check hive table whether exists in hive database
        HiveConf hiveConf = new HiveConf();
        hiveConf.set(HiveMetaStoreClientHelper.HIVE_METASTORE_URIS,
                hiveTable.getHiveProperties().get(HiveMetaStoreClientHelper.HIVE_METASTORE_URIS));
        PooledHiveMetaStoreClient client = new PooledHiveMetaStoreClient(hiveConf, 1);
        if (!client.tableExists(hiveTable.getHiveDb(), hiveTable.getHiveTable())) {
            throw new DdlException(String.format("Table [%s] dose not exist in Hive.", hiveTable.getHiveDbTable()));
        }
        // check hive table if exists in doris database
        if (!db.createTableWithLock(hiveTable, false, stmt.isSetIfNotExists()).first) {
            ErrorReport.reportDdlException(ErrorCode.ERR_TABLE_EXISTS_ERROR, tableName);
        }
        LOG.info("successfully create table[{}-{}]", tableName, tableId);
    }

    private void createHudiTable(Database db, CreateTableStmt stmt) throws DdlException {
        String tableName = stmt.getTableName();
        List<Column> columns = stmt.getColumns();
        long tableId = Env.getCurrentEnv().getNextId();
        HudiTable hudiTable = new HudiTable(tableId, tableName, columns, stmt.getProperties());
        hudiTable.setComment(stmt.getComment());
        // check hudi properties in create stmt.
        HudiUtils.validateCreateTable(hudiTable);
        // check hudi table whether exists in hive database
        HiveConf hiveConf = new HiveConf();
        hiveConf.set(HiveMetaStoreClientHelper.HIVE_METASTORE_URIS,
                hudiTable.getTableProperties().get(HudiProperty.HUDI_HIVE_METASTORE_URIS));
        PooledHiveMetaStoreClient client = new PooledHiveMetaStoreClient(hiveConf, 1);
        if (!client.tableExists(hudiTable.getHmsDatabaseName(), hudiTable.getHmsTableName())) {
            throw new DdlException(
                    String.format("Table [%s] dose not exist in Hive Metastore.", hudiTable.getHmsTableIdentifer()));
        }

        org.apache.hadoop.hive.metastore.api.Table hiveTable = client.getTable(
                hudiTable.getHmsDatabaseName(), hudiTable.getHmsTableName());
        if (!HudiUtils.isHudiTable(hiveTable)) {
            throw new DdlException(String.format("Table [%s] is not a hudi table.", hudiTable.getHmsTableIdentifer()));
        }
        // after support snapshot query for mor, we should remove the check.
        if (HudiUtils.isHudiRealtimeTable(hiveTable)) {
            throw new DdlException(String.format("Can not support hudi realtime table.", hudiTable.getHmsTableName()));
        }
        // check table's schema when user specify the schema
        if (!hudiTable.getFullSchema().isEmpty()) {
            HudiUtils.validateColumns(hudiTable, hiveTable);
        }
        switch (hiveTable.getTableType()) {
            case "EXTERNAL_TABLE":
            case "MANAGED_TABLE":
                break;
            case "VIRTUAL_VIEW":
            default:
                throw new DdlException("unsupported hudi table type [" + hiveTable.getTableType() + "].");
        }
        // check hive table if exists in doris database
        if (!db.createTableWithLock(hudiTable, false, stmt.isSetIfNotExists()).first) {
            ErrorReport.reportDdlException(ErrorCode.ERR_TABLE_EXISTS_ERROR, tableName);
        }
        LOG.info("successfully create table[{}-{}]", tableName, tableId);
    }

    private void createJdbcTable(Database db, CreateTableStmt stmt) throws DdlException {
        String tableName = stmt.getTableName();
        List<Column> columns = stmt.getColumns();

        long tableId = Env.getCurrentEnv().getNextId();

        JdbcTable jdbcTable = new JdbcTable(tableId, tableName, columns, stmt.getProperties());
        jdbcTable.setComment(stmt.getComment());
        // check table if exists
        if (!db.createTableWithLock(jdbcTable, false, stmt.isSetIfNotExists()).first) {
            ErrorReport.reportDdlException(ErrorCode.ERR_TABLE_EXISTS_ERROR, tableName);
        }
        LOG.info("successfully create table[{}-{}]", tableName, tableId);
    }

    private void createTablets(String clusterName, MaterializedIndex index, ReplicaState replicaState,
            DistributionInfo distributionInfo, long version, ReplicaAllocation replicaAlloc, TabletMeta tabletMeta,
            Set<Long> tabletIdSet, IdGeneratorBuffer idGeneratorBuffer) throws DdlException {
        ColocateTableIndex colocateIndex = Env.getCurrentColocateIndex();
        Map<Tag, List<List<Long>>> backendsPerBucketSeq = null;
        GroupId groupId = null;
        if (colocateIndex.isColocateTable(tabletMeta.getTableId())) {
            if (distributionInfo.getType() == DistributionInfoType.RANDOM) {
                throw new DdlException("Random distribution for colocate table is unsupported");
            }
            // if this is a colocate table, try to get backend seqs from colocation index.
            groupId = colocateIndex.getGroup(tabletMeta.getTableId());
            backendsPerBucketSeq = colocateIndex.getBackendsPerBucketSeq(groupId);
        }

        // chooseBackendsArbitrary is true, means this may be the first table of colocation group,
        // or this is just a normal table, and we can choose backends arbitrary.
        // otherwise, backends should be chosen from backendsPerBucketSeq;
        boolean chooseBackendsArbitrary = backendsPerBucketSeq == null || backendsPerBucketSeq.isEmpty();
        if (chooseBackendsArbitrary) {
            backendsPerBucketSeq = Maps.newHashMap();
        }
        for (int i = 0; i < distributionInfo.getBucketNum(); ++i) {
            // create a new tablet with random chosen backends
            Tablet tablet = new Tablet(idGeneratorBuffer.getNextId());

            // add tablet to inverted index first
            index.addTablet(tablet, tabletMeta);
            tabletIdSet.add(tablet.getId());

            // get BackendIds
            Map<Tag, List<Long>> chosenBackendIds;
            if (chooseBackendsArbitrary) {
                // This is the first colocate table in the group, or just a normal table,
                // randomly choose backends
                if (!Config.disable_storage_medium_check) {
                    chosenBackendIds = Env.getCurrentSystemInfo()
                            .selectBackendIdsForReplicaCreation(replicaAlloc, clusterName,
                                    tabletMeta.getStorageMedium());
                } else {
                    chosenBackendIds = Env.getCurrentSystemInfo()
                            .selectBackendIdsForReplicaCreation(replicaAlloc, clusterName, null);
                }

                for (Map.Entry<Tag, List<Long>> entry : chosenBackendIds.entrySet()) {
                    backendsPerBucketSeq.putIfAbsent(entry.getKey(), Lists.newArrayList());
                    backendsPerBucketSeq.get(entry.getKey()).add(entry.getValue());
                }
            } else {
                // get backends from existing backend sequence
                chosenBackendIds = Maps.newHashMap();
                for (Map.Entry<Tag, List<List<Long>>> entry : backendsPerBucketSeq.entrySet()) {
                    chosenBackendIds.put(entry.getKey(), entry.getValue().get(i));
                }
            }
            // create replicas
            short totalReplicaNum = (short) 0;
            for (List<Long> backendIds : chosenBackendIds.values()) {
                for (long backendId : backendIds) {
                    long replicaId = idGeneratorBuffer.getNextId();
                    Replica replica = new Replica(replicaId, backendId, replicaState, version,
                            tabletMeta.getOldSchemaHash());
                    tablet.addReplica(replica);
                    totalReplicaNum++;
                }
            }
            Preconditions.checkState(totalReplicaNum == replicaAlloc.getTotalReplicaNum(),
                    totalReplicaNum + " vs. " + replicaAlloc.getTotalReplicaNum());
        }

        if (groupId != null && chooseBackendsArbitrary) {
            colocateIndex.addBackendsPerBucketSeq(groupId, backendsPerBucketSeq);
            ColocatePersistInfo info = ColocatePersistInfo.createForBackendsPerBucketSeq(groupId, backendsPerBucketSeq);
            Env.getCurrentEnv().getEditLog().logColocateBackendsPerBucketSeq(info);
        }
    }

    /*
     * generate and check columns' order and key's existence
     */
    private void validateColumns(List<Column> columns) throws DdlException {
        if (columns.isEmpty()) {
            ErrorReport.reportDdlException(ErrorCode.ERR_TABLE_MUST_HAVE_COLUMNS);
        }

        boolean encounterValue = false;
        boolean hasKey = false;
        for (Column column : columns) {
            if (column.isKey()) {
                if (encounterValue) {
                    ErrorReport.reportDdlException(ErrorCode.ERR_OLAP_KEY_MUST_BEFORE_VALUE);
                }
                hasKey = true;
            } else {
                encounterValue = true;
            }
        }

        if (!hasKey) {
            ErrorReport.reportDdlException(ErrorCode.ERR_TABLE_MUST_HAVE_KEYS);
        }
    }

    /*
     * Truncate specified table or partitions.
     * The main idea is:
     *
     * 1. using the same schema to create new table(partitions)
     * 2. use the new created table(partitions) to replace the old ones.
     *
     * if no partition specified, it will truncate all partitions of this table, including all temp partitions,
     * otherwise, it will only truncate those specified partitions.
     *
     */
    public void truncateTable(TruncateTableStmt truncateTableStmt) throws DdlException {
        TableRef tblRef = truncateTableStmt.getTblRef();
        TableName dbTbl = tblRef.getName();

        // check, and save some info which need to be checked again later
        Map<String, Long> origPartitions = Maps.newHashMap();
        Map<Long, DistributionInfo> partitionsDistributionInfo = Maps.newHashMap();
        OlapTable copiedTbl;

        boolean truncateEntireTable = tblRef.getPartitionNames() == null;

        Database db = (Database) getDbOrDdlException(dbTbl.getDb());
        OlapTable olapTable = db.getOlapTableOrDdlException(dbTbl.getTbl());

        olapTable.readLock();
        try {
            if (olapTable.getState() != OlapTableState.NORMAL) {
                throw new DdlException("Table' state is not NORMAL: " + olapTable.getState());
            }

            if (!truncateEntireTable) {
                for (String partName : tblRef.getPartitionNames().getPartitionNames()) {
                    Partition partition = olapTable.getPartition(partName);
                    if (partition == null) {
                        throw new DdlException("Partition " + partName + " does not exist");
                    }
                    origPartitions.put(partName, partition.getId());
                    partitionsDistributionInfo.put(partition.getId(), partition.getDistributionInfo());
                }
            } else {
                for (Partition partition : olapTable.getPartitions()) {
                    origPartitions.put(partition.getName(), partition.getId());
                    partitionsDistributionInfo.put(partition.getId(), partition.getDistributionInfo());
                }
            }
            copiedTbl = olapTable.selectiveCopy(origPartitions.keySet(), IndexExtState.VISIBLE, false);
        } finally {
            olapTable.readUnlock();
        }

        // 2. use the copied table to create partitions
        List<Partition> newPartitions = Lists.newArrayList();
        // tabletIdSet to save all newly created tablet ids.
        Set<Long> tabletIdSet = Sets.newHashSet();
        long bufferSize = IdGeneratorUtil.getBufferSizeForTruncateTable(copiedTbl, origPartitions.values());
        IdGeneratorBuffer idGeneratorBuffer = Env.getCurrentEnv().getIdGeneratorBuffer(bufferSize);
        try {
            Map<Long, Long> oldToNewPartitionId = new HashMap<Long, Long>();
            List<Long> newPartitionIds = new ArrayList<Long>();
            for (Map.Entry<String, Long> entry : origPartitions.entrySet()) {
                long oldPartitionId = entry.getValue();
                long newPartitionId = idGeneratorBuffer.getNextId();
                oldToNewPartitionId.put(oldPartitionId, newPartitionId);
                newPartitionIds.add(newPartitionId);
            }

            if (!Config.cloud_unique_id.isEmpty()) {
                List<Long> indexIds = copiedTbl.getIndexIdToMeta().keySet().stream().collect(Collectors.toList());
                prepareCloudPartition(copiedTbl.getId(), newPartitionIds, indexIds, 0);
            }

            for (Map.Entry<String, Long> entry : origPartitions.entrySet()) {
                if (!Config.cloud_unique_id.isEmpty()) { // TODO(gaivn): extract as function
                    long oldPartitionId = entry.getValue();
                    long newPartitionId = oldToNewPartitionId.get(oldPartitionId);
                    Partition newPartition = createCloudPartitionWithIndices(db.getClusterName(),
                            db.getId(), copiedTbl.getId(), copiedTbl.getBaseIndexId(), newPartitionId,
                            entry.getKey(), copiedTbl.getIndexIdToMeta(),
                            partitionsDistributionInfo.get(oldPartitionId),
                            copiedTbl.getPartitionInfo().getDataProperty(oldPartitionId).getStorageMedium(),
                            copiedTbl.getPartitionInfo().getReplicaAllocation(oldPartitionId), null /* version info */,
                            copiedTbl.getCopiedBfColumns(), copiedTbl.getBfFpp(), tabletIdSet,
                            copiedTbl.getCopiedIndexes(), copiedTbl.isInMemory(), copiedTbl.getStorageFormat(),
                            copiedTbl.getPartitionInfo().getTabletType(oldPartitionId),
                            copiedTbl.getCompressionType(), copiedTbl.getDataSortInfo(),
                            copiedTbl.getEnableUniqueKeyMergeOnWrite(), olapTable.getStoragePolicy(),
                            copiedTbl.isPersistent(), olapTable.isDynamicSchema());
                    newPartitions.add(newPartition);
                    continue;
                }
                // the new partition must use new id
                // If we still use the old partition id, the behavior of current load jobs on this partition
                // will be undefined.
                // By using a new id, load job will be aborted(just like partition is dropped),
                // which is the right behavior.
                long oldPartitionId = entry.getValue();
                long newPartitionId = oldToNewPartitionId.get(oldPartitionId);
                Partition newPartition = createPartitionWithIndices(db.getClusterName(), db.getId(), copiedTbl.getId(),
                        copiedTbl.getBaseIndexId(), newPartitionId, entry.getKey(), copiedTbl.getIndexIdToMeta(),
                        partitionsDistributionInfo.get(oldPartitionId),
                        copiedTbl.getPartitionInfo().getDataProperty(oldPartitionId).getStorageMedium(),
                        copiedTbl.getPartitionInfo().getReplicaAllocation(oldPartitionId), null /* version info */,
                        copiedTbl.getCopiedBfColumns(), copiedTbl.getBfFpp(), tabletIdSet, copiedTbl.getCopiedIndexes(),
                        copiedTbl.isInMemory(), copiedTbl.getStorageFormat(),
                        copiedTbl.getPartitionInfo().getTabletType(oldPartitionId), copiedTbl.getCompressionType(),
                        copiedTbl.getDataSortInfo(), copiedTbl.getEnableUniqueKeyMergeOnWrite(),
                        olapTable.getStoragePolicy(), idGeneratorBuffer, olapTable.disableAutoCompaction(),
                        olapTable.isPersistent(), olapTable.isDynamicSchema());
                newPartitions.add(newPartition);
            }

            if (!Config.cloud_unique_id.isEmpty()) {
                commitCloudPartition(copiedTbl.getId(), newPartitionIds);
            }
        } catch (DdlException e) {
            // create partition failed, remove all newly created tablets
            for (Long tabletId : tabletIdSet) {
                Env.getCurrentInvertedIndex().deleteTablet(tabletId);
            }
            throw e;
        }
        Preconditions.checkState(origPartitions.size() == newPartitions.size());

        // all partitions are created successfully, try to replace the old partitions.
        // before replacing, we need to check again.
        // Things may be changed outside the table lock.
        olapTable = (OlapTable) db.getTableOrDdlException(copiedTbl.getId());
        List<Long> oldPartitionsIds = Lists.newArrayList();
        List<Long> oldPartitionIndexIds = Lists.newArrayList();
        olapTable.writeLockOrDdlException();
        try {
            if (olapTable.getState() != OlapTableState.NORMAL) {
                throw new DdlException("Table' state is not NORMAL: " + olapTable.getState());
            }

            // check partitions
            for (Map.Entry<String, Long> entry : origPartitions.entrySet()) {
                Partition partition = copiedTbl.getPartition(entry.getValue());
                if (partition == null || !partition.getName().equalsIgnoreCase(entry.getKey())) {
                    throw new DdlException("Partition [" + entry.getKey() + "] is changed");
                }
            }

            // check if meta changed
            // rollup index may be added or dropped, and schema may be changed during creating partition operation.
            boolean metaChanged = false;
            if (olapTable.getIndexNameToId().size() != copiedTbl.getIndexNameToId().size()) {
                metaChanged = true;
            } else {
                // compare schemaHash
                Map<Long, Integer> copiedIndexIdToSchemaHash = copiedTbl.getIndexIdToSchemaHash();
                for (Map.Entry<Long, Integer> entry : olapTable.getIndexIdToSchemaHash().entrySet()) {
                    long indexId = entry.getKey();
                    if (!copiedIndexIdToSchemaHash.containsKey(indexId)) {
                        metaChanged = true;
                        break;
                    }
                    if (!copiedIndexIdToSchemaHash.get(indexId).equals(entry.getValue())) {
                        metaChanged = true;
                        break;
                    }
                }
            }

            if (metaChanged) {
                throw new DdlException("Table[" + copiedTbl.getName() + "]'s meta has been changed. try again.");
            }

            // replace
            List<Partition> oldPartitions = truncateTableInternal(olapTable, newPartitions, truncateEntireTable);
            for (Partition oldPartition : oldPartitions) {
                oldPartitionsIds.add(oldPartition.getId());
                for (MaterializedIndex index : oldPartition.getMaterializedIndices(IndexExtState.ALL)) {
                    oldPartitionIndexIds.add(index.getId());
                }
            }
            // write edit log
            TruncateTableInfo info = new TruncateTableInfo(db.getId(), olapTable.getId(), newPartitions,
                    truncateEntireTable);
            Env.getCurrentEnv().getEditLog().logTruncateTable(info);
        } finally {
            olapTable.writeUnlock();
        }

        if (!Config.cloud_unique_id.isEmpty()) {
            int tryCnt = 0;
            while (true) {
                try {
                    Env.getCurrentInternalCatalog().dropCloudPartition(olapTable.getId(),
                            oldPartitionsIds, oldPartitionIndexIds);
                    tryCnt++;
                } catch (Exception e) {
                    LOG.warn("failed to drop partition {} of table {}, try cnt {}, execption {}",
                            oldPartitionsIds, olapTable.getId(), tryCnt, e);
                    try {
                        Thread.sleep(3000);
                    } catch (InterruptedException ie) {
                        LOG.warn("Thread sleep is interrupted");
                    }
                    continue;
                }
                break;
            }
        }
        LOG.info("finished to truncate table {}, partitions: {}", tblRef.getName().toSql(), tblRef.getPartitionNames());
    }

    private List<Partition> truncateTableInternal(OlapTable olapTable, List<Partition> newPartitions,
            boolean isEntireTable) {
        // use new partitions to replace the old ones.
        List<Partition> oldPartitions = Lists.newArrayList();
        Set<Long> oldTabletIds = Sets.newHashSet();
        for (Partition newPartition : newPartitions) {
            Partition oldPartition = olapTable.replacePartition(newPartition);
            oldPartitions.add(oldPartition);
            // save old tablets to be removed
            for (MaterializedIndex index : oldPartition.getMaterializedIndices(IndexExtState.ALL)) {
                index.getTablets().forEach(t -> {
                    oldTabletIds.add(t.getId());
                });
            }
        }

        if (isEntireTable) {
            // drop all temp partitions
            olapTable.dropAllTempPartitions();
        }

        // remove the tablets in old partitions
        for (Long tabletId : oldTabletIds) {
            Env.getCurrentInvertedIndex().deleteTablet(tabletId);
        }
        return oldPartitions;
    }

    public void replayTruncateTable(TruncateTableInfo info) throws MetaNotFoundException {
        Database db = (Database) getDbOrMetaException(info.getDbId());
        OlapTable olapTable = (OlapTable) db.getTableOrMetaException(info.getTblId(), TableType.OLAP);
        List<Long> oldPartitionsIds = Lists.newArrayList();
        List<Long> oldPartitionIndexIds = Lists.newArrayList();
        olapTable.writeLock();
        try {
            List<Partition> oldPartitions = truncateTableInternal(olapTable, info.getPartitions(),
                    info.isEntireTable());
            for (Partition oldPartition : oldPartitions) {
                oldPartitionsIds.add(oldPartition.getId());
                for (MaterializedIndex index : oldPartition.getMaterializedIndices(IndexExtState.ALL)) {
                    oldPartitionIndexIds.add(index.getId());
                }
            }

            if (!Env.isCheckpointThread()) {
                // add tablet to inverted index
                TabletInvertedIndex invertedIndex = Env.getCurrentInvertedIndex();
                for (Partition partition : info.getPartitions()) {
                    long partitionId = partition.getId();
                    TStorageMedium medium = olapTable.getPartitionInfo().getDataProperty(partitionId)
                            .getStorageMedium();
                    for (MaterializedIndex mIndex : partition.getMaterializedIndices(IndexExtState.ALL)) {
                        long indexId = mIndex.getId();
                        int schemaHash = olapTable.getSchemaHashByIndexId(indexId);
                        TabletMeta tabletMeta = new TabletMeta(db.getId(), olapTable.getId(), partitionId, indexId,
                                schemaHash, medium);
                        for (Tablet tablet : mIndex.getTablets()) {
                            long tabletId = tablet.getId();
                            invertedIndex.addTablet(tabletId, tabletMeta);
                            for (Replica replica : tablet.getReplicas()) {
                                invertedIndex.addReplica(tabletId, replica);
                            }
                        }
                    }
                }
            }
        } finally {
            olapTable.writeUnlock();
        }

        if (!Config.cloud_unique_id.isEmpty() && !Env.isCheckpointThread()) {
            int tryCnt = 0;
            while (true) {
                try {
                    Env.getCurrentInternalCatalog().dropCloudPartition(olapTable.getId(),
                            oldPartitionsIds, oldPartitionIndexIds);
                    tryCnt++;
                } catch (Exception e) {
                    LOG.warn("failed to drop partition {} of table {}, try cnt {}, execption {}",
                            oldPartitionsIds, olapTable.getId(), tryCnt, e);
                    try {
                        Thread.sleep(3000);
                    } catch (InterruptedException ie) {
                        LOG.warn("Thread sleep is interrupted");
                    }
                    continue;
                }
                break;
            }
        }
    }

    public void replayAlterExternalTableSchema(String dbName, String tableName, List<Column> newSchema)
            throws MetaNotFoundException {
        Database db = (Database) getDbOrMetaException(dbName);
        Table table = db.getTableOrMetaException(tableName);
        table.writeLock();
        try {
            table.setNewFullSchema(newSchema);
        } finally {
            table.writeUnlock();
        }
    }

    // for test only
    public void clearDbs() {
        if (idToDb != null) {
            idToDb.clear();
        }
        if (fullNameToDb != null) {
            fullNameToDb.clear();
        }
    }

    /**
     * create cluster
     *
     * @param stmt
     * @throws DdlException
     */
    public void createCluster(CreateClusterStmt stmt) throws DdlException {
        final String clusterName = stmt.getClusterName();
        if (!tryLock(false)) {
            throw new DdlException("Failed to acquire catalog lock. Try again");
        }
        try {
            if (nameToCluster.containsKey(clusterName)) {
                ErrorReport.reportDdlException(ErrorCode.ERR_CLUSTER_HAS_EXIST, clusterName);
            } else {
                List<Long> backendList = Env.getCurrentSystemInfo().createCluster(clusterName, stmt.getInstanceNum());
                // 1: BE returned is less than requested, throws DdlException.
                // 2: BE returned is more than or equal to 0, succeeds.
                if (backendList != null || stmt.getInstanceNum() == 0) {
                    final long id = Env.getCurrentEnv().getNextId();
                    final Cluster cluster = new Cluster(clusterName, id);
                    cluster.setBackendIdList(backendList);
                    unprotectCreateCluster(cluster);
                    if (clusterName.equals(SystemInfoService.DEFAULT_CLUSTER)) {
                        for (Database db : idToDb.values()) {
                            if (db.getClusterName().equals(SystemInfoService.DEFAULT_CLUSTER)) {
                                cluster.addDb(db.getFullName(), db.getId());
                            }
                        }
                    }
                    Env.getCurrentEnv().getEditLog().logCreateCluster(cluster);
                    LOG.info("finish to create cluster: {}", clusterName);
                } else {
                    ErrorReport.reportDdlException(ErrorCode.ERR_CLUSTER_BE_NOT_ENOUGH);
                }
            }
        } finally {
            unlock();
        }

        // create super user for this cluster
        UserIdentity adminUser = new UserIdentity(PaloAuth.ADMIN_USER, "%");
        try {
            adminUser.analyze(stmt.getClusterName());
        } catch (AnalysisException e) {
            LOG.error("should not happen", e);
        }
        Env.getCurrentEnv().getAuth().createUser(new CreateUserStmt(new UserDesc(adminUser, new PassVar("", true))));
    }

    private void unprotectCreateCluster(Cluster cluster) {
        for (Long id : cluster.getBackendIdList()) {
            final Backend backend = Env.getCurrentSystemInfo().getBackend(id);
            backend.setOwnerClusterName(cluster.getName());
            backend.setBackendState(BackendState.using);
        }

        idToCluster.put(cluster.getId(), cluster);
        nameToCluster.put(cluster.getName(), cluster);

        // create info schema db
        final InfoSchemaDb infoDb = new InfoSchemaDb(cluster.getName());
        infoDb.setClusterName(cluster.getName());
        unprotectCreateDb(infoDb);

        // only need to create default cluster once.
        if (cluster.getName().equalsIgnoreCase(SystemInfoService.DEFAULT_CLUSTER)) {
            Env.getCurrentEnv().setDefaultClusterCreated(true);
        }
    }

    /**
     * replay create cluster
     *
     * @param cluster
     */
    public void replayCreateCluster(Cluster cluster) {
        tryLock(true);
        try {
            unprotectCreateCluster(cluster);
        } finally {
            unlock();
        }
    }

    /**
     * drop cluster and cluster's db must be have deleted
     *
     * @param stmt
     * @throws DdlException
     */
    public void dropCluster(DropClusterStmt stmt) throws DdlException {
        if (!tryLock(false)) {
            throw new DdlException("Failed to acquire catalog lock. Try again");
        }
        try {
            final String clusterName = stmt.getClusterName();
            final Cluster cluster = nameToCluster.get(clusterName);
            if (cluster == null) {
                ErrorReport.reportDdlException(ErrorCode.ERR_CLUSTER_NO_EXISTS, clusterName);
            }
            final List<Backend> backends = Env.getCurrentSystemInfo().getClusterBackends(clusterName);
            for (Backend backend : backends) {
                if (backend.isDecommissioned()) {
                    ErrorReport.reportDdlException(ErrorCode.ERR_CLUSTER_ALTER_BE_IN_DECOMMISSION, clusterName);
                }
            }

            // check if there still have databases undropped, except for information_schema db
            if (cluster.getDbNames().size() > 1) {
                ErrorReport.reportDdlException(ErrorCode.ERR_CLUSTER_DELETE_DB_EXIST, clusterName);
            }

            Env.getCurrentSystemInfo().releaseBackends(clusterName, false /* is not replay */);
            final ClusterInfo info = new ClusterInfo(clusterName, cluster.getId());
            unprotectDropCluster(info, false /* is not replay */);
            Env.getCurrentEnv().getEditLog().logDropCluster(info);
        } finally {
            unlock();
        }

        // drop user of this cluster
        // set is replay to true, not write log
        Env.getCurrentEnv().getAuth().dropUserOfCluster(stmt.getClusterName(), true /* is replay */);
    }

    private void unprotectDropCluster(ClusterInfo info, boolean isReplay) {
        Env.getCurrentSystemInfo().releaseBackends(info.getClusterName(), isReplay);
        idToCluster.remove(info.getClusterId());
        nameToCluster.remove(info.getClusterName());
        final Database infoSchemaDb = fullNameToDb.get(InfoSchemaDb.getFullInfoSchemaDbName(info.getClusterName()));
        fullNameToDb.remove(infoSchemaDb.getFullName());
        idToDb.remove(infoSchemaDb.getId());
    }

    public void replayDropCluster(ClusterInfo info) throws DdlException {
        tryLock(true);
        try {
            unprotectDropCluster(info, true/* is replay */);
        } finally {
            unlock();
        }

        Env.getCurrentEnv().getAuth().dropUserOfCluster(info.getClusterName(), true /* is replay */);
    }

    public void replayExpandCluster(ClusterInfo info) {
        tryLock(true);
        try {
            final Cluster cluster = nameToCluster.get(info.getClusterName());
            cluster.addBackends(info.getBackendIdList());

            for (Long beId : info.getBackendIdList()) {
                Backend be = Env.getCurrentSystemInfo().getBackend(beId);
                if (be == null) {
                    continue;
                }
                be.setOwnerClusterName(info.getClusterName());
                be.setBackendState(BackendState.using);
            }
        } finally {
            unlock();
        }
    }

    /**
     * modify cluster: Expansion or shrink
     *
     * @param stmt
     * @throws DdlException
     */
    public void processModifyCluster(AlterClusterStmt stmt) throws UserException {
        final String clusterName = stmt.getAlterClusterName();
        final int newInstanceNum = stmt.getInstanceNum();
        if (!tryLock(false)) {
            throw new DdlException("Failed to acquire catalog lock. Try again");
        }
        try {
            Cluster cluster = nameToCluster.get(clusterName);
            if (cluster == null) {
                ErrorReport.reportDdlException(ErrorCode.ERR_CLUSTER_NO_EXISTS, clusterName);
            }

            // check if this cluster has backend in decommission
            final List<Long> backendIdsInCluster = cluster.getBackendIdList();
            for (Long beId : backendIdsInCluster) {
                Backend be = Env.getCurrentSystemInfo().getBackend(beId);
                if (be.isDecommissioned()) {
                    ErrorReport.reportDdlException(ErrorCode.ERR_CLUSTER_ALTER_BE_IN_DECOMMISSION, clusterName);
                }
            }

            final int oldInstanceNum = backendIdsInCluster.size();
            if (newInstanceNum > oldInstanceNum) {
                // expansion
                final List<Long> expandBackendIds = Env.getCurrentSystemInfo()
                        .calculateExpansionBackends(clusterName, newInstanceNum - oldInstanceNum);
                if (expandBackendIds == null) {
                    ErrorReport.reportDdlException(ErrorCode.ERR_CLUSTER_BE_NOT_ENOUGH);
                }
                cluster.addBackends(expandBackendIds);
                final ClusterInfo info = new ClusterInfo(clusterName, cluster.getId(), expandBackendIds);
                Env.getCurrentEnv().getEditLog().logExpandCluster(info);
            } else if (newInstanceNum < oldInstanceNum) {
                // shrink
                final List<Long> decomBackendIds = Env.getCurrentSystemInfo()
                        .calculateDecommissionBackends(clusterName, oldInstanceNum - newInstanceNum);
                if (decomBackendIds == null || decomBackendIds.size() == 0) {
                    ErrorReport.reportDdlException(ErrorCode.ERR_CLUSTER_BACKEND_ERROR);
                }

                List<String> hostPortList = Lists.newArrayList();
                for (Long id : decomBackendIds) {
                    final Backend backend = Env.getCurrentSystemInfo().getBackend(id);
                    hostPortList.add(
                            new StringBuilder().append(backend.getHost()).append(":").append(backend.getHeartbeatPort())
                                    .toString());
                }

                // here we reuse the process of decommission backends. but set backend's decommission type to
                // ClusterDecommission, which means this backend will not be removed from the system
                // after decommission is done.
                final DecommissionBackendClause clause = new DecommissionBackendClause(hostPortList);
                try {
                    clause.analyze(null);
                    clause.setType(DecommissionType.ClusterDecommission);
                    AlterSystemStmt alterStmt = new AlterSystemStmt(clause);
                    alterStmt.setClusterName(clusterName);
                    Env.getCurrentEnv().getAlterInstance().processAlterCluster(alterStmt);
                } catch (AnalysisException e) {
                    Preconditions.checkState(false, "should not happened: " + e.getMessage());
                }
            } else {
                ErrorReport.reportDdlException(ErrorCode.ERR_CLUSTER_ALTER_BE_NO_CHANGE, newInstanceNum);
            }

        } finally {
            unlock();
        }
    }

    /**
     * @param ctx
     * @param clusterName
     * @throws DdlException
     */
    public void changeCluster(ConnectContext ctx, String clusterName) throws DdlException {
        if (!Env.getCurrentEnv().getAuth().checkCanEnterCluster(ConnectContext.get(), clusterName)) {
            ErrorReport.reportDdlException(ErrorCode.ERR_CLUSTER_NO_AUTHORITY, ConnectContext.get().getQualifiedUser(),
                    "enter");
        }

        if (!nameToCluster.containsKey(clusterName)) {
            ErrorReport.reportDdlException(ErrorCode.ERR_CLUSTER_NO_EXISTS, clusterName);
        }

        ctx.setCluster(clusterName);
    }

    /**
     * migrate db to link dest cluster
     *
     * @param stmt
     * @throws DdlException
     */
    public void migrateDb(MigrateDbStmt stmt) throws DdlException {
        final String srcClusterName = stmt.getSrcCluster();
        final String destClusterName = stmt.getDestCluster();
        final String srcDbName = stmt.getSrcDb();
        final String destDbName = stmt.getDestDb();

        if (!tryLock(false)) {
            throw new DdlException("Failed to acquire catalog lock. Try again");
        }
        try {
            if (!nameToCluster.containsKey(srcClusterName)) {
                ErrorReport.reportDdlException(ErrorCode.ERR_CLUSTER_SRC_CLUSTER_NOT_EXIST, srcClusterName);
            }
            if (!nameToCluster.containsKey(destClusterName)) {
                ErrorReport.reportDdlException(ErrorCode.ERR_CLUSTER_DEST_CLUSTER_NOT_EXIST, destClusterName);
            }

            if (srcClusterName.equals(destClusterName)) {
                ErrorReport.reportDdlException(ErrorCode.ERR_CLUSTER_MIGRATE_SAME_CLUSTER);
            }

            final Cluster srcCluster = this.nameToCluster.get(srcClusterName);
            if (!srcCluster.containDb(srcDbName)) {
                ErrorReport.reportDdlException(ErrorCode.ERR_CLUSTER_SRC_DB_NOT_EXIST, srcDbName);
            }
            final Cluster destCluster = this.nameToCluster.get(destClusterName);
            if (!destCluster.containLink(destDbName, srcDbName)) {
                ErrorReport.reportDdlException(ErrorCode.ERR_CLUSTER_MIGRATION_NO_LINK, srcDbName, destDbName);
            }

            final Database db = fullNameToDb.get(srcDbName);

            // if the max replication num of the src db is larger then the backends num of the dest cluster,
            // the migration will not be processed.
            final int maxReplicationNum = db.getMaxReplicationNum();
            if (maxReplicationNum > destCluster.getBackendIdList().size()) {
                ErrorReport.reportDdlException(ErrorCode.ERR_CLUSTER_MIGRATE_BE_NOT_ENOUGH, destClusterName);
            }

            if (db.getDbState() == DbState.LINK) {
                final BaseParam param = new BaseParam();
                param.addStringParam(destDbName);
                param.addLongParam(db.getId());
                param.addStringParam(srcDbName);
                param.addStringParam(destClusterName);
                param.addStringParam(srcClusterName);
                fullNameToDb.remove(db.getFullName());
                srcCluster.removeDb(db.getFullName(), db.getId());
                destCluster.removeLinkDb(param);
                destCluster.addDb(destDbName, db.getId());
                db.writeLock();
                try {
                    db.setDbState(DbState.MOVE);
                    // set cluster to the dest cluster.
                    // and Clone process will do the migration things.
                    db.setClusterName(destClusterName);
                    db.setName(destDbName);
                    db.setAttachDb(srcDbName);
                } finally {
                    db.writeUnlock();
                }
                Env.getCurrentEnv().getEditLog().logMigrateCluster(param);
            } else {
                ErrorReport.reportDdlException(ErrorCode.ERR_CLUSTER_MIGRATION_NO_LINK, srcDbName, destDbName);
            }
        } finally {
            unlock();
        }
    }

    public void replayMigrateDb(BaseParam param) {
        final String desDbName = param.getStringParam();
        final String srcDbName = param.getStringParam(1);
        final String desClusterName = param.getStringParam(2);
        final String srcClusterName = param.getStringParam(3);
        tryLock(true);
        try {
            final Cluster desCluster = this.nameToCluster.get(desClusterName);
            final Cluster srcCluster = this.nameToCluster.get(srcClusterName);
            final Database db = fullNameToDb.get(srcDbName);
            if (db.getDbState() == DbState.LINK) {
                fullNameToDb.remove(db.getFullName());
                srcCluster.removeDb(db.getFullName(), db.getId());
                desCluster.removeLinkDb(param);
                desCluster.addDb(param.getStringParam(), db.getId());

                db.writeLock();
                db.setName(desDbName);
                db.setAttachDb(srcDbName);
                db.setDbState(DbState.MOVE);
                db.setClusterName(desClusterName);
                db.writeUnlock();
            }
        } finally {
            unlock();
        }
    }

    public void replayLinkDb(BaseParam param) {
        final String desClusterName = param.getStringParam(2);
        final String srcDbName = param.getStringParam(1);
        final String desDbName = param.getStringParam();

        tryLock(true);
        try {
            final Cluster desCluster = this.nameToCluster.get(desClusterName);
            final Database srcDb = fullNameToDb.get(srcDbName);
            srcDb.writeLock();
            srcDb.setDbState(DbState.LINK);
            srcDb.setAttachDb(desDbName);
            srcDb.writeUnlock();
            desCluster.addLinkDb(param);
            fullNameToDb.put(desDbName, srcDb);
        } finally {
            unlock();
        }
    }

    /**
     * link src db to dest db. we use java's quotation Mechanism to realize db hard links
     *
     * @param stmt
     * @throws DdlException
     */
    public void linkDb(LinkDbStmt stmt) throws DdlException {
        final String srcClusterName = stmt.getSrcCluster();
        final String destClusterName = stmt.getDestCluster();
        final String srcDbName = stmt.getSrcDb();
        final String destDbName = stmt.getDestDb();

        if (!tryLock(false)) {
            throw new DdlException("Failed to acquire catalog lock. Try again");
        }
        try {
            if (!nameToCluster.containsKey(srcClusterName)) {
                ErrorReport.reportDdlException(ErrorCode.ERR_CLUSTER_SRC_CLUSTER_NOT_EXIST, srcClusterName);
            }

            if (!nameToCluster.containsKey(destClusterName)) {
                ErrorReport.reportDdlException(ErrorCode.ERR_CLUSTER_DEST_CLUSTER_NOT_EXIST, destClusterName);
            }

            if (srcClusterName.equals(destClusterName)) {
                ErrorReport.reportDdlException(ErrorCode.ERR_CLUSTER_MIGRATE_SAME_CLUSTER);
            }

            if (fullNameToDb.containsKey(destDbName)) {
                ErrorReport.reportDdlException(ErrorCode.ERR_DB_CREATE_EXISTS, destDbName);
            }

            final Cluster srcCluster = this.nameToCluster.get(srcClusterName);
            final Cluster destCluster = this.nameToCluster.get(destClusterName);

            if (!srcCluster.containDb(srcDbName)) {
                ErrorReport.reportDdlException(ErrorCode.ERR_CLUSTER_SRC_DB_NOT_EXIST, srcDbName);
            }
            final Database srcDb = fullNameToDb.get(srcDbName);

            if (srcDb.getDbState() != DbState.NORMAL) {
                ErrorReport.reportDdlException(ErrorCode.ERR_CLUSTER_DB_STATE_LINK_OR_MIGRATE,
                        ClusterNamespace.getNameFromFullName(srcDbName));
            }

            srcDb.writeLock();
            try {
                srcDb.setDbState(DbState.LINK);
                srcDb.setAttachDb(destDbName);
            } finally {
                srcDb.writeUnlock();
            }

            final long id = Env.getCurrentEnv().getNextId();
            final BaseParam param = new BaseParam();
            param.addStringParam(destDbName);
            param.addStringParam(srcDbName);
            param.addLongParam(id);
            param.addLongParam(srcDb.getId());
            param.addStringParam(destClusterName);
            param.addStringParam(srcClusterName);
            destCluster.addLinkDb(param);
            fullNameToDb.put(destDbName, srcDb);
            Env.getCurrentEnv().getEditLog().logLinkCluster(param);
        } finally {
            unlock();
        }
    }

    public Cluster getCluster(String clusterName) {
        return nameToCluster.get(clusterName);
    }

    public List<String> getClusterNames() {
        return new ArrayList<String>(nameToCluster.keySet());
    }

    /**
     * get migrate progress , when finish migration, next cloneCheck will reset dbState
     *
     * @return
     */
    public Set<BaseParam> getMigrations() {
        final Set<BaseParam> infos = Sets.newHashSet();
        for (Database db : fullNameToDb.values()) {
            db.readLock();
            try {
                if (db.getDbState() == DbState.MOVE) {
                    int tabletTotal = 0;
                    int tabletQuorum = 0;
                    final Set<Long> beIds = Sets.newHashSet(
                            Env.getCurrentSystemInfo().getClusterBackendIds(db.getClusterName()));
                    final Set<String> tableNames = db.getTableNamesWithLock();
                    for (String tableName : tableNames) {

                        Table table = db.getTableNullable(tableName);
                        if (table == null || table.getType() != TableType.OLAP) {
                            continue;
                        }

                        OlapTable olapTable = (OlapTable) table;
                        olapTable.readLock();
                        try {
                            for (Partition partition : olapTable.getPartitions()) {
                                ReplicaAllocation replicaAlloc = olapTable.getPartitionInfo()
                                        .getReplicaAllocation(partition.getId());
                                short totalReplicaNum = replicaAlloc.getTotalReplicaNum();
                                for (MaterializedIndex materializedIndex : partition.getMaterializedIndices(
                                        IndexExtState.ALL)) {
                                    if (materializedIndex.getState() != IndexState.NORMAL) {
                                        continue;
                                    }
                                    for (Tablet tablet : materializedIndex.getTablets()) {
                                        int replicaNum = 0;
                                        int quorum = totalReplicaNum / 2 + 1;
                                        for (Replica replica : tablet.getReplicas()) {
                                            if (replica.getState() != ReplicaState.CLONE && beIds.contains(
                                                    replica.getBackendId())) {
                                                replicaNum++;
                                            }
                                        }
                                        if (replicaNum > quorum) {
                                            replicaNum = quorum;
                                        }

                                        tabletQuorum = tabletQuorum + replicaNum;
                                        tabletTotal = tabletTotal + quorum;
                                    }
                                }
                            }
                        } finally {
                            olapTable.readUnlock();
                        }
                    }
                    final BaseParam info = new BaseParam();
                    info.addStringParam(db.getClusterName());
                    info.addStringParam(db.getAttachDb());
                    info.addStringParam(db.getFullName());
                    final float percentage = tabletTotal > 0 ? (float) tabletQuorum / (float) tabletTotal : 0f;
                    info.addFloatParam(percentage);
                    infos.add(info);
                }
            } finally {
                db.readUnlock();
            }
        }

        return infos;
    }

    public long loadCluster(DataInputStream dis, long checksum) throws IOException, DdlException {
        int clusterCount = dis.readInt();
        checksum ^= clusterCount;
        for (long i = 0; i < clusterCount; ++i) {
            final Cluster cluster = Cluster.read(dis);
            checksum ^= cluster.getId();

            List<Long> latestBackendIds = Env.getCurrentSystemInfo().getClusterBackendIds(cluster.getName());
            if (latestBackendIds.size() != cluster.getBackendIdList().size()) {
                LOG.warn(
                        "Cluster:" + cluster.getName() + ", backends in Cluster is " + cluster.getBackendIdList().size()
                                + ", backends in SystemInfoService is " + cluster.getBackendIdList().size());
            }
            // The number of BE in cluster is not same as in SystemInfoService, when perform 'ALTER
            // SYSTEM ADD BACKEND TO ...' or 'ALTER SYSTEM ADD BACKEND ...', because both of them are
            // for adding BE to some Cluster, but loadCluster is after loadBackend.
            cluster.setBackendIdList(latestBackendIds);

            String dbName = InfoSchemaDb.getFullInfoSchemaDbName(cluster.getName());
            // Use real Catalog instance to avoid InfoSchemaDb id continuously increment
            // when checkpoint thread load image.
            InfoSchemaDb db = (InfoSchemaDb) Env.getServingEnv().getInternalCatalog().getDbNullable(dbName);
            if (db == null) {
                db = new InfoSchemaDb(cluster.getName());
                db.setClusterName(cluster.getName());
            }
            String errMsg = "InfoSchemaDb id shouldn't larger than 10000, please restart your FE server";
            // Every time we construct the InfoSchemaDb, which id will increment.
            // When InfoSchemaDb id larger than 10000 and put it to idToDb,
            // which may be overwrite the normal db meta in idToDb,
            // so we ensure InfoSchemaDb id less than 10000.
            Preconditions.checkState(db.getId() < Env.NEXT_ID_INIT_VALUE, errMsg);
            idToDb.put(db.getId(), db);
            fullNameToDb.put(db.getFullName(), db);
            cluster.addDb(dbName, db.getId());
            idToCluster.put(cluster.getId(), cluster);
            nameToCluster.put(cluster.getName(), cluster);
        }
        LOG.info("finished replay cluster from image");
        return checksum;
    }

    public void initDefaultCluster() {
        final List<Long> backendList = Lists.newArrayList();
        final List<Backend> defaultClusterBackends = Env.getCurrentSystemInfo()
                .getClusterBackends(SystemInfoService.DEFAULT_CLUSTER);
        for (Backend backend : defaultClusterBackends) {
            backendList.add(backend.getId());
        }

        final long id = Env.getCurrentEnv().getNextId();
        final Cluster cluster = new Cluster(SystemInfoService.DEFAULT_CLUSTER, id);

        // make sure one host hold only one backend.
        Set<String> beHost = Sets.newHashSet();
        for (Backend be : defaultClusterBackends) {
            if (beHost.contains(be.getHost())) {
                // we can not handle this situation automatically.
                LOG.error("found more than one backends in same host: {}", be.getHost());
                System.exit(-1);
            } else {
                beHost.add(be.getHost());
            }
        }

        // we create default_cluster to meet the need for ease of use, because
        // most users have no multi tenant needs.
        cluster.setBackendIdList(backendList);
        unprotectCreateCluster(cluster);
        for (Database db : idToDb.values()) {
            db.setClusterName(SystemInfoService.DEFAULT_CLUSTER);
            cluster.addDb(db.getFullName(), db.getId());
        }

        // no matter default_cluster is created or not,
        // mark isDefaultClusterCreated as true
        Env.getCurrentEnv().setDefaultClusterCreated(true);
        Env.getCurrentEnv().getEditLog().logCreateCluster(cluster);
    }

    public void replayUpdateDb(DatabaseInfo info) {
        final Database db = fullNameToDb.get(info.getDbName());
        db.setClusterName(info.getClusterName());
        db.setDbState(info.getDbState());
    }

    public long saveCluster(CountingDataOutputStream dos, long checksum) throws IOException {
        final int clusterCount = idToCluster.size();
        checksum ^= clusterCount;
        dos.writeInt(clusterCount);
        for (Map.Entry<Long, Cluster> entry : idToCluster.entrySet()) {
            long clusterId = entry.getKey();
            if (clusterId >= Env.NEXT_ID_INIT_VALUE) {
                checksum ^= clusterId;
                final Cluster cluster = entry.getValue();
                cluster.write(dos);
            }
        }
        return checksum;
    }

    public void replayUpdateClusterAndBackends(BackendIdsUpdateInfo info) {
        for (long id : info.getBackendList()) {
            final Backend backend = Env.getCurrentSystemInfo().getBackend(id);
            final Cluster cluster = nameToCluster.get(backend.getOwnerClusterName());
            cluster.removeBackend(id);
            backend.setDecommissioned(false);
            backend.clearClusterName();
            backend.setBackendState(BackendState.free);
        }
    }

    public List<String> getClusterDbNames(String clusterName) throws AnalysisException {
        final Cluster cluster = nameToCluster.get(clusterName);
        if (cluster == null) {
            throw new AnalysisException("No cluster selected");
        }
        return Lists.newArrayList(cluster.getDbNames());
    }

    public long saveDb(CountingDataOutputStream dos, long checksum) throws IOException {
        int dbCount = idToDb.size() - nameToCluster.keySet().size();
        checksum ^= dbCount;
        dos.writeInt(dbCount);
        for (Map.Entry<Long, Database> entry : idToDb.entrySet()) {
            Database db = entry.getValue();
            String dbName = db.getFullName();
            // Don't write information_schema db meta
            if (!InfoSchemaDb.isInfoSchemaDb(dbName)) {
                checksum ^= entry.getKey();
                db.write(dos);
            }
        }
        return checksum;
    }

    public long loadDb(DataInputStream dis, long checksum) throws IOException, DdlException {
        int dbCount = dis.readInt();
        long newChecksum = checksum ^ dbCount;
        for (long i = 0; i < dbCount; ++i) {
            Database db = new Database();
            db.readFields(dis);
            newChecksum ^= db.getId();
            idToDb.put(db.getId(), db);
            fullNameToDb.put(db.getFullName(), db);
            if (db.getDbState() == DbState.LINK) {
                fullNameToDb.put(db.getAttachDb(), db);
            }
            Env.getCurrentGlobalTransactionMgr().addDatabaseTransactionMgr(db.getId());
        }
        // ATTN: this should be done after load Db, and before loadAlterJob
        recreateTabletInvertIndex();
        // rebuild es state state
        getEsRepository().loadTableFromCatalog();
        LOG.info("finished replay databases from image");
        return newChecksum;
    }

    public IcebergTableCreationRecordMgr getIcebergTableCreationRecordMgr() {
        return icebergTableCreationRecordMgr;
    }

    private void createCloudTablets(String clusterName, MaterializedIndex index, ReplicaState replicaState,
            DistributionInfo distributionInfo, long version, ReplicaAllocation replicaAlloc, TabletMeta tabletMeta,
            Set<Long> tabletIdSet) throws DdlException {
        for (int i = 0; i < distributionInfo.getBucketNum(); ++i) {
            Tablet tablet = new Tablet(Env.getCurrentEnv().getNextId());

            // add tablet to inverted index first
            index.addTablet(tablet, tabletMeta);
            tabletIdSet.add(tablet.getId());

            long replicaId = Env.getCurrentEnv().getNextId();
            Replica replica = new CloudReplica(replicaId, null, replicaState, version,
                    tabletMeta.getOldSchemaHash(), tabletMeta.getDbId(), tabletMeta.getTableId(),
                    tabletMeta.getPartitionId(), tabletMeta.getIndexId(), i);
            tablet.addReplica(replica);
        }
    }

    private OlapFile.RowsetMetaPB.Builder createInitialRowset(Tablet tablet, long partitionId,
            int schemaHash, OlapFile.TabletSchemaPB schema) {
        OlapFile.RowsetMetaPB.Builder rowsetBuilder = OlapFile.RowsetMetaPB.newBuilder();
        rowsetBuilder.setRowsetId(0);
        rowsetBuilder.setPartitionId(partitionId);
        rowsetBuilder.setTabletId(tablet.getId());
        rowsetBuilder.setTabletSchemaHash(schemaHash);
        rowsetBuilder.setRowsetType(OlapFile.RowsetTypePB.BETA_ROWSET);
        rowsetBuilder.setRowsetState(OlapFile.RowsetStatePB.VISIBLE);
        rowsetBuilder.setStartVersion(0);
        rowsetBuilder.setEndVersion(1);
        rowsetBuilder.setNumRows(0);
        rowsetBuilder.setTotalDiskSize(0);
        rowsetBuilder.setDataDiskSize(0);
        rowsetBuilder.setIndexDiskSize(0);
        rowsetBuilder.setSegmentsOverlapPb(OlapFile.SegmentsOverlapPB.NONOVERLAPPING);
        rowsetBuilder.setNumSegments(0);
        rowsetBuilder.setEmpty(true);

        UUID uuid = UUID.randomUUID();
        String rowsetIdV2Str = String.format("%016X", 2L << 56)
                + String.format("%016X", uuid.getMostSignificantBits())
                + String.format("%016X", uuid.getLeastSignificantBits());
        rowsetBuilder.setRowsetIdV2(rowsetIdV2Str);

        rowsetBuilder.setTabletSchema(schema);
        return rowsetBuilder;
    }

    public OlapFile.TabletMetaPB.Builder createCloudTabletMetaBuilder(long tableId, long indexId,
                long partitionId, Tablet tablet,
                TTabletType tabletType, int schemaHash, KeysType keysType, short shortKeyColumnCount,
                Set<String> bfColumns, double bfFpp, List<Index> indexes, List<Column> schemaColumns,
                DataSortInfo dataSortInfo, TCompressionType compressionType, String storagePolicy,
                boolean isInMemory, boolean isPersistent, boolean isShadow,
                boolean isDynamicSchema) throws DdlException {
        OlapFile.TabletMetaPB.Builder builder = OlapFile.TabletMetaPB.newBuilder();
        builder.setTableId(tableId);
        builder.setIndexId(indexId);
        builder.setPartitionId(partitionId);
        builder.setTabletId(tablet.getId());
        builder.setSchemaHash(schemaHash);
        builder.setCreationTime(System.currentTimeMillis() / 1000);
        builder.setCumulativeLayerPoint(-1);
        builder.setTabletState(isShadow ? OlapFile.TabletStatePB.PB_NOTREADY : OlapFile.TabletStatePB.PB_RUNNING);
        builder.setIsInMemory(isInMemory);
        builder.setIsPersistent(isPersistent);

        UUID uuid = UUID.randomUUID();
        Types.PUniqueId tabletUid = Types.PUniqueId.newBuilder()
                .setHi(uuid.getMostSignificantBits())
                .setLo(uuid.getLeastSignificantBits())
                .build();
        builder.setTabletUid(tabletUid);

        builder.setPreferredRowsetType(OlapFile.RowsetTypePB.BETA_ROWSET);
        builder.setTabletType(tabletType == TTabletType.TABLET_TYPE_DISK
                ? OlapFile.TabletTypePB.TABLET_TYPE_DISK : OlapFile.TabletTypePB.TABLET_TYPE_MEMORY);

        builder.setReplicaId(tablet.getReplicas().get(0).getId());
        builder.setStoragePolicy(storagePolicy);
        builder.setEnableUniqueKeyMergeOnWrite(false);

        OlapFile.TabletSchemaPB.Builder schemaBuilder = OlapFile.TabletSchemaPB.newBuilder();
        if (keysType == KeysType.DUP_KEYS) {
            schemaBuilder.setKeysType(OlapFile.KeysType.DUP_KEYS);
        } else if (keysType == KeysType.UNIQUE_KEYS) {
            schemaBuilder.setKeysType(OlapFile.KeysType.UNIQUE_KEYS);
        } else if (keysType == KeysType.AGG_KEYS) {
            schemaBuilder.setKeysType(OlapFile.KeysType.AGG_KEYS);
        } else {
            throw new DdlException("invalid key types");
        }
        schemaBuilder.setNumShortKeyColumns(shortKeyColumnCount);
        schemaBuilder.setNumRowsPerRowBlock(1024);
        schemaBuilder.setCompressKind(OlapCommon.CompressKind.COMPRESS_LZ4);
        schemaBuilder.setBfFpp(bfFpp);

        int deleteSign = -1;
        int sequenceCol = -1;
        for (int i = 0; i < schemaColumns.size(); i++) {
            Column column = schemaColumns.get(i);
            if (column.isDeleteSignColumn()) {
                deleteSign = i;
            }
            if (column.isSequenceColumn()) {
                sequenceCol = i;
            }
        }
        schemaBuilder.setDeleteSignIdx(deleteSign);
        schemaBuilder.setSequenceColIdx(sequenceCol);
        schemaBuilder.setIsDynamicSchema(isDynamicSchema);

        if (dataSortInfo.getSortType() == TSortType.LEXICAL) {
            schemaBuilder.setSortType(OlapFile.SortType.LEXICAL);
        } else if (dataSortInfo.getSortType() == TSortType.ZORDER) {
            schemaBuilder.setSortType(OlapFile.SortType.ZORDER);
        } else {
            throw new DdlException("invalid sort types");
        }

        switch (compressionType) {
            case NO_COMPRESSION:
                schemaBuilder.setCompressionType(SegmentV2.CompressionTypePB.NO_COMPRESSION);
                break;
            case SNAPPY:
                schemaBuilder.setCompressionType(SegmentV2.CompressionTypePB.SNAPPY);
                break;
            case LZ4:
                schemaBuilder.setCompressionType(SegmentV2.CompressionTypePB.LZ4);
                break;
            case LZ4F:
                schemaBuilder.setCompressionType(SegmentV2.CompressionTypePB.LZ4F);
                break;
            case ZLIB:
                schemaBuilder.setCompressionType(SegmentV2.CompressionTypePB.ZLIB);
                break;
            case ZSTD:
                schemaBuilder.setCompressionType(SegmentV2.CompressionTypePB.ZSTD);
                break;
            default:
                schemaBuilder.setCompressionType(SegmentV2.CompressionTypePB.LZ4F);
                break;
        }

        schemaBuilder.setSortColNum(dataSortInfo.getColNum());
        for (int i = 0; i < schemaColumns.size(); i++) {
            Column column = schemaColumns.get(i);
            schemaBuilder.addColumn(column.toPb(bfColumns, indexes));
        }

        for (int i = 0; i < indexes.size(); i++) {
            Index index = indexes.get(i);
            schemaBuilder.addIndex(index.toPb(schemaColumns));
        }
        OlapFile.TabletSchemaPB schema = schemaBuilder.build();
        builder.setSchema(schema);
        // rowset
        OlapFile.RowsetMetaPB.Builder rowsetBuilder = createInitialRowset(tablet, partitionId,
                schemaHash, schema);
        builder.addRsMetas(rowsetBuilder);
        return builder;
    }

    private Partition createCloudPartitionWithIndices(String clusterName, long dbId, long tableId, long baseIndexId,
            long partitionId, String partitionName, Map<Long, MaterializedIndexMeta> indexIdToMeta,
            DistributionInfo distributionInfo, TStorageMedium storageMedium, ReplicaAllocation replicaAlloc,
            Long versionInfo, Set<String> bfColumns, double bfFpp, Set<Long> tabletIdSet, List<Index> indexes,
            boolean isInMemory, TStorageFormat storageFormat, TTabletType tabletType, TCompressionType compressionType,
            DataSortInfo dataSortInfo, boolean enableUniqueKeyMergeOnWrite, String storagePolicy,
            boolean isPersistent, boolean isDynamicSchema) throws DdlException {
        // create base index first.
        Preconditions.checkArgument(baseIndexId != -1);
        MaterializedIndex baseIndex = new MaterializedIndex(baseIndexId, IndexState.NORMAL);

        LOG.info("begin create cloud partition");
        // create partition with base index
        Partition partition = new CloudPartition(partitionId, partitionName, baseIndex,
                distributionInfo, dbId, tableId);

        // add to index map
        Map<Long, MaterializedIndex> indexMap = new HashMap<>();
        indexMap.put(baseIndexId, baseIndex);

        // create rollup index if has
        for (long indexId : indexIdToMeta.keySet()) {
            if (indexId == baseIndexId) {
                continue;
            }

            MaterializedIndex rollup = new MaterializedIndex(indexId, IndexState.NORMAL);
            indexMap.put(indexId, rollup);
        }

        // version and version hash
        if (versionInfo != null) {
            partition.updateVisibleVersion(versionInfo);
        }
        long version = partition.getVisibleVersion();

        // short totalReplicaNum = replicaAlloc.getTotalReplicaNum();
        for (Map.Entry<Long, MaterializedIndex> entry : indexMap.entrySet()) {
            long indexId = entry.getKey();
            MaterializedIndex index = entry.getValue();
            MaterializedIndexMeta indexMeta = indexIdToMeta.get(indexId);

            // create tablets
            int schemaHash = indexMeta.getSchemaHash();
            TabletMeta tabletMeta = new TabletMeta(dbId, tableId, partitionId, indexId, schemaHash, storageMedium);
            createCloudTablets(clusterName, index, ReplicaState.NORMAL, distributionInfo, version, replicaAlloc,
                    tabletMeta, tabletIdSet);

            short shortKeyColumnCount = indexMeta.getShortKeyColumnCount();
            // TStorageType storageType = indexMeta.getStorageType();
            List<Column> columns = indexMeta.getSchema();
            KeysType keysType = indexMeta.getKeysType();

            SelectdbCloud.CreateTabletsRequest.Builder requestBuilder = SelectdbCloud.CreateTabletsRequest.newBuilder();
            for (Tablet tablet : index.getTablets()) {
                OlapFile.TabletMetaPB.Builder builder = createCloudTabletMetaBuilder(tableId, indexId,
                        partitionId, tablet, tabletType, schemaHash, keysType, shortKeyColumnCount,
                        bfColumns, bfFpp, indexes, columns, dataSortInfo, compressionType,
                        storagePolicy, isInMemory, isPersistent, false, isDynamicSchema);
                requestBuilder.addTabletMetas(builder);
            }

            LOG.info("create tablets, dbId: {}, tableId: {}, partitionId: {} indexId: {}",
                    dbId, tableId, partitionId, indexId);
            sendCreateTabletsRpc(requestBuilder);
            if (index.getId() != baseIndexId) {
                // add rollup index to partition
                partition.createRollupIndex(index);
            }
        } // end for indexMap
        return partition;
    }

    public void sendCreateTabletsRpc(SelectdbCloud.CreateTabletsRequest.Builder requestBuilder) throws DdlException  {
        requestBuilder.setCloudUniqueId(Config.cloud_unique_id);
        SelectdbCloud.CreateTabletsRequest createTabletsReq = requestBuilder.build();

        LOG.info("send create tablets rpc, createTabletsReq: {}", createTabletsReq);
        SelectdbCloud.CreateTabletsResponse response;
        try {
            response = MetaServiceProxy.getInstance().createTablets(createTabletsReq);
        } catch (RpcException e) {
            throw new RuntimeException(e);
        }
        LOG.info("create tablets response: {}", response);

        if (response.getStatus().getCode() != SelectdbCloud.MetaServiceCode.OK) {
            throw new DdlException(response.getStatus().getMsg());
        }
    }

    public void createCloudTable(CreateTableStmt stmt) throws UserException {
        String engineName = stmt.getEngineName();
        String dbName = stmt.getDbName();

        // check if db exists
        Database db = (Database) getDbOrDdlException(dbName);

        if (engineName.equals("olap")) {
            createOlapTable(db, stmt);
            return;
        } else {
            ErrorReport.reportDdlException(ErrorCode.ERR_UNKNOWN_STORAGE_ENGINE, engineName);
        }
    }

    // if `expiration` = 0, recycler will delete uncommitted indexes in `retention_seconds`
    public void prepareCloudMaterializedIndex(OlapTable olapTable, List<Long> indexIds, long expiration)
            throws DdlException {
        //prepare for index
        SelectdbCloud.IndexRequest.Builder indexRequestBuilder = SelectdbCloud.IndexRequest.newBuilder();
        indexRequestBuilder.setCloudUniqueId(Config.cloud_unique_id);
        indexRequestBuilder.addAllIndexIds(indexIds);
        indexRequestBuilder.setTableId(olapTable.getId());
        indexRequestBuilder.setExpiration(expiration);
        SelectdbCloud.IndexRequest indexRequest = indexRequestBuilder.build();
        LOG.info("prepareIndex request: {} ", indexRequest);

        SelectdbCloud.IndexResponse response = null;
        try {
            response = MetaServiceProxy.getInstance().prepareIndex(indexRequest);
        } catch (RpcException e) {
            LOG.warn("prepareIndex response: {} ", response);
            throw new DdlException(e.getMessage());
        }

        LOG.info("prepareIndex response: {} ", response);
        if (response.getStatus().getCode() != SelectdbCloud.MetaServiceCode.OK) {
            LOG.warn("prepareIndex response: {} ", response);
            throw new DdlException(response.getStatus().getMsg());
        }
    }

    public void commitCloudMaterializedIndex(OlapTable olapTable, List<Long> indexIds) throws DdlException {
        //commit for index
        SelectdbCloud.IndexRequest.Builder indexRequestBuilder = SelectdbCloud.IndexRequest.newBuilder();
        indexRequestBuilder.setCloudUniqueId(Config.cloud_unique_id);
        indexRequestBuilder.addAllIndexIds(indexIds);
        indexRequestBuilder.setTableId(olapTable.getId());
        SelectdbCloud.IndexRequest indexRequest = indexRequestBuilder.build();
        LOG.info("commitIndex request: {} ", indexRequest);

        SelectdbCloud.IndexResponse response = null;
        try {
            response = MetaServiceProxy.getInstance().commitIndex(indexRequest);
        } catch (RpcException e) {
            LOG.warn("commitIndex response: {} ", response);
            throw new DdlException(e.getMessage());
        }

        if (response.getStatus().getCode() != SelectdbCloud.MetaServiceCode.OK) {
            LOG.warn("commitIndex response: {} ", response);
            throw new DdlException(response.getStatus().getMsg());
        }
    }

    public void dropCloudMaterializedIndex(OlapTable olapTable, List<Long> indexIds) throws DdlException {
        //drop for index
        SelectdbCloud.IndexRequest.Builder indexRequestBuilder = SelectdbCloud.IndexRequest.newBuilder();
        indexRequestBuilder.setCloudUniqueId(Config.cloud_unique_id);
        indexRequestBuilder.addAllIndexIds(indexIds);
        indexRequestBuilder.setTableId(olapTable.getId());
        SelectdbCloud.IndexRequest indexRequest = indexRequestBuilder.build();
        LOG.info("dropIndex request: {} ", indexRequest);

        SelectdbCloud.IndexResponse response = null;
        try {
            response = MetaServiceProxy.getInstance().dropIndex(indexRequest);
        } catch (RpcException e) {
            LOG.warn("dropIndex response: {} ", response);
            throw new DdlException(e.getMessage());
        }

        if (response.getStatus().getCode() != SelectdbCloud.MetaServiceCode.OK) {
            LOG.warn("dropIndex response: {} ", response);
            throw new DdlException(response.getStatus().getMsg());
        }
    }

    // if `expiration` = 0, recycler will delete uncommitted partitions in `retention_seconds`
    public void prepareCloudPartition(long tableId, List<Long> partitionIds, List<Long> indexIds, long expiration)
            throws DdlException {
        SelectdbCloud.PartitionRequest.Builder partitionRequestBuilder = SelectdbCloud.PartitionRequest.newBuilder();
        partitionRequestBuilder.setCloudUniqueId(Config.cloud_unique_id);
        partitionRequestBuilder.setTableId(tableId);
        partitionRequestBuilder.addAllPartitionIds(partitionIds);
        partitionRequestBuilder.addAllIndexIds(indexIds);
        partitionRequestBuilder.setExpiration(expiration);
        SelectdbCloud.PartitionRequest partitionRequest = partitionRequestBuilder.build();
        LOG.info("preparePartition request: {} ", partitionRequest);

        SelectdbCloud.PartitionResponse response = null;
        try {
            response = MetaServiceProxy.getInstance().preparePartition(partitionRequest);
        } catch (RpcException e) {
            LOG.warn("preparePartition response: {} ", response);
            throw new DdlException(e.getMessage());
        }
        LOG.info("preparePartition response: {} ", response);

        if (response.getStatus().getCode() != SelectdbCloud.MetaServiceCode.OK) {
            LOG.warn("preparePartition response: {} ", response);
            throw new DdlException(response.getStatus().getMsg());
        }
    }

    public void commitCloudPartition(long tableId, List<Long> partitionIds) throws DdlException {
        SelectdbCloud.PartitionRequest.Builder partitionRequestBuilder = SelectdbCloud.PartitionRequest.newBuilder();
        partitionRequestBuilder.setCloudUniqueId(Config.cloud_unique_id);
        partitionRequestBuilder.addAllPartitionIds(partitionIds);
        partitionRequestBuilder.setTableId(tableId);
        SelectdbCloud.PartitionRequest partitionRequest = partitionRequestBuilder.build();
        LOG.info("commitPartition request: {} ", partitionRequest);

        SelectdbCloud.PartitionResponse response = null;
        try {
            response = MetaServiceProxy.getInstance().commitPartition(partitionRequest);
        } catch (RpcException e) {
            LOG.warn("commitPartition response: {} ", response);
            throw new DdlException(e.getMessage());
        }
        LOG.info("commitPartition response: {} ", response);

        if (response.getStatus().getCode() != SelectdbCloud.MetaServiceCode.OK) {
            LOG.warn("commitPartition response: {} ", response);
            throw new DdlException(response.getStatus().getMsg());
        }
    }

    public void dropCloudPartition(long tableId, List<Long> partitionIds, List<Long> indexIds)
            throws DdlException {
        SelectdbCloud.PartitionRequest.Builder partitionRequestBuilder = SelectdbCloud.PartitionRequest.newBuilder();
        partitionRequestBuilder.setCloudUniqueId(Config.cloud_unique_id);
        partitionRequestBuilder.setTableId(tableId);
        partitionRequestBuilder.addAllPartitionIds(partitionIds);
        partitionRequestBuilder.addAllIndexIds(indexIds);
        SelectdbCloud.PartitionRequest partitionRequest = partitionRequestBuilder.build();
        LOG.info("dropPartition request: {} ", partitionRequest);

        SelectdbCloud.PartitionResponse response = null;
        try {
            response = MetaServiceProxy.getInstance().dropPartition(partitionRequest);
        } catch (RpcException e) {
            LOG.warn("dropPartition response: {} ", response);
            throw new DdlException(e.getMessage());
        }
        LOG.info("dropPartition response: {} ", response);

        if (response.getStatus().getCode() != SelectdbCloud.MetaServiceCode.OK) {
            LOG.warn("dropPartition response: {} ", response);
            throw new DdlException(response.getStatus().getMsg());
        }
    }

    public void createStage(StagePB stagePB, boolean ifNotExists) throws DdlException {
        SelectdbCloud.CreateStageRequest createStageRequest = SelectdbCloud.CreateStageRequest.newBuilder()
                .setCloudUniqueId(Config.cloud_unique_id).setStage(stagePB).build();
        SelectdbCloud.CreateStageResponse response = null;
        int retryTime = 0;
        while (retryTime++ < 3) {
            try {
                response = MetaServiceProxy.getInstance().createStage(createStageRequest);
                LOG.debug("create stage, stage: {}, {}, response: {}", stagePB, ifNotExists, response);
                if (ifNotExists && response.getStatus().getCode() == SelectdbCloud.MetaServiceCode.ALREADY_EXISTED) {
                    LOG.info("stage already exists, stage_name: {}", stagePB.getName());
                    return;
                }
                if (response.getStatus().getCode() != MetaServiceCode.KV_TXN_CONFLICT
                        && response.getStatus().getCode() != MetaServiceCode.KV_TXN_COMMIT_ERR) {
                    break;
                }
            } catch (RpcException e) {
                LOG.warn("createStage response: {} ", response);
            }
            // sleep random millis [20, 200] ms, avoid txn conflict
            int randomMillis = 20 + (int) (Math.random() * (200 - 20));
            LOG.debug("randomMillis:{}", randomMillis);
            try {
                Thread.sleep(randomMillis);
            } catch (InterruptedException e) {
                LOG.info("InterruptedException: ", e);
            }
        }

        if (response == null) {
            LOG.warn("createStage failed.");
            throw new DdlException("createStage failed");
        }

        if (response.getStatus().getCode() != SelectdbCloud.MetaServiceCode.OK) {
            LOG.warn("createStage response: {} ", response);
            throw new DdlException(response.getStatus().getMsg());
        }
    }

    public List<StagePB> getStage(StagePB.StageType stageType, String userName,
                                  String stageName, String userId) throws DdlException {
        SelectdbCloud.GetStageResponse response = getStageRpc(stageType, userName, stageName, userId);
        if (response.getStatus().getCode() == MetaServiceCode.OK) {
            return response.getStageList();
        }

        if (stageType == StagePB.StageType.EXTERNAL) {
            if (response.getStatus().getCode() == MetaServiceCode.STAGE_NOT_FOUND) {
                LOG.info("Stage does not exist: {}", stageName);
                throw new DdlException("Stage does not exist: " + stageName);
            }
            LOG.warn("internal error, try later");
            throw new DdlException("internal error, try later");
        }

        if (response.getStatus().getCode() == MetaServiceCode.STATE_ALREADY_EXISTED_FOR_USER
                || response.getStatus().getCode() == MetaServiceCode.STAGE_NOT_FOUND) {
            StagePB.Builder createStageBuilder = StagePB.newBuilder();
            createStageBuilder.addMysqlUserName(ClusterNamespace
                    .getNameFromFullName(ConnectContext.get().getCurrentUserIdentity().getQualifiedUser()))
                .setStageId(UUID.randomUUID().toString()).setType(StagePB.StageType.INTERNAL).addMysqlUserId(userId);

            boolean isAba = false;
            if (response.getStatus().getCode() == MetaServiceCode.STATE_ALREADY_EXISTED_FOR_USER) {
                List<StagePB> stages = response.getStageList();
                if (stages.isEmpty() || stages.get(0).getMysqlUserIdCount() == 0) {
                    LOG.warn("impossible here, internal stage this err code must have one stage.");
                    throw new DdlException("internal error, try later");
                }
                String toDropMysqlUserId = stages.get(0).getMysqlUserId(0);
                // ABA user
                // 1. drop user
                isAba = true;
                String reason = String.format("get stage deal with err user [%s:%s] %s, step %s msg %s now userid [%s]",
                        userName, userId, "aba user", "1", "drop old stage", toDropMysqlUserId);
                LOG.info(reason);
                dropStage(StagePB.StageType.INTERNAL, userName, toDropMysqlUserId, null, reason, true);
            }
            // stage not found just create and get
            // 2. create a new internal stage
            LOG.info("get stage deal with err user [{}:{}] {}, step {} msg {}", userName, userId,
                    isAba ? "aba user" : "not found", isAba ? "2" : "1",  "create a new internal stage");
            createStage(createStageBuilder.build(), true);
            // 3. get again
            // sleep random millis [20, 200] ms, avoid multiple call get stage.
            int randomMillis = 20 + (int) (Math.random() * (200 - 20));
            LOG.debug("randomMillis:{}", randomMillis);
            try {
                Thread.sleep(randomMillis);
            } catch (InterruptedException e) {
                LOG.info("InterruptedException: ", e);
            }
            LOG.info("get stage deal with err user [{}:{}] {}, step {} msg {}", userName, userId,
                    isAba ? "aba user" : "not found", isAba ? "3" : "2",  "get stage");
            response = getStageRpc(stageType, userName, stageName, userId);
            if (response.getStatus().getCode() == MetaServiceCode.OK) {
                return response.getStageList();
            }
        }
        return null;
    }


    public SelectdbCloud.GetStageResponse getStageRpc(StagePB.StageType stageType, String userName,
                                  String stageName, String userId) throws DdlException {
        SelectdbCloud.GetStageRequest.Builder builder = SelectdbCloud.GetStageRequest.newBuilder()
                .setCloudUniqueId(Config.cloud_unique_id).setType(stageType);
        if (userName != null) {
            builder.setMysqlUserName(userName);
        }
        if (stageName != null) {
            builder.setStageName(stageName);
        }
        if (userId != null) {
            builder.setMysqlUserId(userId);
        }
        SelectdbCloud.GetStageResponse response = null;
        try {
            response = MetaServiceProxy.getInstance().getStage(builder.build());
            LOG.debug("get stage, stageType={}, userName={}, userId= {}, stageName:{}, response: {}",
                    stageType, userName, userId, stageName, response);
        } catch (RpcException e) {
            LOG.warn("getStage rpc exception: {} ", e.getMessage(), e);
            throw new DdlException("internal error, try later");
        }

        return response;
    }

    public void dropStage(StagePB.StageType stageType, String userName, String userId,
                          String stageName, String reason, boolean ifExists)
            throws DdlException {
        SelectdbCloud.DropStageRequest.Builder builder = SelectdbCloud.DropStageRequest.newBuilder()
                .setCloudUniqueId(Config.cloud_unique_id).setType(stageType);
        if (userName != null) {
            builder.setMysqlUserName(userName);
        }
        if (userId != null) {
            builder.setMysqlUserId(userId);
        }
        if (stageName != null) {
            builder.setStageName(stageName);
        }
        if (reason != null) {
            builder.setReason(reason);
        }
        SelectdbCloud.DropStageResponse response = null;
        int retryTime = 0;
        while (retryTime++ < 3) {
            try {
                response = MetaServiceProxy.getInstance().dropStage(builder.build());
                LOG.info("drop stage, stageType:{}, userName:{}, userId:{}, stageName:{}, reason:{}, "
                                + "retry:{}, response: {}", stageType, userName, userId, stageName, reason, retryTime,
                        response);
                // just retry kv conflict
                if (response.getStatus().getCode() != MetaServiceCode.KV_TXN_CONFLICT) {
                    break;
                }
            } catch (RpcException e) {
                LOG.warn("dropStage response: {} ", response);
            }
            // sleep random millis [20, 200] ms, avoid txn conflict
            int randomMillis = 20 + (int) (Math.random() * (200 - 20));
            LOG.debug("randomMillis:{}", randomMillis);
            try {
                Thread.sleep(randomMillis);
            } catch (InterruptedException e) {
                LOG.info("InterruptedException: ", e);
            }
        }

        if (response == null || !response.hasStatus()) {
            throw new DdlException("metaService exception");
        }

        if (response.getStatus().getCode() != SelectdbCloud.MetaServiceCode.OK) {
            LOG.warn("dropStage response: {} ", response);
            if (response.getStatus().getCode() == MetaServiceCode.STAGE_NOT_FOUND) {
                if (ifExists) {
                    return;
                } else {
                    throw new DdlException("Stage does not exists: " + stageName);
                }
            }
            throw new DdlException("internal error, try later");
        }
    }

    public List<ObjectFilePB> beginCopy(String stageId, SelectdbCloud.StagePB.StageType stageType, long tableId,
            String copyJobId, int groupId, long startTime, long timeoutTime, List<ObjectFilePB> objectFiles)
            throws DdlException {
        SelectdbCloud.BeginCopyRequest request = SelectdbCloud.BeginCopyRequest.newBuilder()
                .setCloudUniqueId(Config.cloud_unique_id).setStageId(stageId).setStageType(stageType)
                .setTableId(tableId).setCopyId(copyJobId).setGroupId(groupId).setStartTime(startTime)
                .setTimeoutTime(timeoutTime).addAllObjectFiles(objectFiles).build();
        SelectdbCloud.BeginCopyResponse response = null;
        try {
            int retry = 0;
            while (true) {
                response = MetaServiceProxy.getInstance().beginCopy(request);
                if (response.getStatus().getCode() == SelectdbCloud.MetaServiceCode.OK) {
                    return response.getFilteredObjectFilesList();
                }
                if (retry < Config.cloud_copy_txn_conflict_error_retry_num
                        && response.getStatus().getCode() == SelectdbCloud.MetaServiceCode.KV_TXN_CONFLICT) {
                    LOG.warn("begin copy error with kv txn conflict, tableId={}, stageId={}, queryId={}, retry={}",
                            tableId, stageId, copyJobId, retry);
                    retry++;
                    continue;
                }
                LOG.warn("beginCopy response: {} ", response);
                throw new DdlException(response.getStatus().getMsg());
            }
        } catch (RpcException e) {
            LOG.warn("beginCopy response: {} ", response);
            throw new DdlException(e.getMessage());
        }
    }

    public void finishCopy(String stageId, SelectdbCloud.StagePB.StageType stageType, long tableId, String copyJobId,
            int groupId, boolean success) throws DdlException {
        SelectdbCloud.FinishCopyRequest request = SelectdbCloud.FinishCopyRequest.newBuilder()
                .setCloudUniqueId(Config.cloud_unique_id).setStageId(stageId).setStageType(stageType)
                .setTableId(tableId).setCopyId(copyJobId).setGroupId(groupId)
                .setAction(success ? Action.COMMIT : Action.ABORT).build();
        SelectdbCloud.FinishCopyResponse response = null;
        try {
            int retry = 0;
            while (true) {
                response = MetaServiceProxy.getInstance().finishCopy(request);
                if (response.getStatus().getCode() == SelectdbCloud.MetaServiceCode.OK) {
                    return;
                }
                if (retry < Config.cloud_copy_txn_conflict_error_retry_num
                        && response.getStatus().getCode() == SelectdbCloud.MetaServiceCode.KV_TXN_CONFLICT) {
                    LOG.warn("finish copy error with kv txn conflict, tableId={}, stageId={}, queryId={}, retry={}",
                            tableId, stageId, copyJobId, retry);
                    retry++;
                    continue;
                }
                LOG.warn("finishCopy response: {} ", response);
                throw new DdlException(response.getStatus().getMsg());
            }
        } catch (RpcException e) {
            LOG.warn("finishCopy response: {} ", response);
            throw new DdlException(e.getMessage());
        }
    }

    public CopyJobPB getCopyJob(String stageId, long tableId, String copyJobId, int groupId) throws DdlException {
        SelectdbCloud.GetCopyJobRequest request = SelectdbCloud.GetCopyJobRequest.newBuilder()
                .setCloudUniqueId(Config.cloud_unique_id).setStageId(stageId).setTableId(tableId).setCopyId(copyJobId)
                .setGroupId(groupId).build();
        SelectdbCloud.GetCopyJobResponse response = null;
        try {
            response = MetaServiceProxy.getInstance().getCopyJob(request);
            if (response.getStatus().getCode() != SelectdbCloud.MetaServiceCode.OK) {
                LOG.warn("getCopyJob response: {} ", response);
                throw new DdlException(response.getStatus().getMsg());
            }
            return response.hasCopyJob() ? response.getCopyJob() : null;
        } catch (RpcException e) {
            LOG.warn("getCopyJob response: {} ", response);
            throw new DdlException(e.getMessage());
        }
    }

    public List<ObjectFilePB> getCopyFiles(String stageId, long tableId) throws DdlException {
        SelectdbCloud.GetCopyFilesRequest.Builder builder = SelectdbCloud.GetCopyFilesRequest.newBuilder()
                .setCloudUniqueId(Config.cloud_unique_id).setStageId(stageId).setTableId(tableId);
        SelectdbCloud.GetCopyFilesResponse response = null;
        try {
            response = MetaServiceProxy.getInstance().getCopyFiles(builder.build());
            if (response.getStatus().getCode() != SelectdbCloud.MetaServiceCode.OK) {
                LOG.warn("getCopyFiles response: {} ", response);
                throw new DdlException(response.getStatus().getMsg());
            }
            return response.getObjectFilesList();
        } catch (RpcException e) {
            LOG.warn("getCopyFiles response: {} ", response);
            throw new DdlException(e.getMessage());
        }
    }

    public MetaServiceResponseStatus alterCluster(String clusterId, Set<String> userNames)
            throws DdlException {
        SelectdbCloud.ClusterPB.Builder builderCluster = SelectdbCloud.ClusterPB.newBuilder()
                .setClusterId(clusterId).addAllMysqlUserName(userNames);

        SelectdbCloud.AlterClusterRequest.Builder builder = SelectdbCloud.AlterClusterRequest.newBuilder()
                .setCloudUniqueId(Config.cloud_unique_id).setOp(Operation.UPDATE_CLUSTER_MYSQL_USER_NAME)
                .setCluster(builderCluster.build());
        SelectdbCloud.AlterClusterResponse response;
        try {
            response = MetaServiceProxy.getInstance().alterCluster(builder.build());
            if (response.getStatus().getCode() != SelectdbCloud.MetaServiceCode.OK) {
                LOG.warn("getCopyFiles response: {} ", response);
                throw new DdlException(response.getStatus().getMsg());
            }
            return response.getStatus();
        } catch (RpcException e) {
            throw new RuntimeException(e);
        }
    }
}<|MERGE_RESOLUTION|>--- conflicted
+++ resolved
@@ -144,10 +144,7 @@
 import org.apache.doris.external.iceberg.IcebergCatalogMgr;
 import org.apache.doris.external.iceberg.IcebergTableCreationRecordMgr;
 import org.apache.doris.mtmv.MTMVJobFactory;
-<<<<<<< HEAD
-=======
 import org.apache.doris.mtmv.metadata.MTMVJob;
->>>>>>> 6b773939
 import org.apache.doris.mysql.privilege.PaloAuth;
 import org.apache.doris.persist.BackendIdsUpdateInfo;
 import org.apache.doris.persist.ClusterInfo;
@@ -214,7 +211,6 @@
 import java.io.IOException;
 import java.util.ArrayList;
 import java.util.Collection;
-import java.util.Collections;
 import java.util.HashMap;
 import java.util.HashSet;
 import java.util.List;
@@ -986,20 +982,11 @@
             }
         }
 
-<<<<<<< HEAD
-        // TODO: impl real logic of drop multi-table MaterializedView here.
-        if (table instanceof MaterializedView && Config.enable_mtmv_scheduler_framework) {
-            if (Env.getCurrentEnv().getMTMVJobManager().getJob(table.getName()) != null) {
-                long jobId = Env.getCurrentEnv().getMTMVJobManager().getJob(table.getName()).getId();
-                Env.getCurrentEnv().getMTMVJobManager().dropJobs(Collections.singletonList(jobId), false);
-            }
-=======
         if (table instanceof MaterializedView && Config.enable_mtmv_scheduler_framework) {
             List<Long> dropIds = Env.getCurrentEnv().getMTMVJobManager().showJobs(db.getFullName(), table.getName())
                     .stream().map(MTMVJob::getId).collect(Collectors.toList());
             Env.getCurrentEnv().getMTMVJobManager().dropJobs(dropIds, false);
             Log.info("Drop related {} mv job.", dropIds.size());
->>>>>>> 6b773939
         }
         LOG.info("finished dropping table[{}] in db[{}]", table.getName(), db.getFullName());
         return true;
@@ -1280,13 +1267,9 @@
                 TypeDef typeDef;
                 Expr resultExpr = resultExprs.get(i);
                 Type resultType = resultExpr.getType();
-<<<<<<< HEAD
-                if (resultType.isStringType() && resultType.getLength() < 0) {
-=======
                 if (resultType.isStringType()) {
                     // Use String for varchar/char/string type,
                     // to avoid char-length-vs-byte-length issue.
->>>>>>> 6b773939
                     typeDef = new TypeDef(ScalarType.createStringType());
                 } else if (resultType.isDecimalV2() && resultType.equals(ScalarType.DECIMALV2)) {
                     typeDef = new TypeDef(ScalarType.createDecimalType(27, 9));
@@ -2034,7 +2017,6 @@
                 false);
         olapTable.setIsInMemory(isInMemory);
 
-<<<<<<< HEAD
         // set persistent
         boolean isPersistent = PropertyAnalyzer.analyzeBooleanProp(properties, PropertyAnalyzer.PROPERTIES_PERSISTENT,
                 false);
@@ -2045,12 +2027,6 @@
                 PropertyAnalyzer.PROPERTIES_DYNAMIC_SCHEMA, false);
         olapTable.setIsDynamicSchema(isDynamicSchema);
 
-        // set remote storage
-        String remoteStoragePolicy = PropertyAnalyzer.analyzeRemoteStoragePolicy(properties);
-        olapTable.setRemoteStoragePolicy(remoteStoragePolicy);
-
-=======
->>>>>>> 6b773939
         // set storage policy
         String storagePolicy = PropertyAnalyzer.analyzeStoragePolicy(properties);
         Env.getCurrentEnv().getPolicyMgr().checkStoragePolicyExist(storagePolicy);
@@ -2369,12 +2345,6 @@
             throw e;
         }
 
-<<<<<<< HEAD
-        // TODO: impl the real logic of create multi-table MaterializedView here.
-        if (olapTable instanceof MaterializedView && Config.enable_mtmv_scheduler_framework) {
-            Env.getCurrentEnv().getMTMVJobManager().createJob(MTMVJobFactory.buildJob((MaterializedView) olapTable),
-                    false);
-=======
         if (olapTable instanceof MaterializedView && Config.enable_mtmv_scheduler_framework
                 && MTMVJobFactory.isGenerateJob((MaterializedView) olapTable)) {
             List<MTMVJob> jobs = MTMVJobFactory.buildJob((MaterializedView) olapTable, db.getFullName());
@@ -2382,7 +2352,6 @@
                 Env.getCurrentEnv().getMTMVJobManager().createJob(job, false);
             }
             Log.info("Create related {} mv job.", jobs.size());
->>>>>>> 6b773939
         }
     }
 
