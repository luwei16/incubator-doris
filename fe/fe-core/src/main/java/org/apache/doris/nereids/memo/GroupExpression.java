// Licensed to the Apache Software Foundation (ASF) under one
// or more contributor license agreements.  See the NOTICE file
// distributed with this work for additional information
// regarding copyright ownership.  The ASF licenses this file
// to you under the Apache License, Version 2.0 (the
// "License"); you may not use this file except in compliance
// with the License.  You may obtain a copy of the License at
//
//   http://www.apache.org/licenses/LICENSE-2.0
//
// Unless required by applicable law or agreed to in writing,
// software distributed under the License is distributed on an
// "AS IS" BASIS, WITHOUT WARRANTIES OR CONDITIONS OF ANY
// KIND, either express or implied.  See the License for the
// specific language governing permissions and limitations
// under the License.

package org.apache.doris.nereids.memo;

import org.apache.doris.common.Pair;
import org.apache.doris.nereids.analyzer.UnboundRelation;
import org.apache.doris.nereids.cost.CostEstimate;
import org.apache.doris.nereids.properties.PhysicalProperties;
import org.apache.doris.nereids.rules.Rule;
import org.apache.doris.nereids.rules.RuleType;
import org.apache.doris.nereids.trees.plans.Plan;
import org.apache.doris.nereids.util.Utils;
import org.apache.doris.statistics.StatsDeriveResult;

import com.google.common.base.Preconditions;
import com.google.common.collect.Lists;
import com.google.common.collect.Maps;

import java.util.BitSet;
import java.util.List;
import java.util.Map;
import java.util.Objects;
import java.util.Optional;

/**
 * Representation for group expression in cascades optimizer.
 */
public class GroupExpression {
    private double cost = 0.0;
    private CostEstimate costEstimate = null;
    private Group ownerGroup;
    private final List<Group> children;
    private final Plan plan;
    private final BitSet ruleMasks;
    private boolean statDerived;

    // Mapping from output properties to the corresponding best cost, statistics, and child properties.
    // key is the physical properties the group expression support for its parent
    // and value is cost and request physical properties to its children.
    private final Map<PhysicalProperties, Pair<Double, List<PhysicalProperties>>> lowestCostTable;
    // Each physical group expression maintains mapping incoming requests to the corresponding child requests.
    // key is the output physical properties satisfying the incoming request properties
    // value is the request physical properties
    private final Map<PhysicalProperties, PhysicalProperties> requestPropertiesMap;

    public GroupExpression(Plan plan) {
        this(plan, Lists.newArrayList());
    }

    /**
     * Constructor for GroupExpression.
     *
     * @param plan {@link Plan} to reference
     * @param children children groups in memo
     */
    public GroupExpression(Plan plan, List<Group> children) {
        this.plan = Objects.requireNonNull(plan, "plan can not be null")
                .withGroupExpression(Optional.of(this));
        this.children = Lists.newArrayList(Objects.requireNonNull(children, "children can not be null"));
        this.children.forEach(childGroup -> childGroup.addParentExpression(this));
        this.ruleMasks = new BitSet(RuleType.SENTINEL.ordinal());
        this.statDerived = false;
        this.lowestCostTable = Maps.newHashMap();
        this.requestPropertiesMap = Maps.newHashMap();
    }

    public PhysicalProperties getOutputProperties(PhysicalProperties requestProperties) {
        PhysicalProperties outputProperties = requestPropertiesMap.get(requestProperties);
        Preconditions.checkNotNull(outputProperties);
        return outputProperties;
    }

    public int arity() {
        return children.size();
    }

    public Group getOwnerGroup() {
        return ownerGroup;
    }

    public void setOwnerGroup(Group ownerGroup) {
        this.ownerGroup = ownerGroup;
    }

    public Plan getPlan() {
        return plan;
    }

    public Group child(int i) {
        return children.get(i);
    }

    public void setChild(int i, Group group) {
        children.set(i, group);
        group.addParentExpression(this);
    }

<<<<<<< HEAD
=======
    public List<Group> children() {
        return children;
    }

>>>>>>> 6b773939
    /**
     * replaceChild.
     *
     * @param oldChild origin child group
     * @param newChild new child group
     */
    public void replaceChild(Group oldChild, Group newChild) {
        oldChild.removeParentExpression(this);
        newChild.addParentExpression(this);
        Utils.replaceList(children, oldChild, newChild);
    }

    public boolean hasApplied(Rule rule) {
        return ruleMasks.get(rule.getRuleType().ordinal());
    }

    public boolean notApplied(Rule rule) {
        return !hasApplied(rule);
    }

    public void setApplied(Rule rule) {
        ruleMasks.set(rule.getRuleType().ordinal());
    }

    public void setApplied(RuleType ruleType) {
        ruleMasks.set(ruleType.ordinal());
    }

    public void propagateApplied(GroupExpression toGroupExpression) {
        toGroupExpression.ruleMasks.or(ruleMasks);
    }

    public boolean isStatDerived() {
        return statDerived;
    }

    public void setStatDerived(boolean statDerived) {
        this.statDerived = statDerived;
    }

    public Map<PhysicalProperties, Pair<Double, List<PhysicalProperties>>> getLowestCostTable() {
        return lowestCostTable;
    }

    public List<PhysicalProperties> getInputPropertiesList(PhysicalProperties require) {
        Preconditions.checkState(lowestCostTable.containsKey(require));
        return lowestCostTable.get(require).second;
    }

    /**
     * Add a (outputProperties) -> (cost, childrenInputProperties) in lowestCostTable.
     * if the outputProperties exists, will be covered.
     * @return true if lowest cost table change.
     */
    public boolean updateLowestCostTable(PhysicalProperties outputProperties,
            List<PhysicalProperties> childrenInputProperties, double cost) {
        if (lowestCostTable.containsKey(outputProperties)) {
            if (lowestCostTable.get(outputProperties).first > cost) {
                lowestCostTable.put(outputProperties, Pair.of(cost, childrenInputProperties));
                return true;
            } else {
                return false;
            }
        } else {
            lowestCostTable.put(outputProperties, Pair.of(cost, childrenInputProperties));
            return true;
        }
    }

    /**
     * get the lowest cost when satisfy property
     * @param property property that needs to be satisfied
     * @return Lowest cost to satisfy that property
     */
    public double getCostByProperties(PhysicalProperties property) {
        Preconditions.checkState(lowestCostTable.containsKey(property));
        return lowestCostTable.get(property).first;
    }

    public void putOutputPropertiesMap(PhysicalProperties outputPropertySet,
            PhysicalProperties requiredPropertySet) {
        this.requestPropertiesMap.put(requiredPropertySet, outputPropertySet);
    }

    public double getCost() {
        return cost;
    }

    public void setCost(double cost) {
        this.cost = cost;
    }

    public CostEstimate getCostEstimate() {
        return costEstimate;
    }

    public void setCostEstimate(CostEstimate costEstimate) {
        this.costEstimate = costEstimate;
    }

    @Override
    public boolean equals(Object o) {
        if (this == o) {
            return true;
        }
        if (o == null || getClass() != o.getClass()) {
            return false;
        }
        GroupExpression that = (GroupExpression) o;
        // TODO: add relation id to UnboundRelation
        if (plan instanceof UnboundRelation) {
            return false;
        }
        return children.equals(that.children) && plan.equals(that.plan)
                && plan.getLogicalProperties().equals(that.plan.getLogicalProperties());
    }

    @Override
    public int hashCode() {
        return Objects.hash(children, plan);
    }

    public StatsDeriveResult childStatistics(int idx) {
        return new StatsDeriveResult(child(idx).getStatistics());
    }

    @Override
    public String toString() {
        StringBuilder builder = new StringBuilder();

        if (ownerGroup == null) {
            builder.append("OWNER GROUP IS NULL[]");
        } else {
            builder.append(ownerGroup.getGroupId()).append(" cost=").append((long) cost);
        }

        if (costEstimate != null) {
            builder.append(" est=").append(costEstimate);
        }
        builder.append(" (plan=").append(plan.toString()).append(") children=[");
        for (Group group : children) {
            builder.append(group.getGroupId()).append(" ");
        }
        builder.append("]");
        if (ownerGroup != null) {
            builder.append(" stats=").append(ownerGroup.getStatistics());
        }
        return builder.toString();
    }
}<|MERGE_RESOLUTION|>--- conflicted
+++ resolved
@@ -110,13 +110,10 @@
         group.addParentExpression(this);
     }
 
-<<<<<<< HEAD
-=======
     public List<Group> children() {
         return children;
     }
 
->>>>>>> 6b773939
     /**
      * replaceChild.
      *
