// Licensed to the Apache Software Foundation (ASF) under one
// or more contributor license agreements.  See the NOTICE file
// distributed with this work for additional information
// regarding copyright ownership.  The ASF licenses this file
// to you under the Apache License, Version 2.0 (the
// "License"); you may not use this file except in compliance
// with the License.  You may obtain a copy of the License at
//
//   http://www.apache.org/licenses/LICENSE-2.0
//
// Unless required by applicable law or agreed to in writing,
// software distributed under the License is distributed on an
// "AS IS" BASIS, WITHOUT WARRANTIES OR CONDITIONS OF ANY
// KIND, either express or implied.  See the License for the
// specific language governing permissions and limitations
// under the License.

package org.apache.doris.datasource;


import org.apache.doris.catalog.Column;
import org.apache.doris.catalog.Env;
import org.apache.doris.catalog.external.EsExternalDatabase;
import org.apache.doris.common.DdlException;
import org.apache.doris.external.elasticsearch.EsRestClient;
import org.apache.doris.external.elasticsearch.EsUtil;

import com.google.common.collect.Lists;
import com.google.common.collect.Maps;
import lombok.Getter;
import org.apache.commons.lang3.StringUtils;
import org.apache.logging.log4j.LogManager;
import org.apache.logging.log4j.Logger;

import java.io.IOException;
import java.util.ArrayList;
import java.util.List;
import java.util.Map;

/**
 * External catalog for elasticsearch
 */
@Getter
public class EsExternalCatalog extends ExternalCatalog {
    private static final Logger LOG = LogManager.getLogger(EsExternalCatalog.class);

    public static final String DEFAULT_DB = "default_db";

    public static final String PROP_HOSTS = "elasticsearch.hosts";
    public static final String PROP_SSL = "elasticsearch.ssl";
    public static final String PROP_USERNAME = "elasticsearch.username";
    public static final String PROP_PASSWORD = "elasticsearch.password";
    public static final String PROP_DOC_VALUE_SCAN = "elasticsearch.doc_value_scan";
    public static final String PROP_KEYWORD_SNIFF = "elasticsearch.keyword_sniff";
    public static final String PROP_NODES_DISCOVERY = "elasticsearch.nodes_discovery";

    private EsRestClient esRestClient;

    private String[] nodes;

    private String username = null;

    private String password = null;

    private boolean enableDocValueScan = true;

    private boolean enableKeywordSniff = true;

    private boolean enableSsl = false;

    private boolean enableNodesDiscovery = true;

    /**
     * Default constructor for EsExternalCatalog.
     */
    public EsExternalCatalog(long catalogId, String name, Map<String, String> props) {
        this.id = catalogId;
        this.name = name;
        this.type = "es";
        setProperties(props);
        this.catalogProperty = new CatalogProperty();
        this.catalogProperty.setProperties(props);
    }

    private void setProperties(Map<String, String> properties) {
        try {
            nodes = properties.get(PROP_HOSTS).trim().split(",");
            if (properties.containsKey(PROP_SSL)) {
                enableSsl = EsUtil.getBoolean(properties, PROP_SSL);
<<<<<<< HEAD
=======
            } else {
                properties.put(PROP_SSL, String.valueOf(enableSsl));
>>>>>>> 6b773939
            }

            if (StringUtils.isNotBlank(properties.get(PROP_USERNAME))) {
                username = properties.get(PROP_USERNAME).trim();
            }

            if (StringUtils.isNotBlank(properties.get(PROP_PASSWORD))) {
                password = properties.get(PROP_PASSWORD).trim();
            }

            if (properties.containsKey(PROP_DOC_VALUE_SCAN)) {
                enableDocValueScan = EsUtil.getBoolean(properties, PROP_DOC_VALUE_SCAN);
<<<<<<< HEAD
=======
            } else {
                properties.put(PROP_DOC_VALUE_SCAN, String.valueOf(enableDocValueScan));
>>>>>>> 6b773939
            }

            if (properties.containsKey(PROP_KEYWORD_SNIFF)) {
                enableKeywordSniff = EsUtil.getBoolean(properties, PROP_KEYWORD_SNIFF);
<<<<<<< HEAD
=======
            } else {
                properties.put(PROP_KEYWORD_SNIFF, String.valueOf(enableKeywordSniff));
>>>>>>> 6b773939
            }

            if (properties.containsKey(PROP_NODES_DISCOVERY)) {
                enableNodesDiscovery = EsUtil.getBoolean(properties, PROP_NODES_DISCOVERY);
<<<<<<< HEAD
=======
            } else {
                properties.put(PROP_NODES_DISCOVERY, String.valueOf(enableNodesDiscovery));
>>>>>>> 6b773939
            }
        } catch (DdlException e) {
            // should not happen. the properties are already checked in analysis phase.
            throw new RuntimeException("should not happen", e);
        }
    }

    @Override
    protected void initLocalObjectsImpl() {
        esRestClient = new EsRestClient(this.nodes, this.username, this.password, this.enableSsl);
    }

    @Override
    protected void init() {
        InitCatalogLog initCatalogLog = new InitCatalogLog();
        this.esRestClient = new EsRestClient(this.nodes, this.username, this.password, this.enableSsl);
        initCatalogLog.setCatalogId(id);
        initCatalogLog.setType(InitCatalogLog.Type.ES);
        if (dbNameToId != null && dbNameToId.containsKey(DEFAULT_DB)) {
            idToDb.get(dbNameToId.get(DEFAULT_DB)).setUnInitialized();
            initCatalogLog.addRefreshDb(dbNameToId.get(DEFAULT_DB));
        } else {
            dbNameToId = Maps.newConcurrentMap();
            idToDb = Maps.newConcurrentMap();
            long defaultDbId = Env.getCurrentEnv().getNextId();
            dbNameToId.put(DEFAULT_DB, defaultDbId);
            EsExternalDatabase db = new EsExternalDatabase(this, defaultDbId, DEFAULT_DB);
            idToDb.put(defaultDbId, db);
            initCatalogLog.addCreateDb(defaultDbId, DEFAULT_DB);
        }
        Env.getCurrentEnv().getEditLog().logInitCatalog(initCatalogLog);
    }

    @Override
    public List<String> listDatabaseNames(SessionContext ctx) {
        makeSureInitialized();
        return new ArrayList<>(dbNameToId.keySet());
    }

    @Override
    public List<String> listTableNames(SessionContext ctx, String dbName) {
        makeSureInitialized();
        EsExternalDatabase db = (EsExternalDatabase) idToDb.get(dbNameToId.get(dbName));
        if (db != null && db.isInitialized()) {
            List<String> names = Lists.newArrayList();
            db.getTables().stream().forEach(table -> names.add(table.getName()));
            return names;
        } else {
            return esRestClient.listTable();
        }
    }

    @Nullable
    @Override
    public ExternalDatabase getDbNullable(long dbId) {
        makeSureInitialized();
        return idToDb.get(dbId);
    }

    @Override
    public boolean tableExist(SessionContext ctx, String dbName, String tblName) {
        return esRestClient.existIndex(this.esRestClient.getClient(), tblName);
    }

    @Override
    public void gsonPostProcess() throws IOException {
        super.gsonPostProcess();
        setProperties(this.catalogProperty.getProperties());
    }

    @Override
    public List<Column> getSchema(String dbName, String tblName) {
        makeSureInitialized();
        return EsUtil.genColumnsFromEs(getEsRestClient(), tblName, null);
    }

    public ExternalDatabase getDbForReplay(long dbId) {
        return idToDb.get(dbId);
    }

    @Override
    public void gsonPostProcess() throws IOException {
        super.gsonPostProcess();
        setProperties(this.catalogProperty.getProperties());
    }

    @Override
    public List<Column> getSchema(String dbName, String tblName) {
        makeSureInitialized();
        return EsUtil.genColumnsFromEs(getEsRestClient(), tblName, null);
    }
}<|MERGE_RESOLUTION|>--- conflicted
+++ resolved
@@ -87,11 +87,8 @@
             nodes = properties.get(PROP_HOSTS).trim().split(",");
             if (properties.containsKey(PROP_SSL)) {
                 enableSsl = EsUtil.getBoolean(properties, PROP_SSL);
-<<<<<<< HEAD
-=======
             } else {
                 properties.put(PROP_SSL, String.valueOf(enableSsl));
->>>>>>> 6b773939
             }
 
             if (StringUtils.isNotBlank(properties.get(PROP_USERNAME))) {
@@ -104,29 +101,20 @@
 
             if (properties.containsKey(PROP_DOC_VALUE_SCAN)) {
                 enableDocValueScan = EsUtil.getBoolean(properties, PROP_DOC_VALUE_SCAN);
-<<<<<<< HEAD
-=======
             } else {
                 properties.put(PROP_DOC_VALUE_SCAN, String.valueOf(enableDocValueScan));
->>>>>>> 6b773939
             }
 
             if (properties.containsKey(PROP_KEYWORD_SNIFF)) {
                 enableKeywordSniff = EsUtil.getBoolean(properties, PROP_KEYWORD_SNIFF);
-<<<<<<< HEAD
-=======
             } else {
                 properties.put(PROP_KEYWORD_SNIFF, String.valueOf(enableKeywordSniff));
->>>>>>> 6b773939
             }
 
             if (properties.containsKey(PROP_NODES_DISCOVERY)) {
                 enableNodesDiscovery = EsUtil.getBoolean(properties, PROP_NODES_DISCOVERY);
-<<<<<<< HEAD
-=======
             } else {
                 properties.put(PROP_NODES_DISCOVERY, String.valueOf(enableNodesDiscovery));
->>>>>>> 6b773939
             }
         } catch (DdlException e) {
             // should not happen. the properties are already checked in analysis phase.
@@ -179,13 +167,6 @@
         }
     }
 
-    @Nullable
-    @Override
-    public ExternalDatabase getDbNullable(long dbId) {
-        makeSureInitialized();
-        return idToDb.get(dbId);
-    }
-
     @Override
     public boolean tableExist(SessionContext ctx, String dbName, String tblName) {
         return esRestClient.existIndex(this.esRestClient.getClient(), tblName);
@@ -202,20 +183,4 @@
         makeSureInitialized();
         return EsUtil.genColumnsFromEs(getEsRestClient(), tblName, null);
     }
-
-    public ExternalDatabase getDbForReplay(long dbId) {
-        return idToDb.get(dbId);
-    }
-
-    @Override
-    public void gsonPostProcess() throws IOException {
-        super.gsonPostProcess();
-        setProperties(this.catalogProperty.getProperties());
-    }
-
-    @Override
-    public List<Column> getSchema(String dbName, String tblName) {
-        makeSureInitialized();
-        return EsUtil.genColumnsFromEs(getEsRestClient(), tblName, null);
-    }
 }