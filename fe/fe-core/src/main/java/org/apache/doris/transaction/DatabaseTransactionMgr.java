// Licensed to the Apache Software Foundation (ASF) under one
// or more contributor license agreements.  See the NOTICE file
// distributed with this work for additional information
// regarding copyright ownership.  The ASF licenses this file
// to you under the Apache License, Version 2.0 (the
// "License"); you may not use this file except in compliance
// with the License.  You may obtain a copy of the License at
//
//   http://www.apache.org/licenses/LICENSE-2.0
//
// Unless required by applicable law or agreed to in writing,
// software distributed under the License is distributed on an
// "AS IS" BASIS, WITHOUT WARRANTIES OR CONDITIONS OF ANY
// KIND, either express or implied.  See the License for the
// specific language governing permissions and limitations
// under the License.

package org.apache.doris.transaction;

import org.apache.doris.catalog.Database;
import org.apache.doris.catalog.Env;
import org.apache.doris.catalog.MaterializedIndex;
import org.apache.doris.catalog.OlapTable;
import org.apache.doris.catalog.Partition;
import org.apache.doris.catalog.PartitionInfo;
import org.apache.doris.catalog.Replica;
import org.apache.doris.catalog.Table;
import org.apache.doris.catalog.TableIf;
import org.apache.doris.catalog.Tablet;
import org.apache.doris.catalog.TabletInvertedIndex;
import org.apache.doris.catalog.TabletMeta;
import org.apache.doris.common.AnalysisException;
import org.apache.doris.common.Config;
import org.apache.doris.common.DuplicatedRequestException;
import org.apache.doris.common.ErrorCode;
import org.apache.doris.common.ErrorReport;
import org.apache.doris.common.FeNameFormat;
import org.apache.doris.common.LabelAlreadyUsedException;
import org.apache.doris.common.LoadException;
import org.apache.doris.common.MetaNotFoundException;
import org.apache.doris.common.Pair;
import org.apache.doris.common.QuotaExceedException;
import org.apache.doris.common.UserException;
import org.apache.doris.common.util.DebugUtil;
import org.apache.doris.common.util.MetaLockUtils;
import org.apache.doris.common.util.TimeUtils;
import org.apache.doris.metric.MetricRepo;
import org.apache.doris.mysql.privilege.PrivPredicate;
import org.apache.doris.persist.BatchRemoveTransactionsOperation;
import org.apache.doris.persist.EditLog;
import org.apache.doris.qe.ConnectContext;
import org.apache.doris.task.AgentBatchTask;
import org.apache.doris.task.AgentTaskExecutor;
import org.apache.doris.task.ClearTransactionTask;
import org.apache.doris.thrift.TUniqueId;

import com.google.common.annotations.VisibleForTesting;
import com.google.common.base.Joiner;
import com.google.common.base.Preconditions;
import com.google.common.base.Strings;
import com.google.common.collect.Lists;
import com.google.common.collect.Maps;
import com.google.common.collect.Sets;
import org.apache.commons.collections.CollectionUtils;
import org.apache.logging.log4j.LogManager;
import org.apache.logging.log4j.Logger;

import java.io.DataOutput;
import java.io.IOException;
import java.util.ArrayDeque;
import java.util.ArrayList;
import java.util.Collection;
import java.util.Comparator;
import java.util.HashMap;
import java.util.HashSet;
import java.util.Iterator;
import java.util.List;
import java.util.Map;
import java.util.Set;
import java.util.concurrent.locks.ReentrantReadWriteLock;
import java.util.stream.Collectors;

/**
 * Transaction Manager in database level, as a component in GlobalTransactionMgr
 * DatabaseTransactionMgr mainly be responsible for the following content:
 * 1. provide read/write lock in database level
 * 2. provide basic txn infos interface in database level to GlobalTransactionMgr
 * 3. do some transaction management, such as add/update/delete transaction.
 * Attention: all api in DatabaseTransactionMgr should be only invoked by GlobalTransactionMgr
 */

public class DatabaseTransactionMgr {

    private static final Logger LOG = LogManager.getLogger(DatabaseTransactionMgr.class);
    // the max number of txn that can be remove per round.
    // set it to avoid holding lock too long when removing too many txns per round.
    private static final int MAX_REMOVE_TXN_PER_ROUND = 10000;

    private final long dbId;

    // the lock is used to control the access to transaction states
    // no other locks should be inside this lock
    private final ReentrantReadWriteLock transactionLock = new ReentrantReadWriteLock(true);

    // transactionId -> running TransactionState
    private final Map<Long, TransactionState> idToRunningTransactionState = Maps.newHashMap();

    // transactionId -> final status TransactionState
    private final Map<Long, TransactionState> idToFinalStatusTransactionState = Maps.newHashMap();

    // The following 2 queues are to store transactionStates with final status
    // These queues are mainly used to avoid traversing all txns and speed up the cleaning time
    // when cleaning up expired txs.
    // The "Short" queue is used to store the txns of the expire time
    // controlled by Config.streaming_label_keep_max_second.
    // The "Long" queue is used to store the txns of the expire time controlled by Config.label_keep_max_second.
    private final ArrayDeque<TransactionState> finalStatusTransactionStateDequeShort = new ArrayDeque<>();
    private final ArrayDeque<TransactionState> finalStatusTransactionStateDequeLong = new ArrayDeque<>();

    // label -> txn ids
    // this is used for checking if label already used. a label may correspond to multiple txns,
    // and only one is success.
    // this member should be consistent with idToTransactionState,
    // which means if a txn exist in idToRunningTransactionState or idToFinalStatusTransactionState
    // it must exists in dbIdToTxnLabels, and vice versa
    private final Map<String, Set<Long>> labelToTxnIds = Maps.newHashMap();


    // count the number of running txns of database, except for the routine load txn
    private volatile int runningTxnNums = 0;
    private volatile int runningTxnReplicaNums = 0;

    // count only the number of running routine load txns of database
    private volatile int runningRoutineLoadTxnNums = 0;

    private final Env env;

    private final EditLog editLog;

    private final TransactionIdGenerator idGenerator;

    private final List<ClearTransactionTask> clearTransactionTasks = Lists.newArrayList();

    // not realtime usedQuota value to make a fast check for database data quota
    private volatile long usedQuotaDataBytes = -1;

    protected void readLock() {
        this.transactionLock.readLock().lock();
    }

    protected void readUnlock() {
        this.transactionLock.readLock().unlock();
    }

    protected void writeLock() {
        this.transactionLock.writeLock().lock();
    }

    protected void writeUnlock() {
        this.transactionLock.writeLock().unlock();
    }

    public DatabaseTransactionMgr(long dbId, Env env, TransactionIdGenerator idGenerator) {
        this.dbId = dbId;
        this.env = env;
        this.idGenerator = idGenerator;
        this.editLog = env.getEditLog();
    }

    public long getDbId() {
        return dbId;
    }

    public TransactionState getTransactionState(Long transactionId) {
        readLock();
        try {
            TransactionState transactionState = idToRunningTransactionState.get(transactionId);
            if (transactionState != null) {
                return transactionState;
            } else {
                return idToFinalStatusTransactionState.get(transactionId);
            }
        } finally {
            readUnlock();
        }
    }

    private TransactionState unprotectedGetTransactionState(Long transactionId) {
        TransactionState transactionState = idToRunningTransactionState.get(transactionId);
        if (transactionState != null) {
            return transactionState;
        } else {
            return idToFinalStatusTransactionState.get(transactionId);
        }
    }

    @VisibleForTesting
    protected Set<Long> unprotectedGetTxnIdsByLabel(String label) {
        return labelToTxnIds.get(label);
    }

    public int getRunningTxnNums() {
        return runningTxnNums;
    }

    protected int getRunningRoutineLoadTxnNums() {
        return runningRoutineLoadTxnNums;
    }

    @VisibleForTesting
    protected int getFinishedTxnNums() {
        return idToFinalStatusTransactionState.size();
    }

    public List<List<String>> getTxnStateInfoList(boolean running, int limit) {
        List<List<String>> infos = Lists.newArrayList();
        Collection<TransactionState> transactionStateCollection = null;
        readLock();
        try {
            if (running) {
                transactionStateCollection = idToRunningTransactionState.values();
            } else {
                transactionStateCollection = idToFinalStatusTransactionState.values();
            }
            // get transaction order by txn id desc limit 'limit'
            transactionStateCollection.stream()
                    .sorted(TransactionState.TXN_ID_COMPARATOR)
                    .limit(limit)
                    .forEach(t -> {
                        List<String> info = Lists.newArrayList();
                        getTxnStateInfo(t, info);
                        infos.add(info);
                    });
        } finally {
            readUnlock();
        }
        return infos;
    }

    public List<List<String>> getTxnStateInfoList(TransactionStatus status) {
        List<List<String>> infos = Lists.newArrayList();
        Collection<TransactionState> transactionStateCollection = null;
        readLock();
        try {
            if (status == TransactionStatus.VISIBLE || status == TransactionStatus.ABORTED) {
                transactionStateCollection = idToFinalStatusTransactionState.values();
            } else {
                transactionStateCollection = idToRunningTransactionState.values();
            }
            // get transaction order by txn id desc limit 'limit'
            transactionStateCollection.stream()
                    .filter(transactionState -> (transactionState.getTransactionStatus() == status))
                    .sorted(TransactionState.TXN_ID_COMPARATOR)
                    .forEach(t -> {
                        List<String> info = Lists.newArrayList();
                        getTxnStateInfo(t, info);
                        infos.add(info);
                    });
        } finally {
            readUnlock();
        }
        return infos;
    }

    private void getTxnStateInfo(TransactionState txnState, List<String> info) {
        info.add(String.valueOf(txnState.getTransactionId()));
        info.add(txnState.getLabel());
        info.add(txnState.getCoordinator().toString());
        info.add(txnState.getTransactionStatus().name());
        info.add(txnState.getSourceType().name());
        info.add(TimeUtils.longToTimeString(txnState.getPrepareTime()));
        info.add(TimeUtils.longToTimeString(txnState.getPreCommitTime()));
        info.add(TimeUtils.longToTimeString(txnState.getCommitTime()));
        info.add(TimeUtils.longToTimeString(txnState.getPublishVersionTime()));
        info.add(TimeUtils.longToTimeString(txnState.getFinishTime()));
        info.add(txnState.getReason());
        info.add(String.valueOf(txnState.getErrorReplicas().size()));
        info.add(String.valueOf(txnState.getCallbackId()));
        info.add(String.valueOf(txnState.getTimeoutMs()));
        info.add(txnState.getErrMsg());
    }

    public long beginTransaction(List<Long> tableIdList, String label, TUniqueId requestId,
            TransactionState.TxnCoordinator coordinator, TransactionState.LoadJobSourceType sourceType,
            long listenerId, long timeoutSecond)
            throws DuplicatedRequestException, LabelAlreadyUsedException, BeginTransactionException,
            AnalysisException, QuotaExceedException, MetaNotFoundException {
        checkDatabaseDataQuota();
        writeLock();
        try {
            Preconditions.checkNotNull(coordinator);
            Preconditions.checkNotNull(label);
            FeNameFormat.checkLabel(label);

            /*
             * Check if label already used, by following steps
             * 1. get all existing transactions
             * 2. if there is a PREPARE transaction, check if this is a retry request. If yes, return the
             *    existing txn id.
             * 3. if there is a non-aborted transaction, throw label already used exception.
             */
            Set<Long> existingTxnIds = unprotectedGetTxnIdsByLabel(label);
            if (existingTxnIds != null && !existingTxnIds.isEmpty()) {
                List<TransactionState> notAbortedTxns = Lists.newArrayList();
                for (long txnId : existingTxnIds) {
                    TransactionState txn = unprotectedGetTransactionState(txnId);
                    Preconditions.checkNotNull(txn);
                    if (txn.getTransactionStatus() != TransactionStatus.ABORTED) {
                        notAbortedTxns.add(txn);
                    }
                }
                // there should be at most 1 txn in PREPARE/PRECOMMITTED/COMMITTED/VISIBLE status
                Preconditions.checkState(notAbortedTxns.size() <= 1, notAbortedTxns);
                if (!notAbortedTxns.isEmpty()) {
                    TransactionState notAbortedTxn = notAbortedTxns.get(0);
                    if (requestId != null && (notAbortedTxn.getTransactionStatus() == TransactionStatus.PREPARE
                            || notAbortedTxn.getTransactionStatus() == TransactionStatus.PRECOMMITTED)
                            && notAbortedTxn.getRequestId() != null && notAbortedTxn.getRequestId().equals(requestId)) {
                        // this may be a retry request for same job, just return existing txn id.
                        throw new DuplicatedRequestException(DebugUtil.printId(requestId),
                                notAbortedTxn.getTransactionId(), "");
                    }
                    throw new LabelAlreadyUsedException(notAbortedTxn);
                }
            }

            checkRunningTxnExceedLimit(sourceType);

            long tid = idGenerator.getNextTransactionId();
            LOG.info("begin transaction: txn id {} with label {} from coordinator {}, listener id: {}",
                    tid, label, coordinator, listenerId);
            TransactionState transactionState = new TransactionState(dbId, tableIdList,
                    tid, label, requestId, sourceType, coordinator, listenerId, timeoutSecond * 1000);
            transactionState.setPrepareTime(System.currentTimeMillis());
            unprotectUpsertTransactionState(transactionState, false);

            if (MetricRepo.isInit) {
                MetricRepo.COUNTER_TXN_BEGIN.increase(1L);
            }

            return tid;
        } catch (DuplicatedRequestException e) {
            throw e;
        } catch (Exception e) {
            if (MetricRepo.isInit) {
                MetricRepo.COUNTER_TXN_REJECT.increase(1L);
            }
            throw e;
        } finally {
            writeUnlock();
        }
    }

    private void checkDatabaseDataQuota() throws MetaNotFoundException, QuotaExceedException {
        Database db = env.getInternalCatalog().getDbOrMetaException(dbId);

        if (usedQuotaDataBytes == -1) {
            usedQuotaDataBytes = db.getUsedDataQuotaWithLock();
        }

        long dataQuotaBytes = db.getDataQuota();
        if (usedQuotaDataBytes >= dataQuotaBytes) {
            throw new QuotaExceedException(db.getFullName(), dataQuotaBytes);
        }
    }

    public void updateDatabaseUsedQuotaData(long usedQuotaDataBytes) {
        this.usedQuotaDataBytes = usedQuotaDataBytes;
    }

    public void preCommitTransaction2PC(List<Table> tableList, long transactionId,
            List<TabletCommitInfo> tabletCommitInfos, TxnCommitAttachment txnCommitAttachment)
            throws UserException {
        // check status
        // the caller method already own db lock, we do not obtain db lock here
        Database db = env.getInternalCatalog().getDbOrMetaException(dbId);
        TransactionState transactionState;
        readLock();
        try {
            transactionState = unprotectedGetTransactionState(transactionId);
        } finally {
            readUnlock();
        }
        if (transactionState == null
                || transactionState.getTransactionStatus() == TransactionStatus.ABORTED) {
            throw new TransactionCommitFailedException(
                    transactionState == null ? "transaction not found" : transactionState.getReason());
        }

        if (transactionState.getTransactionStatus() == TransactionStatus.VISIBLE) {
            LOG.debug("transaction is already visible: {}", transactionId);
            throw new TransactionCommitFailedException("transaction is already visible");
        }

        if (transactionState.getTransactionStatus() == TransactionStatus.COMMITTED) {
            LOG.debug("transaction is already committed: {}", transactionId);
            throw new TransactionCommitFailedException("transaction is already committed");
        }

        if (transactionState.getTransactionStatus() == TransactionStatus.PRECOMMITTED) {
            LOG.debug("transaction is already pre-committed: {}", transactionId);
            return;
        }

        Set<Long> errorReplicaIds = Sets.newHashSet();
        Set<Long> totalInvolvedBackends = Sets.newHashSet();
        Map<Long, Set<Long>> tableToPartition = new HashMap<>();

        checkCommitStatus(tableList, transactionState, tabletCommitInfos, txnCommitAttachment, errorReplicaIds,
                          tableToPartition, totalInvolvedBackends);

        unprotectedPreCommitTransaction2PC(transactionState, errorReplicaIds, tableToPartition,
                totalInvolvedBackends, db);
        LOG.info("transaction:[{}] successfully pre-committed", transactionState);
    }

    private void checkCommitStatus(List<Table> tableList, TransactionState transactionState,
                                   List<TabletCommitInfo> tabletCommitInfos, TxnCommitAttachment txnCommitAttachment,
                                   Set<Long> errorReplicaIds, Map<Long, Set<Long>> tableToPartition,
                                   Set<Long> totalInvolvedBackends) throws UserException {

        Database db = env.getInternalCatalog().getDbOrMetaException(dbId);

        // update transaction state extra if exists
        if (txnCommitAttachment != null) {
            transactionState.setTxnCommitAttachment(txnCommitAttachment);
        }

        TabletInvertedIndex tabletInvertedIndex = env.getTabletInvertedIndex();
        Map<Long, Set<Long>> tabletToBackends = new HashMap<>();
        Map<Long, Table> idToTable = new HashMap<>();
        for (int i = 0; i < tableList.size(); i++) {
            idToTable.put(tableList.get(i).getId(), tableList.get(i));
        }
        // validate potential exists problem: db->table->partition
        // guarantee exist exception during a transaction
        // if index is dropped, it does not matter.
        // if table or partition is dropped during load, just ignore that tablet,
        // because we should allow dropping rollup or partition during load
        List<Long> tabletIds = tabletCommitInfos.stream()
                .map(TabletCommitInfo::getTabletId).collect(Collectors.toList());
        List<TabletMeta> tabletMetaList = tabletInvertedIndex.getTabletMetaList(tabletIds);
        for (int i = 0; i < tabletMetaList.size(); i++) {
            TabletMeta tabletMeta = tabletMetaList.get(i);
            if (tabletMeta == TabletInvertedIndex.NOT_EXIST_TABLET_META) {
                continue;
            }
            long tabletId = tabletIds.get(i);
            long tableId = tabletMeta.getTableId();
            OlapTable tbl = (OlapTable) idToTable.get(tableId);
            if (tbl == null) {
                // this can happen when tableId == -1 (tablet being dropping)
                // or table really not exist.
                continue;
            }

            if (tbl.getState() == OlapTable.OlapTableState.RESTORE) {
                throw new LoadException("Table " + tbl.getName() + " is in restore process. "
                        + "Can not load into it");
            }

            long partitionId = tabletMeta.getPartitionId();
            if (tbl.getPartition(partitionId) == null) {
                // this can happen when partitionId == -1 (tablet being dropping)
                // or partition really not exist.
                continue;
            }

            if (!tableToPartition.containsKey(tableId)) {
                tableToPartition.put(tableId, new HashSet<>());
            }
            tableToPartition.get(tableId).add(partitionId);
            if (!tabletToBackends.containsKey(tabletId)) {
                tabletToBackends.put(tabletId, new HashSet<>());
            }
            tabletToBackends.get(tabletId).add(tabletCommitInfos.get(i).getBackendId());
        }
        for (long tableId : tableToPartition.keySet()) {
            OlapTable table = (OlapTable) db.getTableOrMetaException(tableId);
            for (Partition partition : table.getAllPartitions()) {
                if (!tableToPartition.get(tableId).contains(partition.getId())) {
                    continue;
                }

                List<MaterializedIndex> allIndices;
                if (transactionState.getLoadedTblIndexes().isEmpty()) {
                    allIndices = partition.getMaterializedIndices(MaterializedIndex.IndexExtState.ALL);
                } else {
                    allIndices = Lists.newArrayList();
                    for (long indexId : transactionState.getLoadedTblIndexes().get(tableId)) {
                        MaterializedIndex index = partition.getIndex(indexId);
                        if (index != null) {
                            allIndices.add(index);
                        }
                    }
                }

                if (table.getState() == OlapTable.OlapTableState.ROLLUP
                        || table.getState() == OlapTable.OlapTableState.SCHEMA_CHANGE) {
                    /*
                     * This is just a optimization that do our best to not let publish version tasks
                     * timeout if table is under rollup or schema change. Because with a short
                     * timeout, a replica's publish version task is more likely to fail. And if
                     * quorum replicas of a tablet fail to publish, the alter job will fail.
                     *
                     * If the table is not under rollup or schema change, the failure of a replica's
                     * publish version task has a minor effect because the replica can be repaired
                     * by tablet repair process very soon. But the tablet repair process will not
                     * repair rollup replicas.
                     *
                     * This a kind of best-effort-optimization, if FE restart after commit and
                     * before publish, this 'prolong' information will be lost.
                     */
                    transactionState.prolongPublishTimeout();
                }

                int quorumReplicaNum = table.getPartitionInfo()
                        .getReplicaAllocation(partition.getId()).getTotalReplicaNum() / 2 + 1;
                for (MaterializedIndex index : allIndices) {
                    for (Tablet tablet : index.getTablets()) {
                        int successReplicaNum = 0;
                        long tabletId = tablet.getId();
                        Set<Long> tabletBackends = tablet.getBackendIds();
                        totalInvolvedBackends.addAll(tabletBackends);
                        Set<Long> commitBackends = tabletToBackends.get(tabletId);
                        // save the error replica ids for current tablet
                        // this param is used for log
                        Set<Long> errorBackendIdsForTablet = Sets.newHashSet();
                        String errorReplicaInfo = new String();
                        for (long tabletBackend : tabletBackends) {
                            Replica replica = tabletInvertedIndex.getReplica(tabletId, tabletBackend);
                            if (replica == null) {
                                throw new TransactionCommitFailedException("could not find replica for tablet ["
                                        + tabletId + "], backend [" + tabletBackend + "]");
                            }
                            // if the tablet have no replica's to commit or the tablet is a rolling up tablet,
                            // the commit backends maybe null
                            // if the commit backends is null, set all replicas as error replicas
                            if (commitBackends != null && commitBackends.contains(tabletBackend)) {
                                // if the backend load success but the backend has some errors previously,
                                // then it is not a normal replica
                                // ignore it but not log it
                                // for example, a replica is in clone state
                                if (replica.getLastFailedVersion() < 0) {
                                    ++successReplicaNum;
                                } else {
                                    errorReplicaInfo += " replica [" + replica.getId() + "], lastFailedVersion ["
                                                        + replica.getLastFailedVersion() + "]";
                                }
                            } else {
                                errorBackendIdsForTablet.add(tabletBackend);
                                errorReplicaIds.add(replica.getId());
                                // not remove rollup task here, because the commit maybe failed
                                // remove rollup task when commit successfully
                                errorReplicaInfo += " replica [" + replica.getId() + "] commitBackends null or "
                                                    + "tabletBackend [" + tabletBackend + "] does not "
                                                    + "in commitBackends";
                            }
                        }

                        if (successReplicaNum < quorumReplicaNum) {
                            LOG.warn("Failed to commit txn [{}]. "
                                            + "Tablet [{}] success replica num is {} < quorum replica num {} "
                                            + "while error backends {} error replica info {}",
                                    transactionState.getTransactionId(), tablet.getId(), successReplicaNum,
                                    quorumReplicaNum, Joiner.on(",").join(errorBackendIdsForTablet),
<<<<<<< HEAD
                                    errorBackendIdsForTablet);
=======
                                    errorReplicaInfo);
>>>>>>> 6b773939
                            throw new TabletQuorumFailedException(transactionState.getTransactionId(), tablet.getId(),
                                    successReplicaNum, quorumReplicaNum,
                                    errorBackendIdsForTablet);
                        }
                    }
                }
            }
        }
    }

    /**
     * commit transaction process as follows：
     * 1. validate whether `Load` is cancelled
     * 2. validate whether `Table` is deleted
     * 3. validate replicas consistency
     * 4. update transaction state version
     * 5. persistent transactionState
     * 6. update nextVersion because of the failure of persistent transaction resulting in error version
     */
    public void commitTransaction(List<Table> tableList, long transactionId, List<TabletCommitInfo> tabletCommitInfos,
                                  TxnCommitAttachment txnCommitAttachment, Boolean is2PC)
            throws UserException {
        // check status
        // the caller method already own tables' write lock
        Database db = env.getInternalCatalog().getDbOrMetaException(dbId);
        TransactionState transactionState;
        readLock();
        try {
            transactionState = unprotectedGetTransactionState(transactionId);
        } finally {
            readUnlock();
        }

        if (transactionState == null) {
            LOG.debug("transaction not found: {}", transactionId);
            throw new TransactionCommitFailedException("transaction [" + transactionId + "] not found.");
        }

        if (transactionState.getTransactionStatus() == TransactionStatus.ABORTED) {
            LOG.debug("transaction is already aborted: {}", transactionId);
            throw new TransactionCommitFailedException("transaction [" + transactionId
                    + "] is already aborted. abort reason: " + transactionState.getReason());
        }

        if (transactionState.getTransactionStatus() == TransactionStatus.VISIBLE) {
            LOG.debug("transaction is already visible: {}", transactionId);
            if (is2PC) {
                throw new TransactionCommitFailedException("transaction [" + transactionId
                        + "] is already visible, not pre-committed.");
            }
            return;
        }
        if (transactionState.getTransactionStatus() == TransactionStatus.COMMITTED) {
            LOG.debug("transaction is already committed: {}", transactionId);
            if (is2PC) {
                throw new TransactionCommitFailedException("transaction [" + transactionId
                        + "] is already committed, not pre-committed.");
            }
            return;
        }

        if (is2PC && transactionState.getTransactionStatus() == TransactionStatus.PREPARE) {
            LOG.debug("transaction is prepare, not pre-committed: {}", transactionId);
            throw new TransactionCommitFailedException("transaction [" + transactionId
                    + "] is prepare, not pre-committed.");
        }

        Set<Long> errorReplicaIds = Sets.newHashSet();
        Set<Long> totalInvolvedBackends = Sets.newHashSet();
        Map<Long, Set<Long>> tableToPartition = new HashMap<>();
        if (!is2PC) {
            checkCommitStatus(tableList, transactionState, tabletCommitInfos, txnCommitAttachment, errorReplicaIds,
                    tableToPartition, totalInvolvedBackends);
        }

        // before state transform
        transactionState.beforeStateTransform(TransactionStatus.COMMITTED);
        // transaction state transform
        boolean txnOperated = false;
        writeLock();
        try {
            if (is2PC) {
                unprotectedCommitTransaction2PC(transactionState, db);
            } else {
                unprotectedCommitTransaction(transactionState, errorReplicaIds,
                        tableToPartition, totalInvolvedBackends, db);
            }
            txnOperated = true;
        } finally {
            writeUnlock();
            // after state transform
            transactionState.afterStateTransform(TransactionStatus.COMMITTED, txnOperated);
        }

        // update nextVersion because of the failure of persistent transaction resulting in error version
        updateCatalogAfterCommitted(transactionState, db);
        LOG.info("transaction:[{}] successfully committed", transactionState);
    }

    public boolean waitForTransactionFinished(Database db, long transactionId, long timeoutMillis)
            throws TransactionCommitFailedException {
        TransactionState transactionState = null;
        readLock();
        try {
            transactionState = unprotectedGetTransactionState(transactionId);
        } finally {
            readUnlock();
        }

        switch (transactionState.getTransactionStatus()) {
            case COMMITTED:
            case VISIBLE:
                break;
            default:
                LOG.warn("transaction commit failed, db={}, txn={}", db.getFullName(), transactionId);
                throw new TransactionCommitFailedException("transaction commit failed");
        }

        long currentTimeMillis = System.currentTimeMillis();
        long timeoutTimeMillis = currentTimeMillis + timeoutMillis;
        while (currentTimeMillis < timeoutTimeMillis
                && transactionState.getTransactionStatus() == TransactionStatus.COMMITTED) {
            try {
                transactionState.waitTransactionVisible(timeoutMillis);
            } catch (InterruptedException e) {
                // CHECKSTYLE IGNORE THIS LINE
            }
            currentTimeMillis = System.currentTimeMillis();
        }
        return transactionState.getTransactionStatus() == TransactionStatus.VISIBLE;
    }

    @Deprecated
    // use replayBatchDeleteTransaction instead
    public void replayDeleteTransaction(TransactionState transactionState) {
        writeLock();
        try {
            // here we only delete the oldest element, so if element exist in finalStatusTransactionStateDeque,
            // it must at the front of the finalStatusTransactionStateDeque.
            // check both "short" and "long" queue.
            if (!finalStatusTransactionStateDequeShort.isEmpty()
                    && transactionState.getTransactionId()
                    == finalStatusTransactionStateDequeShort.getFirst().getTransactionId()) {
                finalStatusTransactionStateDequeShort.pop();
                clearTransactionState(transactionState.getTransactionId());
            } else if (!finalStatusTransactionStateDequeLong.isEmpty()
                    && transactionState.getTransactionId()
                    == finalStatusTransactionStateDequeLong.getFirst().getTransactionId()) {
                finalStatusTransactionStateDequeLong.pop();
                clearTransactionState(transactionState.getTransactionId());
            }
        } finally {
            writeUnlock();
        }
    }

    public void replayBatchRemoveTransaction(List<Long> txnIds) {
        writeLock();
        try {
            for (Long txnId : txnIds) {
                // here we only delete the oldest element, so if element exist in finalStatusTransactionStateDeque,
                // it must at the front of the finalStatusTransactionStateDeque
                // check both "short" and "long" queue.
                if (!finalStatusTransactionStateDequeShort.isEmpty()
                        && txnId == finalStatusTransactionStateDequeShort.getFirst().getTransactionId()) {
                    finalStatusTransactionStateDequeShort.pop();
                    clearTransactionState(txnId);
                } else if (!finalStatusTransactionStateDequeLong.isEmpty()
                        && txnId == finalStatusTransactionStateDequeLong.getFirst().getTransactionId()) {
                    finalStatusTransactionStateDequeLong.pop();
                    clearTransactionState(txnId);
                }
            }
        } finally {
            writeUnlock();
        }
    }

    public TransactionStatus getLabelState(String label) {
        readLock();
        try {
            Set<Long> existingTxnIds = unprotectedGetTxnIdsByLabel(label);
            if (existingTxnIds == null || existingTxnIds.isEmpty()) {
                return TransactionStatus.UNKNOWN;
            }
            // find the latest txn (which id is largest)
            long maxTxnId = existingTxnIds.stream().max(Comparator.comparingLong(Long::valueOf)).get();
            return unprotectedGetTransactionState(maxTxnId).getTransactionStatus();
        } finally {
            readUnlock();
        }
    }

    public Long getTransactionId(String label) {
        readLock();
        try {
            Set<Long> existingTxnIds = unprotectedGetTxnIdsByLabel(label);
            if (existingTxnIds == null || existingTxnIds.isEmpty()) {
                return null;
            }
            // find the latest txn (which id is largest)
            return existingTxnIds.stream().max(Comparator.comparingLong(Long::valueOf)).get();
        } finally {
            readUnlock();
        }
    }

    public List<TransactionState> getPreCommittedTxnList() {
        readLock();
        try {
            // only send task to preCommitted transaction
            return idToRunningTransactionState.values().stream()
                    .filter(transactionState
                            -> (transactionState.getTransactionStatus() == TransactionStatus.PRECOMMITTED))
                    .sorted(Comparator.comparing(TransactionState::getPreCommitTime))
                    .collect(Collectors.toList());
        } finally {
            readUnlock();
        }
    }

    public List<TransactionState> getCommittedTxnList() {
        readLock();
        try {
            // only send task to committed transaction
            return idToRunningTransactionState.values().stream()
                    .filter(transactionState ->
                            (transactionState.getTransactionStatus() == TransactionStatus.COMMITTED))
                    .sorted(Comparator.comparing(TransactionState::getCommitTime))
                    .collect(Collectors.toList());
        } finally {
            readUnlock();
        }
    }

    public void finishTransaction(long transactionId, Set<Long> errorReplicaIds) throws UserException {
        TransactionState transactionState = null;
        readLock();
        try {
            transactionState = unprotectedGetTransactionState(transactionId);
        } finally {
            readUnlock();
        }
        // add all commit errors and publish errors to a single set
        if (errorReplicaIds == null) {
            errorReplicaIds = Sets.newHashSet();
        }
        Set<Long> originalErrorReplicas = transactionState.getErrorReplicas();
        if (originalErrorReplicas != null) {
            errorReplicaIds.addAll(originalErrorReplicas);
        }

        // case 1 If database is dropped, then we just throw MetaNotFoundException, because all related tables are
        // already force dropped, we just ignore the transaction with all tables been force dropped.
        // case 2 If at least one table lock successfully, which means that the transaction should be finished for
        // the existed tables while just ignore tables which have been dropped forcefully.
        // case 3 Database exist and all tables already been dropped, this case is same with case1, just finish
        // the transaction with empty commit info only three cases mentioned above may happen, because user cannot
        // drop table without force while there are committed transactions on table and writeLockTablesIfExist is
        // a blocking function, the returned result would be the existed table list which hold write lock
        Database db = env.getInternalCatalog().getDbOrMetaException(transactionState.getDbId());
        List<Long> tableIdList = transactionState.getTableIdList();
        List<? extends TableIf> tableList = db.getTablesOnIdOrderIfExist(tableIdList);
        tableList = MetaLockUtils.writeLockTablesIfExist(tableList);
        try {
            boolean hasError = false;
            Iterator<TableCommitInfo> tableCommitInfoIterator
                    = transactionState.getIdToTableCommitInfos().values().iterator();
            while (tableCommitInfoIterator.hasNext()) {
                TableCommitInfo tableCommitInfo = tableCommitInfoIterator.next();
                long tableId = tableCommitInfo.getTableId();
                OlapTable table = (OlapTable) db.getTableNullable(tableId);
                // table maybe dropped between commit and publish, ignore this error
                if (table == null) {
                    tableCommitInfoIterator.remove();
                    LOG.warn("table {} is dropped, skip version check and remove it from transaction state {}",
                            tableId,
                            transactionState);
                    continue;
                }
                PartitionInfo partitionInfo = table.getPartitionInfo();
                Iterator<PartitionCommitInfo> partitionCommitInfoIterator
                        = tableCommitInfo.getIdToPartitionCommitInfo().values().iterator();
                while (partitionCommitInfoIterator.hasNext()) {
                    PartitionCommitInfo partitionCommitInfo = partitionCommitInfoIterator.next();
                    long partitionId = partitionCommitInfo.getPartitionId();
                    Partition partition = table.getPartition(partitionId);
                    // partition maybe dropped between commit and publish version, ignore this error
                    if (partition == null) {
                        partitionCommitInfoIterator.remove();
                        LOG.warn("partition {} is dropped, skip version check"
                                        + " and remove it from transaction state {}", partitionId, transactionState);
                        continue;
                    }
                    if (partition.getVisibleVersion() != partitionCommitInfo.getVersion() - 1) {
                        LOG.debug("transactionId {} partition commitInfo version {} is not equal with "
                                        + "partition visible version {} plus one, need wait",
                                transactionId,
                                partitionCommitInfo.getVersion(),
                                partition.getVisibleVersion());
                        String errMsg = String.format("wait for publishing partition %d version %d."
                                        + " self version: %d. table %d", partitionId, partition.getVisibleVersion() + 1,
                                partitionCommitInfo.getVersion(), tableId);
                        transactionState.setErrorMsg(errMsg);
                        return;
                    }
                    int quorumReplicaNum = partitionInfo.getReplicaAllocation(partitionId).getTotalReplicaNum() / 2 + 1;

                    List<MaterializedIndex> allIndices;
                    if (transactionState.getLoadedTblIndexes().isEmpty()) {
                        allIndices = partition.getMaterializedIndices(MaterializedIndex.IndexExtState.ALL);
                    } else {
                        allIndices = Lists.newArrayList();
                        for (long indexId : transactionState.getLoadedTblIndexes().get(tableId)) {
                            MaterializedIndex index = partition.getIndex(indexId);
                            if (index != null) {
                                allIndices.add(index);
                            }
                        }
                    }

                    // check success replica number for each tablet.
                    // a success replica means:
                    //  1. Not in errorReplicaIds: succeed in both commit and publish phase
                    //  2. last failed version < 0: is a health replica before
                    //  3. version catch up: not with a stale version
                    // Here we only check number, the replica version will be updated in updateCatalogAfterVisible()
                    for (MaterializedIndex index : allIndices) {
                        for (Tablet tablet : index.getTablets()) {
                            int healthReplicaNum = 0;
                            for (Replica replica : tablet.getReplicas()) {
                                if (!errorReplicaIds.contains(replica.getId()) && replica.getLastFailedVersion() < 0) {
                                    if (replica.checkVersionCatchUp(partition.getVisibleVersion(), true)) {
                                        ++healthReplicaNum;
                                    }
                                } else if (replica.getVersion() >= partitionCommitInfo.getVersion()) {
                                    // the replica's version is larger than or equal to current transaction
                                    // partition's version the replica is normal, then remove it from error replica ids
                                    // TODO(cmy): actually I have no idea why we need this check
                                    errorReplicaIds.remove(replica.getId());
                                    ++healthReplicaNum;
                                }
                            }

                            if (healthReplicaNum < quorumReplicaNum) {
                                LOG.info("publish version failed for transaction {} on tablet {},"
                                                + " with only {} replicas less than quorum {}",
                                        transactionState, tablet, healthReplicaNum, quorumReplicaNum);
                                String errMsg = String.format("publish on tablet %d failed."
                                                + " succeed replica num %d less than quorum %d."
                                                + " table: %d, partition: %d, publish version: %d",
                                        tablet.getId(), healthReplicaNum, quorumReplicaNum, tableId,
                                        partitionId, partition.getVisibleVersion() + 1);
                                transactionState.setErrorMsg(errMsg);
                                hasError = true;
                            }
                        }
                    }
                }
            }
            if (hasError) {
                return;
            }
            boolean txnOperated = false;
            writeLock();
            try {
                transactionState.setErrorReplicas(errorReplicaIds);
                transactionState.setFinishTime(System.currentTimeMillis());
                transactionState.clearErrorMsg();
                transactionState.setTransactionStatus(TransactionStatus.VISIBLE);
                unprotectUpsertTransactionState(transactionState, false);
                txnOperated = true;
                // TODO(cmy): We found a very strange problem. When delete-related transactions are processed here,
                // subsequent `updateCatalogAfterVisible()` is called, but it does not seem to be executed here
                // (because the relevant editlog does not see the log of visible transactions).
                // So I add a log here for observation.
                LOG.debug("after set transaction {} to visible", transactionState);
            } finally {
                writeUnlock();
                try {
                    transactionState.afterStateTransform(TransactionStatus.VISIBLE, txnOperated);
                } catch (UserException e) {
                    LOG.warn("afterStateTransform txn {} failed. msg: {}", transactionId, e.getMessage());
                }
            }
            updateCatalogAfterVisible(transactionState, db);
        } finally {
            MetaLockUtils.writeUnlockTables(tableList);
        }
        // The visible latch should only be counted down after all things are done
        // (finish transaction, write edit log, etc).
        // Otherwise, there is no way for stream load to query the result right after loading finished,
        // even if we call "sync" before querying.
        transactionState.countdownVisibleLatch();
        LOG.info("finish transaction {} successfully", transactionState);
    }

    protected void unprotectedPreCommitTransaction2PC(TransactionState transactionState, Set<Long> errorReplicaIds,
                                                Map<Long, Set<Long>> tableToPartition, Set<Long> totalInvolvedBackends,
                                                Database db) {
        // transaction state is modified during check if the transaction could committed
        if (transactionState.getTransactionStatus() != TransactionStatus.PREPARE) {
            return;
        }
        // update transaction state version
        transactionState.setPreCommitTime(System.currentTimeMillis());
        transactionState.setTransactionStatus(TransactionStatus.PRECOMMITTED);
        transactionState.setErrorReplicas(errorReplicaIds);
        for (long tableId : tableToPartition.keySet()) {
            TableCommitInfo tableCommitInfo = new TableCommitInfo(tableId);
            for (long partitionId : tableToPartition.get(tableId)) {
                PartitionCommitInfo partitionCommitInfo = new PartitionCommitInfo(partitionId, -1, -1);
                tableCommitInfo.addPartitionCommitInfo(partitionCommitInfo);
            }
            transactionState.putIdToTableCommitInfo(tableId, tableCommitInfo);
        }
        // persist transactionState
        unprotectUpsertTransactionState(transactionState, false);

        // add publish version tasks. set task to null as a placeholder.
        // tasks will be created when publishing version.
        for (long backendId : totalInvolvedBackends) {
            transactionState.addPublishVersionTask(backendId, null);
        }
    }

    protected void unprotectedCommitTransaction(TransactionState transactionState, Set<Long> errorReplicaIds,
                                                Map<Long, Set<Long>> tableToPartition, Set<Long> totalInvolvedBackends,
                                                Database db) {
        // transaction state is modified during check if the transaction could committed
        if (transactionState.getTransactionStatus() != TransactionStatus.PREPARE) {
            return;
        }
        // update transaction state version
        long commitTime = System.currentTimeMillis();
        transactionState.setCommitTime(commitTime);
        if (MetricRepo.isInit) {
            MetricRepo.HISTO_TXN_EXEC_LATENCY.update(commitTime - transactionState.getPrepareTime());
        }
        transactionState.setTransactionStatus(TransactionStatus.COMMITTED);
        transactionState.setErrorReplicas(errorReplicaIds);
        for (long tableId : tableToPartition.keySet()) {
            TableCommitInfo tableCommitInfo = new TableCommitInfo(tableId);
            for (long partitionId : tableToPartition.get(tableId)) {
                OlapTable table = (OlapTable) db.getTableNullable(tableId);
                Partition partition = table.getPartition(partitionId);
                PartitionCommitInfo partitionCommitInfo = new PartitionCommitInfo(partitionId,
                        partition.getNextVersion(),
                        System.currentTimeMillis() /* use as partition visible time */);
                tableCommitInfo.addPartitionCommitInfo(partitionCommitInfo);
            }
            transactionState.putIdToTableCommitInfo(tableId, tableCommitInfo);
        }
        // persist transactionState
        unprotectUpsertTransactionState(transactionState, false);

        // add publish version tasks. set task to null as a placeholder.
        // tasks will be created when publishing version.
        for (long backendId : totalInvolvedBackends) {
            transactionState.addPublishVersionTask(backendId, null);
        }
    }

    protected void unprotectedCommitTransaction2PC(TransactionState transactionState, Database db) {
        // transaction state is modified during check if the transaction could committed
        if (transactionState.getTransactionStatus() != TransactionStatus.PRECOMMITTED) {
            LOG.warn("Unknow exception. state of transaction [{}] changed, failed to commit transaction",
                    transactionState.getTransactionId());
            return;
        }
        // update transaction state version
        transactionState.setCommitTime(System.currentTimeMillis());
        transactionState.setTransactionStatus(TransactionStatus.COMMITTED);

        Iterator<TableCommitInfo> tableCommitInfoIterator
                = transactionState.getIdToTableCommitInfos().values().iterator();
        while (tableCommitInfoIterator.hasNext()) {
            TableCommitInfo tableCommitInfo = tableCommitInfoIterator.next();
            long tableId = tableCommitInfo.getTableId();
            OlapTable table = (OlapTable) db.getTableNullable(tableId);
            // table maybe dropped between commit and publish, ignore this error
            if (table == null) {
                tableCommitInfoIterator.remove();
                LOG.warn("table {} is dropped, skip and remove it from transaction state {}",
                        tableId,
                        transactionState);
                continue;
            }
            Iterator<PartitionCommitInfo> partitionCommitInfoIterator
                    = tableCommitInfo.getIdToPartitionCommitInfo().values().iterator();
            while (partitionCommitInfoIterator.hasNext()) {
                PartitionCommitInfo partitionCommitInfo = partitionCommitInfoIterator.next();
                long partitionId = partitionCommitInfo.getPartitionId();
                Partition partition = table.getPartition(partitionId);
                // partition maybe dropped between commit and publish version, ignore this error
                if (partition == null) {
                    partitionCommitInfoIterator.remove();
                    LOG.warn("partition {} is dropped, skip and remove it from transaction state {}",
                            partitionId,
                            transactionState);
                    continue;
                }
                partitionCommitInfo.setVersion(partition.getNextVersion());
                partitionCommitInfo.setVersionTime(System.currentTimeMillis());
            }
        }
        // persist transactionState
        editLog.logInsertTransactionState(transactionState);
    }

    // for add/update/delete TransactionState
    protected void unprotectUpsertTransactionState(TransactionState transactionState, boolean isReplay) {
        // if this is a replay operation, we should not log it
        if (!isReplay) {
            if (transactionState.getTransactionStatus() != TransactionStatus.PREPARE
                    || transactionState.getSourceType() == TransactionState.LoadJobSourceType.FRONTEND) {
                // if this is a prepare txn, and load source type is not FRONTEND
                // no need to persist it. if prepare txn lost, the following commit will just be failed.
                // user only need to retry this txn.
                // The FRONTEND type txn is committed and running asynchronously, so we have to persist it.
                editLog.logInsertTransactionState(transactionState);
            }
        }
        if (!transactionState.getTransactionStatus().isFinalStatus()) {
            if (idToRunningTransactionState.put(transactionState.getTransactionId(), transactionState) == null) {
                if (transactionState.getSourceType() == TransactionState.LoadJobSourceType.ROUTINE_LOAD_TASK) {
                    runningRoutineLoadTxnNums++;
                } else {
                    runningTxnNums++;
                }
            }
        } else {
            if (idToRunningTransactionState.remove(transactionState.getTransactionId()) != null) {
                if (transactionState.getSourceType() == TransactionState.LoadJobSourceType.ROUTINE_LOAD_TASK) {
                    runningRoutineLoadTxnNums--;
                } else {
                    runningTxnNums--;
                }
            }
            idToFinalStatusTransactionState.put(transactionState.getTransactionId(), transactionState);
            if (transactionState.isShortTxn()) {
                finalStatusTransactionStateDequeShort.add(transactionState);
            } else {
                finalStatusTransactionStateDequeLong.add(transactionState);
            }
        }
        updateTxnLabels(transactionState);
    }

    public void registerTxnReplicas(long txnId, int replicaNum) throws UserException {
        writeLock();
        try {
            TransactionState transactionState = idToRunningTransactionState.get(txnId);
            if (transactionState == null) {
                throw new UserException("running transaction not found, txnId=" + txnId);
            }
            transactionState.setReplicaNum(replicaNum);
            runningTxnReplicaNums += replicaNum;
        } finally {
            writeUnlock();
        }
    }

    public int getRunningTxnNum() {
        readLock();
        try {
            return runningTxnNums;
        } finally {
            readUnlock();
        }
    }

    public int getRunningTxnReplicaNum() {
        readLock();
        try {
            return runningTxnReplicaNums;
        } finally {
            readUnlock();
        }
    }

    private void updateTxnLabels(TransactionState transactionState) {
        Set<Long> txnIds = labelToTxnIds.get(transactionState.getLabel());
        if (txnIds == null) {
            txnIds = Sets.newHashSet();
            labelToTxnIds.put(transactionState.getLabel(), txnIds);
        }
        txnIds.add(transactionState.getTransactionId());
    }

    public void abortTransaction(String label, String reason) throws UserException {
        Preconditions.checkNotNull(label);
        long transactionId = -1;
        readLock();
        try {
            Set<Long> existingTxns = unprotectedGetTxnIdsByLabel(label);
            if (existingTxns == null || existingTxns.isEmpty()) {
                throw new TransactionNotFoundException("transaction not found, label=" + label);
            }
            // find PREPARE txn. For one load label, there should be only one PREPARE txn.
            TransactionState prepareTxn = null;
            for (Long txnId : existingTxns) {
                TransactionState txn = unprotectedGetTransactionState(txnId);
                if (txn.getTransactionStatus() == TransactionStatus.PREPARE) {
                    prepareTxn = txn;
                    break;
                }
            }

            if (prepareTxn == null) {
                throw new TransactionNotFoundException("running transaction not found, label=" + label);
            }

            transactionId = prepareTxn.getTransactionId();
        } finally {
            readUnlock();
        }
        abortTransaction(transactionId, reason, null);
    }

    public void abortTransaction(long transactionId, String reason, TxnCommitAttachment txnCommitAttachment)
            throws UserException {
        if (transactionId < 0) {
            LOG.info("transaction id is {}, less than 0, maybe this is an old type load job,"
                    + " ignore abort operation", transactionId);
            return;
        }
        TransactionState transactionState = null;
        readLock();
        try {
            transactionState = idToRunningTransactionState.get(transactionId);
        } finally {
            readUnlock();
        }
        if (transactionState == null) {
            throw new TransactionNotFoundException("transaction not found", transactionId);
        }

        // update transaction state extra if exists
        if (txnCommitAttachment != null) {
            transactionState.setTxnCommitAttachment(txnCommitAttachment);
        }

        // before state transform
        transactionState.beforeStateTransform(TransactionStatus.ABORTED);
        boolean txnOperated = false;
        writeLock();
        try {
            txnOperated = unprotectAbortTransaction(transactionId, reason);
        } finally {
            writeUnlock();
            transactionState.afterStateTransform(TransactionStatus.ABORTED, txnOperated, reason);
        }

        // send clear txn task to BE to clear the transactions on BE.
        // This is because parts of a txn may succeed in some BE, and these parts of txn should be cleared
        // explicitly, or it will be remained on BE forever
        // (However the report process will do the diff and send clear txn tasks to BE, but that is our
        // last defense)
        if (txnOperated && transactionState.getTransactionStatus() == TransactionStatus.ABORTED) {
            clearBackendTransactions(transactionState);
        }

        LOG.info("abort transaction: {} successfully", transactionState);
    }

    public void abortTransaction2PC(long transactionId) throws UserException {
        LOG.info("begin to abort txn {}", transactionId);
        if (transactionId < 0) {
            LOG.info("transaction id is {}, less than 0, maybe this is an old type load job,"
                    + " ignore abort operation", transactionId);
            return;
        }
        TransactionState transactionState;
        readLock();
        try {
            transactionState = unprotectedGetTransactionState(transactionId);
        } finally {
            readUnlock();
        }

        if (transactionState == null) {
            throw new TransactionNotFoundException("transaction [" + transactionId + "] not found");
        }

        // before state transform
        transactionState.beforeStateTransform(TransactionStatus.ABORTED);
        boolean txnOperated = false;
        writeLock();
        try {
            txnOperated = unprotectAbortTransaction(transactionId, "User Abort");
        } finally {
            writeUnlock();
            transactionState.afterStateTransform(TransactionStatus.ABORTED, txnOperated, "User Abort");
        }

        // send clear txn task to BE to clear the transactions on BE.
        // This is because parts of a txn may succeed in some BE, and these parts of txn should be cleared
        // explicitly, or it will be remained on BE forever
        // (However the report process will do the diff and send clear txn tasks to BE, but that is our
        // last defense)
        if (txnOperated && transactionState.getTransactionStatus() == TransactionStatus.ABORTED) {
            clearBackendTransactions(transactionState);
        }
        LOG.info("abort transaction: {} successfully", transactionState);
    }

    private boolean unprotectAbortTransaction(long transactionId, String reason)
            throws UserException {
        TransactionState transactionState = unprotectedGetTransactionState(transactionId);
        if (transactionState == null) {
            throw new TransactionNotFoundException("transaction [" + transactionId + "] not found.");
        }
        if (transactionState.getTransactionStatus() == TransactionStatus.ABORTED) {
            throw new TransactionNotFoundException("transaction [" + transactionId + "] is already aborted, "
                    + "abort reason: " + transactionState.getReason());
        }
        if (transactionState.getTransactionStatus() == TransactionStatus.COMMITTED
                || transactionState.getTransactionStatus() == TransactionStatus.VISIBLE) {
            throw new UserException("transaction [" + transactionId + "] is already "
                    + transactionState.getTransactionStatus() + ", could not abort.");
        }
        transactionState.setFinishTime(System.currentTimeMillis());
        transactionState.setReason(reason);
        transactionState.setTransactionStatus(TransactionStatus.ABORTED);
        unprotectUpsertTransactionState(transactionState, false);
        return true;
    }

    private void clearBackendTransactions(TransactionState transactionState) {
        Preconditions.checkState(transactionState.getTransactionStatus() == TransactionStatus.ABORTED);
        // for aborted transaction, we don't know which backends are involved, so we have to send clear task
        // to all backends.
        List<Long> allBeIds = Env.getCurrentSystemInfo().getBackendIds(false);
        AgentBatchTask batchTask = null;
        synchronized (clearTransactionTasks) {
            for (Long beId : allBeIds) {
                ClearTransactionTask task = new ClearTransactionTask(
                        beId, transactionState.getTransactionId(), Lists.newArrayList());
                clearTransactionTasks.add(task);
            }

            // try to group send tasks, not sending every time a txn is aborted. to avoid too many task rpc.
            if (clearTransactionTasks.size() > allBeIds.size() * 2) {
                batchTask = new AgentBatchTask();
                for (ClearTransactionTask clearTransactionTask : clearTransactionTasks) {
                    batchTask.addTask(clearTransactionTask);
                }
                clearTransactionTasks.clear();
            }
        }

        if (batchTask != null) {
            AgentTaskExecutor.submit(batchTask);
        }
    }


    protected List<List<Comparable>> getTableTransInfo(long txnId) throws AnalysisException {
        List<List<Comparable>> tableInfos = new ArrayList<>();
        readLock();
        try {
            TransactionState transactionState = unprotectedGetTransactionState(txnId);
            if (null == transactionState) {
                throw new AnalysisException("Transaction[" + txnId + "] does not exist.");
            }

            for (Map.Entry<Long, TableCommitInfo> entry : transactionState.getIdToTableCommitInfos().entrySet()) {
                List<Comparable> tableInfo = new ArrayList<>();
                tableInfo.add(entry.getKey());
                tableInfo.add(Joiner.on(", ").join(entry.getValue().getIdToPartitionCommitInfo().values().stream().map(
                        PartitionCommitInfo::getPartitionId).collect(Collectors.toList())));
                tableInfos.add(tableInfo);
            }
        } finally {
            readUnlock();
        }
        return tableInfos;
    }

    protected List<List<Comparable>> getPartitionTransInfo(long txnId, long tableId) throws AnalysisException {
        List<List<Comparable>> partitionInfos = new ArrayList<List<Comparable>>();
        readLock();
        try {
            TransactionState transactionState = unprotectedGetTransactionState(txnId);
            if (null == transactionState) {
                throw new AnalysisException("Transaction[" + txnId + "] does not exist.");
            }

            TableCommitInfo tableCommitInfo = transactionState.getIdToTableCommitInfos().get(tableId);
            Map<Long, PartitionCommitInfo> idToPartitionCommitInfo = tableCommitInfo.getIdToPartitionCommitInfo();
            for (Map.Entry<Long, PartitionCommitInfo> entry : idToPartitionCommitInfo.entrySet()) {
                List<Comparable> partitionInfo = new ArrayList<Comparable>();
                partitionInfo.add(entry.getKey());
                partitionInfo.add(entry.getValue().getVersion());
                partitionInfos.add(partitionInfo);
            }
        } finally {
            readUnlock();
        }
        return partitionInfos;
    }

    public void removeExpiredTxns(long currentMillis) {
        List<Long> expiredTxnIds = Lists.newArrayList();
        // delete expired txns
        int leftNum = MAX_REMOVE_TXN_PER_ROUND;
        writeLock();
        try {
            leftNum = unprotectedRemoveExpiredTxns(currentMillis, expiredTxnIds,
                    finalStatusTransactionStateDequeShort, leftNum);
            leftNum = unprotectedRemoveExpiredTxns(currentMillis, expiredTxnIds,
                    finalStatusTransactionStateDequeLong, leftNum);

            if (!expiredTxnIds.isEmpty()) {
                Map<Long, List<Long>> dbExpiredTxnIds = Maps.newHashMap();
                dbExpiredTxnIds.put(dbId, expiredTxnIds);
                BatchRemoveTransactionsOperation op = new BatchRemoveTransactionsOperation(dbExpiredTxnIds);
                editLog.logBatchRemoveTransactions(op);
                LOG.info("Remove {} expired transactions", MAX_REMOVE_TXN_PER_ROUND - leftNum);
            }
        } finally {
            writeUnlock();
        }
    }

    private int unprotectedRemoveExpiredTxns(long currentMillis, List<Long> expiredTxnIds,
                                             ArrayDeque<TransactionState> finalStatusTransactionStateDequeShort,
                                             int maxNumber) {
        int left = maxNumber;
        while (!finalStatusTransactionStateDequeShort.isEmpty() && left > 0) {
            TransactionState transactionState = finalStatusTransactionStateDequeShort.getFirst();
            if (transactionState.isExpired(currentMillis)) {
                finalStatusTransactionStateDequeShort.pop();
                clearTransactionState(transactionState.getTransactionId());
                expiredTxnIds.add(transactionState.getTransactionId());
                left--;
            } else {
                break;
            }
        }
        return left;
    }

    private void clearTransactionState(long txnId) {
        TransactionState transactionState = idToFinalStatusTransactionState.remove(txnId);
        if (transactionState != null) {
            Set<Long> txnIds = unprotectedGetTxnIdsByLabel(transactionState.getLabel());
            txnIds.remove(transactionState.getTransactionId());
            if (txnIds.isEmpty()) {
                labelToTxnIds.remove(transactionState.getLabel());
            }
            LOG.info("transaction [" + txnId + "] is expired, remove it from transaction manager");
        } else {
            // should not happen, add a warn log to observer
            LOG.warn("transaction state is not found when clear transaction: " + txnId);
        }
    }

    public int getTransactionNum() {
        return idToRunningTransactionState.size() + finalStatusTransactionStateDequeShort.size()
                + finalStatusTransactionStateDequeLong.size();
    }


    public TransactionState getTransactionStateByCallbackIdAndStatus(long callbackId, Set<TransactionStatus> status) {
        readLock();
        try {
            for (TransactionState txn : idToRunningTransactionState.values()) {
                if (txn.getCallbackId() == callbackId && status.contains(txn.getTransactionStatus())) {
                    return txn;
                }
            }
            for (TransactionState txn : idToFinalStatusTransactionState.values()) {
                if (txn.getCallbackId() == callbackId && status.contains(txn.getTransactionStatus())) {
                    return txn;
                }
            }
        } finally {
            readUnlock();
        }
        return null;
    }

    public TransactionState getTransactionStateByCallbackId(long callbackId) {
        readLock();
        try {
            for (TransactionState txn : idToRunningTransactionState.values()) {
                if (txn.getCallbackId() == callbackId) {
                    return txn;
                }
            }
            for (TransactionState txn : idToFinalStatusTransactionState.values()) {
                if (txn.getCallbackId() == callbackId) {
                    return txn;
                }
            }
        } finally {
            readUnlock();
        }
        return null;
    }

    public List<Pair<Long, Long>> getTransactionIdByCoordinateBe(String coordinateHost, int limit) {
        ArrayList<Pair<Long, Long>> txnInfos = new ArrayList<>();
        readLock();
        try {
            idToRunningTransactionState.values().stream()
                    .filter(t -> (t.getCoordinator().sourceType == TransactionState.TxnSourceType.BE
                            && t.getCoordinator().ip.equals(coordinateHost)))
                    .limit(limit)
                    .forEach(t -> txnInfos.add(Pair.of(t.getDbId(), t.getTransactionId())));
        } finally {
            readUnlock();
        }
        return txnInfos;
    }

    // get show info of a specified txnId
    public List<List<String>> getSingleTranInfo(long dbId, long txnId) throws AnalysisException {
        List<List<String>> infos = new ArrayList<List<String>>();
        readLock();
        try {
            Database db = Env.getCurrentInternalCatalog().getDbOrAnalysisException(dbId);
            TransactionState txnState = unprotectedGetTransactionState(txnId);
            if (txnState == null) {
                throw new AnalysisException("transaction with id " + txnId + " does not exist");
            }

            if (ConnectContext.get() != null) {
                // check auth
                Set<Long> tblIds = txnState.getIdToTableCommitInfos().keySet();
                for (Long tblId : tblIds) {
                    Table tbl = db.getTableNullable(tblId);
                    if (tbl != null) {
                        if (!Env.getCurrentEnv().getAuth().checkTblPriv(ConnectContext.get(), db.getFullName(),
                                tbl.getName(), PrivPredicate.SHOW)) {
                            ErrorReport.reportAnalysisException(ErrorCode.ERR_TABLEACCESS_DENIED_ERROR,
                                    "SHOW TRANSACTION",
                                    ConnectContext.get().getQualifiedUser(),
                                    ConnectContext.get().getRemoteIP(),
                                    db.getFullName() + ": " + tbl.getName());
                        }
                    }
                }
            }

            List<String> info = Lists.newArrayList();
            getTxnStateInfo(txnState, info);
            infos.add(info);
        } finally {
            readUnlock();
        }
        return infos;
    }

    protected void checkRunningTxnExceedLimit(TransactionState.LoadJobSourceType sourceType)
            throws BeginTransactionException {
        switch (sourceType) {
            case ROUTINE_LOAD_TASK:
                // no need to check limit for routine load task:
                // 1. the number of running routine load tasks is limited by Config.max_routine_load_task_num_per_be
                // 2. if we add routine load txn to runningTxnNums, runningTxnNums will always be occupied by routine
                //    load, and other txn may not be able to submitted.
                break;
            default:
                if (runningTxnNums >= Config.max_running_txn_num_per_db) {
                    throw new BeginTransactionException("current running txns on db " + dbId + " is "
                            + runningTxnNums + ", larger than limit " + Config.max_running_txn_num_per_db);
                }
                break;
        }
    }

    private void updateCatalogAfterCommitted(TransactionState transactionState, Database db) {
        Set<Long> errorReplicaIds = transactionState.getErrorReplicas();
        for (TableCommitInfo tableCommitInfo : transactionState.getIdToTableCommitInfos().values()) {
            long tableId = tableCommitInfo.getTableId();
            OlapTable table = (OlapTable) db.getTableNullable(tableId);
            if (table == null) {
                LOG.warn("table {} does not exist when update catalog after committed. transaction: {}, db: {}",
                        tableId, transactionState.getTransactionId(), db.getId());
                continue;
            }
            for (PartitionCommitInfo partitionCommitInfo : tableCommitInfo.getIdToPartitionCommitInfo().values()) {
                long partitionId = partitionCommitInfo.getPartitionId();
                Partition partition = table.getPartition(partitionId);
                if (partition == null) {
                    LOG.warn("partition {} of table {} does not exist when update catalog after committed."
                                    + " transaction: {}, db: {}",
                            partitionId, tableId, transactionState.getTransactionId(), db.getId());
                    continue;
                }
                List<MaterializedIndex> allIndices = partition
                        .getMaterializedIndices(MaterializedIndex.IndexExtState.ALL);
                for (MaterializedIndex index : allIndices) {
                    List<Tablet> tablets = index.getTablets();
                    for (Tablet tablet : tablets) {
                        for (Replica replica : tablet.getReplicas()) {
                            if (errorReplicaIds.contains(replica.getId())) {
                                // TODO(cmy): do we need to update last failed version here?
                                // because in updateCatalogAfterVisible, it will be updated again.
                                replica.updateLastFailedVersion(partitionCommitInfo.getVersion());
                            }
                        }
                    }
                }
                partition.setNextVersion(partition.getNextVersion() + 1);
            }
        }
    }

    private boolean updateCatalogAfterVisible(TransactionState transactionState, Database db) {
        Set<Long> errorReplicaIds = transactionState.getErrorReplicas();
        for (TableCommitInfo tableCommitInfo : transactionState.getIdToTableCommitInfos().values()) {
            long tableId = tableCommitInfo.getTableId();
            OlapTable table = (OlapTable) db.getTableNullable(tableId);
            if (table == null) {
                LOG.warn("table {} does not exist when update catalog after visible. transaction: {}, db: {}",
                        tableId, transactionState.getTransactionId(), db.getId());
                continue;
            }
            for (PartitionCommitInfo partitionCommitInfo : tableCommitInfo.getIdToPartitionCommitInfo().values()) {
                long partitionId = partitionCommitInfo.getPartitionId();
                long newCommitVersion = partitionCommitInfo.getVersion();
                Partition partition = table.getPartition(partitionId);
                if (partition == null) {
                    LOG.warn("partition {} in table {} does not exist when update catalog after visible."
                                    + " transaction: {}, db: {}",
                            partitionId, tableId, transactionState.getTransactionId(), db.getId());
                    continue;
                }
                List<MaterializedIndex> allIndices = partition
                        .getMaterializedIndices(MaterializedIndex.IndexExtState.ALL);
                for (MaterializedIndex index : allIndices) {
                    for (Tablet tablet : index.getTablets()) {
                        for (Replica replica : tablet.getReplicas()) {
                            long lastFailedVersion = replica.getLastFailedVersion();
                            long newVersion = newCommitVersion;
                            long lastSuccessVersion = replica.getLastSuccessVersion();
                            if (!errorReplicaIds.contains(replica.getId())) {
                                if (replica.getLastFailedVersion() > 0) {
                                    // if the replica is a failed replica, then not changing version
                                    newVersion = replica.getVersion();
                                } else if (!replica.checkVersionCatchUp(partition.getVisibleVersion(), true)) {
                                    // this means the replica has error in the past, but we did not observe it
                                    // during upgrade, one job maybe in quorum finished state, for example,
                                    // A,B,C 3 replica A,B 's version is 10, C's version is 10 but C' 10 is abnormal
                                    // should be rollback then we will detect this and set C's last failed version to
                                    // 10 and last success version to 11 this logic has to be replayed
                                    // in checkpoint thread
                                    lastFailedVersion = partition.getVisibleVersion();
                                    newVersion = replica.getVersion();
                                }

                                // success version always move forward
                                lastSuccessVersion = newCommitVersion;
                            } else {
                                // for example, A,B,C 3 replicas, B,C failed during publish version,
                                // then B C will be set abnormal all loading will failed, B,C will have to recovery
                                // by clone, it is very inefficient and maybe lost data Using this method, B,C will
                                // publish failed, and fe will publish again, not update their last failed version
                                // if B is publish successfully in next turn, then B is normal and C will be set
                                // abnormal so that quorum is maintained and loading will go on.
                                newVersion = replica.getVersion();
                                if (newCommitVersion > lastFailedVersion) {
                                    lastFailedVersion = newCommitVersion;
                                }
                            }
                            replica.updateVersionWithFailedInfo(newVersion, lastFailedVersion, lastSuccessVersion);
                        }
                    }
                } // end for indices
                long version = partitionCommitInfo.getVersion();
                long versionTime = partitionCommitInfo.getVersionTime();
                partition.updateVisibleVersionAndTime(version, versionTime);
                if (LOG.isDebugEnabled()) {
                    LOG.debug("transaction state {} set partition {}'s version to [{}]",
                            transactionState, partition.getId(), version);
                }
            }
        }
        return true;
    }

    public boolean isPreviousTransactionsFinished(long endTransactionId, List<Long> tableIdList) {
        readLock();
        try {
            for (Map.Entry<Long, TransactionState> entry : idToRunningTransactionState.entrySet()) {
                if (entry.getValue().getDbId() != dbId || !isIntersectionNotEmpty(entry.getValue().getTableIdList(),
                        tableIdList) || entry.getValue().getTransactionStatus().isFinalStatus()) {
                    continue;
                }
                if (entry.getKey() <= endTransactionId) {
                    LOG.debug("find a running txn with txn_id={} on db: {}, less than watermark txn_id {}",
                            entry.getKey(), dbId, endTransactionId);
                    return false;
                }
            }
        } finally {
            readUnlock();
        }
        return true;
    }

    /**
     * check if there exists a intersection between the source tableId list and target tableId list
     * if one of them is null or empty, that means that we don't know related tables in tableList,
     * we think the two lists may have intersection for right ordered txns
     */
    public boolean isIntersectionNotEmpty(List<Long> sourceTableIdList, List<Long> targetTableIdList) {
        if (CollectionUtils.isEmpty(sourceTableIdList) || CollectionUtils.isEmpty(targetTableIdList)) {
            return true;
        }
        for (Long srcValue : sourceTableIdList) {
            for (Long targetValue : targetTableIdList) {
                if (srcValue.equals(targetValue)) {
                    return true;
                }
            }
        }
        return false;
    }


    public List<Long> getTimeoutTxns(long currentMillis) {
        List<Long> timeoutTxns = Lists.newArrayList();
        readLock();
        try {
            for (TransactionState transactionState : idToRunningTransactionState.values()) {
                if (transactionState.isTimeout(currentMillis)) {
                    // txn is running but timeout, abort it.
                    timeoutTxns.add(transactionState.getTransactionId());
                }
            }
        } finally {
            readUnlock();
        }
        return timeoutTxns;
    }

    public void removeExpiredAndTimeoutTxns(long currentMillis) {
        removeExpiredTxns(currentMillis);
        List<Long> timeoutTxns = getTimeoutTxns(currentMillis);
        // abort timeout txns
        for (Long txnId : timeoutTxns) {
            try {
                abortTransaction(txnId, "timeout by txn manager", null);
                LOG.info("transaction [" + txnId + "] is timeout, abort it by transaction manager");
            } catch (UserException e) {
                // abort may be failed. it is acceptable. just print a log
                LOG.warn("abort timeout txn {} failed. msg: {}", txnId, e.getMessage());
            }
        }
    }

    public void replayUpsertTransactionState(TransactionState transactionState) throws MetaNotFoundException {
        boolean shouldAddTableListLock  = transactionState.getTransactionStatus() == TransactionStatus.COMMITTED
                || transactionState.getTransactionStatus() == TransactionStatus.VISIBLE;
        Database db = null;
        List<? extends TableIf> tableList = null;
        if (shouldAddTableListLock) {
            db = env.getInternalCatalog().getDbOrMetaException(transactionState.getDbId());
            tableList = db.getTablesOnIdOrderIfExist(transactionState.getTableIdList());
            tableList = MetaLockUtils.writeLockTablesIfExist(tableList);
        }
        writeLock();
        try {
            // set transaction status will call txn state change listener
            transactionState.replaySetTransactionStatus();
            if (transactionState.getTransactionStatus() == TransactionStatus.COMMITTED) {
                LOG.info("replay a committed transaction {}", transactionState);
                updateCatalogAfterCommitted(transactionState, db);
            } else if (transactionState.getTransactionStatus() == TransactionStatus.VISIBLE) {
                LOG.info("replay a visible transaction {}", transactionState);
                updateCatalogAfterVisible(transactionState, db);
            }
            unprotectUpsertTransactionState(transactionState, true);
        } finally {
            writeUnlock();
            if (shouldAddTableListLock) {
                MetaLockUtils.writeUnlockTables(tableList);
            }
        }
    }

    public List<List<String>> getDbTransStateInfo() {
        List<List<String>> infos = Lists.newArrayList();
        readLock();
        try {
            infos.add(Lists.newArrayList("running", String.valueOf(
                    runningTxnNums + runningRoutineLoadTxnNums)));
            long finishedNum = getFinishedTxnNums();
            infos.add(Lists.newArrayList("finished", String.valueOf(finishedNum)));
        } finally {
            readUnlock();
        }
        return infos;
    }

    public void unprotectWriteAllTransactionStates(DataOutput out) throws IOException {
        for (Map.Entry<Long, TransactionState> entry : idToRunningTransactionState.entrySet()) {
            entry.getValue().write(out);
        }

        // Use 2 queues instead of idToFinalStatusTransactionState to keep the order in queues.
        for (TransactionState transactionState : finalStatusTransactionStateDequeShort) {
            transactionState.write(out);
        }

        for (TransactionState transactionState : finalStatusTransactionStateDequeLong) {
            transactionState.write(out);
        }
    }

    public void cleanLabel(String label) {
        Set<Long> removedTxnIds = Sets.newHashSet();
        writeLock();
        try {
            if (Strings.isNullOrEmpty(label)) {
                Iterator<Map.Entry<String, Set<Long>>> iter = labelToTxnIds.entrySet().iterator();
                while (iter.hasNext()) {
                    Set<Long> txnIds = iter.next().getValue();
                    Iterator<Long> innerIter = txnIds.iterator();
                    while (innerIter.hasNext()) {
                        long txnId = innerIter.next();
                        if (idToFinalStatusTransactionState.remove(txnId) != null) {
                            innerIter.remove();
                            removedTxnIds.add(txnId);
                        }
                    }
                    if (txnIds.isEmpty()) {
                        iter.remove();
                    }
                }
            } else {
                Set<Long> txnIds = labelToTxnIds.get(label);
                if (txnIds == null) {
                    return;
                }
                Iterator<Long> iter = txnIds.iterator();
                while (iter.hasNext()) {
                    long txnId = iter.next();
                    if (idToFinalStatusTransactionState.remove(txnId) != null) {
                        iter.remove();
                        removedTxnIds.add(txnId);
                    }
                }
                if (txnIds.isEmpty()) {
                    labelToTxnIds.remove(label);
                }
            }
            // remove from finalStatusTransactionStateDequeShort and finalStatusTransactionStateDequeLong
            // So that we can keep consistency in meta image
            finalStatusTransactionStateDequeShort.removeIf(txn -> removedTxnIds.contains(txn.getTransactionId()));
            finalStatusTransactionStateDequeLong.removeIf(txn -> removedTxnIds.contains(txn.getTransactionId()));
        } finally {
            writeUnlock();
        }
        LOG.info("clean {} labels on db {} with label '{}' in database transaction mgr.", removedTxnIds.size(), dbId,
                label);
    }

    public long getTxnNumByStatus(TransactionStatus status) {
        readLock();
        try {
            if (idToRunningTransactionState.size() > 10000) {
                return idToRunningTransactionState.values().parallelStream()
                        .filter(t -> t.getTransactionStatus() == status).count();
            } else {
                return idToRunningTransactionState.values().stream().filter(t -> t.getTransactionStatus() == status)
                        .count();
            }
        } finally {
            readUnlock();
        }
    }
}<|MERGE_RESOLUTION|>--- conflicted
+++ resolved
@@ -564,11 +564,7 @@
                                             + "while error backends {} error replica info {}",
                                     transactionState.getTransactionId(), tablet.getId(), successReplicaNum,
                                     quorumReplicaNum, Joiner.on(",").join(errorBackendIdsForTablet),
-<<<<<<< HEAD
-                                    errorBackendIdsForTablet);
-=======
                                     errorReplicaInfo);
->>>>>>> 6b773939
                             throw new TabletQuorumFailedException(transactionState.getTransactionId(), tablet.getId(),
                                     successReplicaNum, quorumReplicaNum,
                                     errorBackendIdsForTablet);
