// Licensed to the Apache Software Foundation (ASF) under one
// or more contributor license agreements.  See the NOTICE file
// distributed with this work for additional information
// regarding copyright ownership.  The ASF licenses this file
// to you under the Apache License, Version 2.0 (the
// "License"); you may not use this file except in compliance
// with the License.  You may obtain a copy of the License at
//
//   http://www.apache.org/licenses/LICENSE-2.0
//
// Unless required by applicable law or agreed to in writing,
// software distributed under the License is distributed on an
// "AS IS" BASIS, WITHOUT WARRANTIES OR CONDITIONS OF ANY
// KIND, either express or implied.  See the License for the
// specific language governing permissions and limitations
// under the License.

package org.apache.doris.datasource;

import org.apache.doris.catalog.Column;
import org.apache.doris.catalog.Env;
import org.apache.doris.catalog.external.EsExternalDatabase;
import org.apache.doris.catalog.external.ExternalDatabase;
import org.apache.doris.catalog.external.HMSExternalDatabase;
<<<<<<< HEAD
=======
import org.apache.doris.catalog.external.JdbcExternalDatabase;
>>>>>>> 6b773939
import org.apache.doris.cluster.ClusterNamespace;
import org.apache.doris.common.io.Text;
import org.apache.doris.common.io.Writable;
import org.apache.doris.common.util.Util;
import org.apache.doris.persist.gson.GsonPostProcessable;
import org.apache.doris.persist.gson.GsonUtils;
import org.apache.doris.qe.MasterCatalogExecutor;

<<<<<<< HEAD
import com.google.common.collect.Maps;
import com.google.gson.annotations.SerializedName;
import lombok.Data;
import org.apache.commons.lang.NotImplementedException;
=======
import com.google.common.collect.Lists;
import com.google.common.collect.Maps;
import com.google.gson.annotations.SerializedName;
import lombok.Data;
>>>>>>> 6b773939
import org.apache.logging.log4j.LogManager;
import org.apache.logging.log4j.Logger;
import org.jetbrains.annotations.Nullable;

import java.io.DataInput;
import java.io.DataOutput;
import java.io.IOException;
import java.util.List;
import java.util.Map;

/**
 * The abstract class for all types of external catalogs.
 */
@Data
public abstract class ExternalCatalog implements CatalogIf<ExternalDatabase>, Writable, GsonPostProcessable {
    private static final Logger LOG = LogManager.getLogger(ExternalCatalog.class);

    // Unique id of this catalog, will be assigned after catalog is loaded.
    @SerializedName(value = "id")
    protected long id;
    @SerializedName(value = "name")
    protected String name;
    @SerializedName(value = "type")
    protected String type;
    // save properties of this catalog, such as hive meta store url.
    @SerializedName(value = "catalogProperty")
<<<<<<< HEAD
    protected CatalogProperty catalogProperty = new CatalogProperty();
=======
    protected CatalogProperty catalogProperty;
>>>>>>> 6b773939
    @SerializedName(value = "initialized")
    private boolean initialized = false;
    @SerializedName(value = "idToDb")
    protected Map<Long, ExternalDatabase> idToDb = Maps.newConcurrentMap();
    // db name does not contains "default_cluster"
    protected Map<String, Long> dbNameToId = Maps.newConcurrentMap();
    private boolean objectCreated = false;

    private ExternalSchemaCache schemaCache;

    /**
     * @return names of database in this catalog.
     */
    public abstract List<String> listDatabaseNames(SessionContext ctx);

    /**
     * @param dbName
     * @return names of tables in specified database
     */
    public abstract List<String> listTableNames(SessionContext ctx, String dbName);

    /**
     * check if the specified table exist.
     *
     * @param dbName
     * @param tblName
     * @return true if table exists, false otherwise
     */
    public abstract boolean tableExist(SessionContext ctx, String dbName, String tblName);

    /**
     * Catalog can't be init when creating because the external catalog may depend on third system.
     * So you have to make sure the client of third system is initialized before any method was called.
     */
    public final synchronized void makeSureInitialized() {
        initLocalObjects();
        if (!initialized) {
            if (!Env.getCurrentEnv().isMaster()) {
                // Forward to master and wait the journal to replay.
                MasterCatalogExecutor remoteExecutor = new MasterCatalogExecutor();
                try {
<<<<<<< HEAD
                    remoteExecutor.forward(id, -1, -1);
=======
                    remoteExecutor.forward(id, -1);
>>>>>>> 6b773939
                } catch (Exception e) {
                    Util.logAndThrowRuntimeException(LOG,
                            String.format("failed to forward init catalog %s operation to master.", name), e);
                }
                return;
            }
            init();
            initialized = true;
        }
    }

    protected final void initLocalObjects() {
        if (!objectCreated) {
            initLocalObjectsImpl();
            objectCreated = true;
        }
    }

    // init some local objects such as:
    // hms client, read properties from hive-site.xml, es client
    protected abstract void initLocalObjectsImpl();

    // init schema related objects
    protected abstract void init();

    public void setUninitialized() {
        this.initialized = false;
<<<<<<< HEAD
    }

    public ExternalDatabase getDbForReplay(long dbId) {
        throw new NotImplementedException();
=======
        Env.getCurrentEnv().getExtMetaCacheMgr().invalidateCatalogCache(id);
    }

    public ExternalDatabase getDbForReplay(long dbId) {
        return idToDb.get(dbId);
>>>>>>> 6b773939
    }

    public abstract List<Column> getSchema(String dbName, String tblName);

    @Override
    public long getId() {
        return id;
    }

    @Override
    public String getName() {
        return name;
    }

    @Override
    public String getType() {
        return type;
    }

    @Override
    public List<String> getDbNames() {
        return listDatabaseNames(null);
    }

    @Nullable
    @Override
    public ExternalDatabase getDbNullable(String dbName) {
        makeSureInitialized();
        String realDbName = ClusterNamespace.getNameFromFullName(dbName);
        if (!dbNameToId.containsKey(realDbName)) {
            return null;
        }
        return idToDb.get(dbNameToId.get(realDbName));
    }

    @Nullable
    @Override
    public ExternalDatabase getDbNullable(long dbId) {
        makeSureInitialized();
        return idToDb.get(dbId);
    }

    @Override
    public List<Long> getDbIds() {
        makeSureInitialized();
        return Lists.newArrayList(dbNameToId.values());
    }

    @Override
    public Map<String, String> getProperties() {
        return catalogProperty.getProperties();
    }

    @Override
    public void modifyCatalogName(String name) {
        this.name = name;
    }

    @Override
    public void modifyCatalogProps(Map<String, String> props) {
        catalogProperty.getProperties().putAll(props);
    }

    @Override
    public void write(DataOutput out) throws IOException {
        Text.writeString(out, GsonUtils.GSON.toJson(this));
    }

    public void replayInitCatalog(InitCatalogLog log) {
        Map<String, Long> tmpDbNameToId = Maps.newConcurrentMap();
        Map<Long, ExternalDatabase> tmpIdToDb = Maps.newConcurrentMap();
        for (int i = 0; i < log.getRefreshCount(); i++) {
            ExternalDatabase db = getDbForReplay(log.getRefreshDbIds().get(i));
            db.setUnInitialized();
            tmpDbNameToId.put(db.getFullName(), db.getId());
            tmpIdToDb.put(db.getId(), db);
        }
        switch (log.getType()) {
            case HMS:
                for (int i = 0; i < log.getCreateCount(); i++) {
                    HMSExternalDatabase db = new HMSExternalDatabase(
                            this, log.getCreateDbIds().get(i), log.getCreateDbNames().get(i));
                    tmpDbNameToId.put(db.getFullName(), db.getId());
                    tmpIdToDb.put(db.getId(), db);
                }
                break;
            case ES:
                for (int i = 0; i < log.getCreateCount(); i++) {
                    EsExternalDatabase db = new EsExternalDatabase(
                            this, log.getCreateDbIds().get(i), log.getCreateDbNames().get(i));
                    tmpDbNameToId.put(db.getFullName(), db.getId());
                    tmpIdToDb.put(db.getId(), db);
                }
                break;
<<<<<<< HEAD
=======
            case JDBC:
                for (int i = 0; i < log.getCreateCount(); i++) {
                    JdbcExternalDatabase db = new JdbcExternalDatabase(
                            this, log.getCreateDbIds().get(i), log.getCreateDbNames().get(i));
                    tmpDbNameToId.put(db.getFullName(), db.getId());
                    tmpIdToDb.put(db.getId(), db);
                }
                break;
>>>>>>> 6b773939
            default:
                break;
        }
        dbNameToId = tmpDbNameToId;
        idToDb = tmpIdToDb;
        initialized = true;
    }

    /**
     * External catalog has no cluster semantics.
     */
    protected static String getRealTableName(String tableName) {
        return ClusterNamespace.getNameFromFullName(tableName);
    }

    public static ExternalCatalog read(DataInput in) throws IOException {
        String json = Text.readString(in);
        return GsonUtils.GSON.fromJson(json, ExternalCatalog.class);
    }

    @Override
    public void gsonPostProcess() throws IOException {
        dbNameToId = Maps.newConcurrentMap();
        for (ExternalDatabase db : idToDb.values()) {
            dbNameToId.put(ClusterNamespace.getNameFromFullName(db.getFullName()), db.getId());
            db.setExtCatalog(this);
            db.setTableExtCatalog(this);
        }
        objectCreated = false;
    }

    public void addDatabaseForTest(ExternalDatabase db) {
        idToDb.put(db.getId(), db);
        dbNameToId.put(ClusterNamespace.getNameFromFullName(db.getFullName()), db.getId());
    }
}<|MERGE_RESOLUTION|>--- conflicted
+++ resolved
@@ -22,10 +22,7 @@
 import org.apache.doris.catalog.external.EsExternalDatabase;
 import org.apache.doris.catalog.external.ExternalDatabase;
 import org.apache.doris.catalog.external.HMSExternalDatabase;
-<<<<<<< HEAD
-=======
 import org.apache.doris.catalog.external.JdbcExternalDatabase;
->>>>>>> 6b773939
 import org.apache.doris.cluster.ClusterNamespace;
 import org.apache.doris.common.io.Text;
 import org.apache.doris.common.io.Writable;
@@ -34,17 +31,10 @@
 import org.apache.doris.persist.gson.GsonUtils;
 import org.apache.doris.qe.MasterCatalogExecutor;
 
-<<<<<<< HEAD
-import com.google.common.collect.Maps;
-import com.google.gson.annotations.SerializedName;
-import lombok.Data;
-import org.apache.commons.lang.NotImplementedException;
-=======
 import com.google.common.collect.Lists;
 import com.google.common.collect.Maps;
 import com.google.gson.annotations.SerializedName;
 import lombok.Data;
->>>>>>> 6b773939
 import org.apache.logging.log4j.LogManager;
 import org.apache.logging.log4j.Logger;
 import org.jetbrains.annotations.Nullable;
@@ -71,11 +61,7 @@
     protected String type;
     // save properties of this catalog, such as hive meta store url.
     @SerializedName(value = "catalogProperty")
-<<<<<<< HEAD
-    protected CatalogProperty catalogProperty = new CatalogProperty();
-=======
     protected CatalogProperty catalogProperty;
->>>>>>> 6b773939
     @SerializedName(value = "initialized")
     private boolean initialized = false;
     @SerializedName(value = "idToDb")
@@ -117,11 +103,7 @@
                 // Forward to master and wait the journal to replay.
                 MasterCatalogExecutor remoteExecutor = new MasterCatalogExecutor();
                 try {
-<<<<<<< HEAD
-                    remoteExecutor.forward(id, -1, -1);
-=======
                     remoteExecutor.forward(id, -1);
->>>>>>> 6b773939
                 } catch (Exception e) {
                     Util.logAndThrowRuntimeException(LOG,
                             String.format("failed to forward init catalog %s operation to master.", name), e);
@@ -149,18 +131,11 @@
 
     public void setUninitialized() {
         this.initialized = false;
-<<<<<<< HEAD
-    }
-
-    public ExternalDatabase getDbForReplay(long dbId) {
-        throw new NotImplementedException();
-=======
         Env.getCurrentEnv().getExtMetaCacheMgr().invalidateCatalogCache(id);
     }
 
     public ExternalDatabase getDbForReplay(long dbId) {
         return idToDb.get(dbId);
->>>>>>> 6b773939
     }
 
     public abstract List<Column> getSchema(String dbName, String tblName);
@@ -255,8 +230,6 @@
                     tmpIdToDb.put(db.getId(), db);
                 }
                 break;
-<<<<<<< HEAD
-=======
             case JDBC:
                 for (int i = 0; i < log.getCreateCount(); i++) {
                     JdbcExternalDatabase db = new JdbcExternalDatabase(
@@ -265,7 +238,6 @@
                     tmpIdToDb.put(db.getId(), db);
                 }
                 break;
->>>>>>> 6b773939
             default:
                 break;
         }
