// Licensed to the Apache Software Foundation (ASF) under one
// or more contributor license agreements.  See the NOTICE file
// distributed with this work for additional information
// regarding copyright ownership.  The ASF licenses this file
// to you under the Apache License, Version 2.0 (the
// "License"); you may not use this file except in compliance
// with the License.  You may obtain a copy of the License at
//
//   http://www.apache.org/licenses/LICENSE-2.0
//
// Unless required by applicable law or agreed to in writing,
// software distributed under the License is distributed on an
// "AS IS" BASIS, WITHOUT WARRANTIES OR CONDITIONS OF ANY
// KIND, either express or implied.  See the License for the
// specific language governing permissions and limitations
// under the License.

package org.apache.doris.planner;

import org.apache.doris.analysis.SlotDescriptor;
import org.apache.doris.analysis.TupleDescriptor;
import org.apache.doris.catalog.Column;
import org.apache.doris.catalog.DistributionInfo;
import org.apache.doris.catalog.Env;
import org.apache.doris.catalog.HashDistributionInfo;
import org.apache.doris.catalog.ListPartitionItem;
import org.apache.doris.catalog.MaterializedIndex;
import org.apache.doris.catalog.MaterializedIndex.IndexExtState;
import org.apache.doris.catalog.MaterializedIndexMeta;
import org.apache.doris.catalog.OlapTable;
import org.apache.doris.catalog.Partition;
import org.apache.doris.catalog.PartitionInfo;
import org.apache.doris.catalog.PartitionItem;
import org.apache.doris.catalog.PartitionKey;
import org.apache.doris.catalog.PartitionType;
import org.apache.doris.catalog.RandomDistributionInfo;
import org.apache.doris.catalog.RangePartitionItem;
import org.apache.doris.catalog.Tablet;
import org.apache.doris.common.AnalysisException;
import org.apache.doris.common.Config;
import org.apache.doris.common.DdlException;
import org.apache.doris.common.ErrorCode;
import org.apache.doris.common.ErrorReport;
import org.apache.doris.common.InternalErrorCode;
import org.apache.doris.common.Status;
import org.apache.doris.common.UserException;
import org.apache.doris.system.Backend;
import org.apache.doris.system.SystemInfoService;
import org.apache.doris.thrift.TColumn;
import org.apache.doris.thrift.TDataSink;
import org.apache.doris.thrift.TDataSinkType;
import org.apache.doris.thrift.TExplainLevel;
import org.apache.doris.thrift.TExprNode;
import org.apache.doris.thrift.TNodeInfo;
import org.apache.doris.thrift.TOlapTableIndexSchema;
import org.apache.doris.thrift.TOlapTableIndexTablets;
import org.apache.doris.thrift.TOlapTableLocationParam;
import org.apache.doris.thrift.TOlapTablePartition;
import org.apache.doris.thrift.TOlapTablePartitionParam;
import org.apache.doris.thrift.TOlapTableSchemaParam;
import org.apache.doris.thrift.TOlapTableSink;
import org.apache.doris.thrift.TPaloNodesInfo;
import org.apache.doris.thrift.TStorageFormat;
import org.apache.doris.thrift.TTabletLocation;
import org.apache.doris.thrift.TUniqueId;
import org.apache.doris.transaction.DatabaseTransactionMgr;
<<<<<<< HEAD
import org.apache.doris.transaction.NativeGlobalTransactionMgr;
=======
>>>>>>> 6b773939

import com.google.common.base.Preconditions;
import com.google.common.collect.HashMultimap;
import com.google.common.collect.Lists;
import com.google.common.collect.Multimap;
import com.google.common.collect.Range;
import com.google.common.collect.Sets;
import org.apache.commons.lang.StringUtils;
import org.apache.logging.log4j.LogManager;
import org.apache.logging.log4j.Logger;

import java.util.ArrayList;
import java.util.Arrays;
import java.util.List;
import java.util.Map;
import java.util.Random;
import java.util.stream.Collectors;

public class OlapTableSink extends DataSink {
    private static final Logger LOG = LogManager.getLogger(OlapTableSink.class);

    // input variables
    private OlapTable dstTable;
    private TupleDescriptor tupleDescriptor;
    // specified partition ids.
    private List<Long> partitionIds;

    // set after init called
    private TDataSink tDataSink;

    private boolean singleReplicaLoad;

    public OlapTableSink(OlapTable dstTable, TupleDescriptor tupleDescriptor, List<Long> partitionIds,
            boolean singleReplicaLoad) {
        this.dstTable = dstTable;
        this.tupleDescriptor = tupleDescriptor;
        this.partitionIds = partitionIds;
        this.singleReplicaLoad = singleReplicaLoad;
    }

    public void init(TUniqueId loadId, long txnId, long dbId, long loadChannelTimeoutS, int sendBatchParallelism,
            boolean loadToSingleTablet, long txnTimeoutS) throws AnalysisException {
        TOlapTableSink tSink = new TOlapTableSink();
        tSink.setLoadId(loadId);
        tSink.setTxnId(txnId);
        tSink.setDbId(dbId);
        tSink.setLoadChannelTimeoutS(loadChannelTimeoutS);
        tSink.setSendBatchParallelism(sendBatchParallelism);
        if (loadToSingleTablet && !(dstTable.getDefaultDistributionInfo() instanceof RandomDistributionInfo)) {
            throw new AnalysisException(
                    "if load_to_single_tablet set to true," + " the olap table must be with random distribution");
        }
        tSink.setLoadToSingleTablet(loadToSingleTablet);
        tSink.setTxnTimeoutS(txnTimeoutS);
        tDataSink = new TDataSink(TDataSinkType.OLAP_TABLE_SINK);
        tDataSink.setOlapTableSink(tSink);

        if (partitionIds == null) {
            partitionIds = dstTable.getPartitionIds();
            if (partitionIds.isEmpty()) {
                ErrorReport.reportAnalysisException(ErrorCode.ERR_EMPTY_PARTITION_IN_TABLE, dstTable.getName());
            }
        }
        for (Long partitionId : partitionIds) {
            Partition part = dstTable.getPartition(partitionId);
            if (part == null) {
                ErrorReport.reportAnalysisException(ErrorCode.ERR_UNKNOWN_PARTITION, partitionId, dstTable.getName());
            }
        }

        if (singleReplicaLoad && dstTable.getStorageFormat() == TStorageFormat.V1) {
            // Single replica load not supported by TStorageFormat.V1
            singleReplicaLoad = false;
            LOG.warn("Single replica load not supported by TStorageFormat.V1. table: {}", dstTable.getName());
        }
    }

    public void updateLoadId(TUniqueId newLoadId) {
        tDataSink.getOlapTableSink().setLoadId(newLoadId);
    }

    // must called after tupleDescriptor is computed
    public void complete() throws UserException {
        TOlapTableSink tSink = tDataSink.getOlapTableSink();

        tSink.setTableId(dstTable.getId());
        tSink.setTupleId(tupleDescriptor.getId().asInt());
        int numReplicas = 1;
        for (Partition partition : dstTable.getPartitions()) {
            numReplicas = dstTable.getPartitionInfo().getReplicaAllocation(partition.getId()).getTotalReplicaNum();
            break;
        }
        tSink.setNumReplicas(numReplicas);
        tSink.setNeedGenRollup(dstTable.shouldLoadToNewRollup());
        tSink.setSchema(createSchema(tSink.getDbId(), dstTable));
        tSink.setPartition(createPartition(tSink.getDbId(), dstTable));
        List<TOlapTableLocationParam> locationParams = createLocation(dstTable);
        tSink.setLocation(locationParams.get(0));
        if (singleReplicaLoad) {
            tSink.setSlaveLocation(locationParams.get(1));
        }
        tSink.setWriteSingleReplica(singleReplicaLoad);
        tSink.setNodesInfo(createPaloNodesInfo());
    }

    @Override
    public String getExplainString(String prefix, TExplainLevel explainLevel) {
        StringBuilder strBuilder = new StringBuilder();
        strBuilder.append(prefix + "OLAP TABLE SINK\n");
        if (explainLevel == TExplainLevel.BRIEF) {
            return strBuilder.toString();
        }
        strBuilder.append(prefix + "  TUPLE ID: " + tupleDescriptor.getId() + "\n");
        strBuilder.append(prefix + "  " + DataPartition.RANDOM.getExplainString(explainLevel));
        return strBuilder.toString();
    }

    @Override
    public PlanNodeId getExchNodeId() {
        return null;
    }

    @Override
    public DataPartition getOutputPartition() {
        return DataPartition.RANDOM;
    }

    @Override
    protected TDataSink toThrift() {
        return tDataSink;
    }

    private TOlapTableSchemaParam createSchema(long dbId, OlapTable table) {
        TOlapTableSchemaParam schemaParam = new TOlapTableSchemaParam();
        schemaParam.setDbId(dbId);
        schemaParam.setTableId(table.getId());
        schemaParam.setVersion(table.getIndexMetaByIndexId(table.getBaseIndexId()).getSchemaVersion());

        schemaParam.tuple_desc = tupleDescriptor.toThrift();
        for (SlotDescriptor slotDesc : tupleDescriptor.getSlots()) {
            schemaParam.addToSlotDescs(slotDesc.toThrift());
        }

        for (Map.Entry<Long, MaterializedIndexMeta> pair : table.getIndexIdToMeta().entrySet()) {
            MaterializedIndexMeta indexMeta = pair.getValue();
            List<String> columns = Lists.newArrayList();
            List<TColumn> columnsDesc = Lists.newArrayList();
            columns.addAll(indexMeta.getSchema().stream().map(Column::getName).collect(Collectors.toList()));
            for (Column column : indexMeta.getSchema()) {
                TColumn tColumn = column.toThrift();
                column.setIndexFlag(tColumn, table);
                columnsDesc.add(tColumn);
            }
            TOlapTableIndexSchema indexSchema = new TOlapTableIndexSchema(pair.getKey(), columns,
                    indexMeta.getSchemaHash());
            indexSchema.setColumnsDesc(columnsDesc);
            schemaParam.addToIndexes(indexSchema);
        }
        return schemaParam;
    }

    private List<String> getDistColumns(DistributionInfo distInfo) throws UserException {
        List<String> distColumns = Lists.newArrayList();
        switch (distInfo.getType()) {
            case HASH: {
                HashDistributionInfo hashDistributionInfo = (HashDistributionInfo) distInfo;
                for (Column column : hashDistributionInfo.getDistributionColumns()) {
                    distColumns.add(column.getName());
                }
                break;
            }
            case RANDOM: {
                // RandomDistributionInfo doesn't have distributedColumns
                break;
            }
            default:
                throw new UserException("unsupported distributed type, type=" + distInfo.getType());
        }
        return distColumns;
    }

    private TOlapTablePartitionParam createPartition(long dbId, OlapTable table) throws UserException {
        TOlapTablePartitionParam partitionParam = new TOlapTablePartitionParam();
        partitionParam.setDbId(dbId);
        partitionParam.setTableId(table.getId());
        partitionParam.setVersion(0);

        PartitionType partType = table.getPartitionInfo().getType();
        switch (partType) {
            case LIST:
            case RANGE: {
                PartitionInfo partitionInfo = table.getPartitionInfo();
                for (Column partCol : partitionInfo.getPartitionColumns()) {
                    partitionParam.addToPartitionColumns(partCol.getName());
                }

                int partColNum = partitionInfo.getPartitionColumns().size();
                DistributionInfo selectedDistInfo = null;

                for (Long partitionId : partitionIds) {
                    Partition partition = table.getPartition(partitionId);
                    TOlapTablePartition tPartition = new TOlapTablePartition();
                    tPartition.setId(partition.getId());
                    // set partition keys
                    setPartitionKeys(tPartition, partitionInfo.getItem(partition.getId()), partColNum);

                    for (MaterializedIndex index : partition.getMaterializedIndices(IndexExtState.ALL)) {
                        tPartition.addToIndexes(new TOlapTableIndexTablets(index.getId(), Lists.newArrayList(
                                index.getTablets().stream().map(Tablet::getId).collect(Collectors.toList()))));
                        tPartition.setNumBuckets(index.getTablets().size());
                    }
                    partitionParam.addToPartitions(tPartition);

                    DistributionInfo distInfo = partition.getDistributionInfo();
                    if (selectedDistInfo == null) {
                        partitionParam.setDistributedColumns(getDistColumns(distInfo));
                        selectedDistInfo = distInfo;
                    } else {
                        if (selectedDistInfo.getType() != distInfo.getType()) {
                            throw new UserException("different distribute types in two different partitions, type1="
                                    + selectedDistInfo.getType() + ", type2=" + distInfo.getType());
                        }
                    }
                }
                break;
            }
            case UNPARTITIONED: {
                // there is no partition columns for single partition
                Preconditions.checkArgument(table.getPartitions().size() == 1,
                        "Number of table partitions is not 1 for unpartitioned table, partitionNum="
                                + table.getPartitions().size());
                Partition partition = table.getPartitions().iterator().next();

                TOlapTablePartition tPartition = new TOlapTablePartition();
                tPartition.setId(partition.getId());
                // No lowerBound and upperBound for this range
                for (MaterializedIndex index : partition.getMaterializedIndices(IndexExtState.ALL)) {
                    tPartition.addToIndexes(new TOlapTableIndexTablets(index.getId(), Lists.newArrayList(
                            index.getTablets().stream().map(Tablet::getId).collect(Collectors.toList()))));
                    tPartition.setNumBuckets(index.getTablets().size());
                }
                partitionParam.addToPartitions(tPartition);
                partitionParam.setDistributedColumns(getDistColumns(partition.getDistributionInfo()));
                break;
            }
            default: {
                throw new UserException("unsupported partition for OlapTable, partition=" + partType);
            }
        }
        return partitionParam;
    }

    private void setPartitionKeys(TOlapTablePartition tPartition, PartitionItem partitionItem, int partColNum) {
        if (partitionItem instanceof RangePartitionItem) {
            Range<PartitionKey> range = partitionItem.getItems();
            // set start keys
            if (range.hasLowerBound() && !range.lowerEndpoint().isMinValue()) {
                for (int i = 0; i < partColNum; i++) {
                    tPartition.addToStartKeys(range.lowerEndpoint().getKeys().get(i).treeToThrift().getNodes().get(0));
                }
            }
            // set end keys
            if (range.hasUpperBound() && !range.upperEndpoint().isMaxValue()) {
                for (int i = 0; i < partColNum; i++) {
                    tPartition.addToEndKeys(range.upperEndpoint().getKeys().get(i).treeToThrift().getNodes().get(0));
                }
            }
        } else if (partitionItem instanceof ListPartitionItem) {
            List<PartitionKey> partitionKeys = partitionItem.getItems();
            // set in keys
            for (PartitionKey partitionKey : partitionKeys) {
                List<TExprNode> tExprNodes = new ArrayList<>();
                for (int i = 0; i < partColNum; i++) {
                    tExprNodes.add(partitionKey.getKeys().get(i).treeToThrift().getNodes().get(0));
                }
                tPartition.addToInKeys(tExprNodes);
            }
        }
    }

    private List<TOlapTableLocationParam> createLocation(OlapTable table) throws UserException {
        TOlapTableLocationParam locationParam = new TOlapTableLocationParam();
        TOlapTableLocationParam slaveLocationParam = new TOlapTableLocationParam();
        // BE id -> path hash
        Multimap<Long, Long> allBePathsMap = HashMultimap.create();
        int replicaNum = 0;
        for (Long partitionId : partitionIds) {
            Partition partition = table.getPartition(partitionId);
            int quorum = table.getPartitionInfo().getReplicaAllocation(partition.getId()).getTotalReplicaNum() / 2 + 1;
            for (MaterializedIndex index : partition.getMaterializedIndices(IndexExtState.ALL)) {
                // we should ensure the replica backend is alive
                // otherwise, there will be a 'unknown node id, id=xxx' error for stream load
                for (Tablet tablet : index.getTablets()) {
                    Multimap<Long, Long> bePathsMap = tablet.getNormalReplicaBackendPathMap();
                    if (bePathsMap.keySet().size() < quorum) {
                        throw new UserException(InternalErrorCode.REPLICA_FEW_ERR,
                                "tablet " + tablet.getId() + " has few replicas: " + bePathsMap.keySet().size()
                                        + ", alive backends: [" + StringUtils.join(bePathsMap.keySet(), ",") + "]");
                    }

                    if (singleReplicaLoad) {
                        Long[] nodes = bePathsMap.keySet().toArray(new Long[0]);
                        Random random = new Random();
                        Long masterNode = nodes[random.nextInt(nodes.length)];
                        Multimap<Long, Long> slaveBePathsMap = bePathsMap;
                        slaveBePathsMap.removeAll(masterNode);
                        locationParam.addToTablets(new TTabletLocation(tablet.getId(),
                                Lists.newArrayList(Sets.newHashSet(masterNode))));
                        slaveLocationParam.addToTablets(new TTabletLocation(tablet.getId(),
                                Lists.newArrayList(slaveBePathsMap.keySet())));
                    } else {
                        locationParam.addToTablets(new TTabletLocation(tablet.getId(),
                                Lists.newArrayList(bePathsMap.keySet())));
                    }
                    allBePathsMap.putAll(bePathsMap);
                    replicaNum += bePathsMap.size();
                }
            }
        }

        // check if disk capacity reach limit
        // this is for load process, so use high water mark to check
        Status st = Env.getCurrentSystemInfo().checkExceedDiskCapacityLimit(allBePathsMap, true);
        if (!st.ok()) {
            throw new DdlException(st.getErrorMsg());
        }
<<<<<<< HEAD

        if (!Config.cloud_unique_id.isEmpty()) {
            return Arrays.asList(locationParam, slaveLocationParam);
        }

        long dbId = tDataSink.getOlapTableSink().getDbId();
        long txnId = tDataSink.getOlapTableSink().getTxnId();
        try {
            DatabaseTransactionMgr mgr =
                    ((NativeGlobalTransactionMgr) Env.getCurrentGlobalTransactionMgr()).getDatabaseTransactionMgr(dbId);
=======
        long dbId = tDataSink.getOlapTableSink().getDbId();
        long txnId = tDataSink.getOlapTableSink().getTxnId();
        try {
            DatabaseTransactionMgr mgr = Env.getCurrentGlobalTransactionMgr().getDatabaseTransactionMgr(dbId);
>>>>>>> 6b773939
            mgr.registerTxnReplicas(txnId, replicaNum);
        } catch (Exception e) {
            LOG.error("register txn replica failed, txnId={}, dbId={}", txnId, dbId);
        }
        return Arrays.asList(locationParam, slaveLocationParam);
    }

    private TPaloNodesInfo createPaloNodesInfo() {
        TPaloNodesInfo nodesInfo = new TPaloNodesInfo();
        SystemInfoService systemInfoService = Env.getCurrentSystemInfo();
        for (Long id : systemInfoService.getBackendIds(false)) {
            Backend backend = systemInfoService.getBackend(id);
            nodesInfo.addToNodes(new TNodeInfo(backend.getId(), 0, backend.getHost(), backend.getBrpcPort()));
        }
        return nodesInfo;
    }

}<|MERGE_RESOLUTION|>--- conflicted
+++ resolved
@@ -64,10 +64,7 @@
 import org.apache.doris.thrift.TTabletLocation;
 import org.apache.doris.thrift.TUniqueId;
 import org.apache.doris.transaction.DatabaseTransactionMgr;
-<<<<<<< HEAD
-import org.apache.doris.transaction.NativeGlobalTransactionMgr;
-=======
->>>>>>> 6b773939
+import org.apache.doris.transaction.GlobalTransactionMgr;
 
 import com.google.common.base.Preconditions;
 import com.google.common.collect.HashMultimap;
@@ -394,7 +391,6 @@
         if (!st.ok()) {
             throw new DdlException(st.getErrorMsg());
         }
-<<<<<<< HEAD
 
         if (!Config.cloud_unique_id.isEmpty()) {
             return Arrays.asList(locationParam, slaveLocationParam);
@@ -403,14 +399,8 @@
         long dbId = tDataSink.getOlapTableSink().getDbId();
         long txnId = tDataSink.getOlapTableSink().getTxnId();
         try {
-            DatabaseTransactionMgr mgr =
-                    ((NativeGlobalTransactionMgr) Env.getCurrentGlobalTransactionMgr()).getDatabaseTransactionMgr(dbId);
-=======
-        long dbId = tDataSink.getOlapTableSink().getDbId();
-        long txnId = tDataSink.getOlapTableSink().getTxnId();
-        try {
-            DatabaseTransactionMgr mgr = Env.getCurrentGlobalTransactionMgr().getDatabaseTransactionMgr(dbId);
->>>>>>> 6b773939
+            DatabaseTransactionMgr mgr = ((GlobalTransactionMgr) Env.getCurrentGlobalTransactionMgr())
+                    .getDatabaseTransactionMgr(dbId);
             mgr.registerTxnReplicas(txnId, replicaNum);
         } catch (Exception e) {
             LOG.error("register txn replica failed, txnId={}, dbId={}", txnId, dbId);
