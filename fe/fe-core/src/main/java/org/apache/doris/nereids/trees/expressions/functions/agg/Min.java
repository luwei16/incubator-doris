// Licensed to the Apache Software Foundation (ASF) under one
// or more contributor license agreements.  See the NOTICE file
// distributed with this work for additional information
// regarding copyright ownership.  The ASF licenses this file
// to you under the Apache License, Version 2.0 (the
// "License"); you may not use this file except in compliance
// with the License.  You may obtain a copy of the License at
//
//   http://www.apache.org/licenses/LICENSE-2.0
//
// Unless required by applicable law or agreed to in writing,
// software distributed under the License is distributed on an
// "AS IS" BASIS, WITHOUT WARRANTIES OR CONDITIONS OF ANY
// KIND, either express or implied.  See the License for the
// specific language governing permissions and limitations
// under the License.

package org.apache.doris.nereids.trees.expressions.functions.agg;

import org.apache.doris.catalog.FunctionSignature;
import org.apache.doris.nereids.trees.expressions.Expression;
import org.apache.doris.nereids.trees.expressions.functions.CustomSignature;
import org.apache.doris.nereids.trees.expressions.functions.PropagateNullable;
import org.apache.doris.nereids.trees.expressions.shape.UnaryExpression;
import org.apache.doris.nereids.trees.expressions.visitor.ExpressionVisitor;
import org.apache.doris.nereids.types.DataType;

import com.google.common.base.Preconditions;

import java.util.List;

/** min agg function. */
public class Min extends AggregateFunction implements UnaryExpression, PropagateNullable, CustomSignature {

    public Min(Expression child) {
        super("min", child);
    }

    public Min(AggregateParam aggregateParam, Expression child) {
        super("min", aggregateParam, child);
    }

    @Override
<<<<<<< HEAD
    public DataType getFinalType() {
        return child().getDataType();
    }

    @Override
    public DataType getIntermediateType() {
        return getFinalType();
    }

    @Override
    public boolean nullable() {
        return child().nullable();
=======
    public FunctionSignature customSignature(List<DataType> argumentTypes, List<Expression> arguments) {
        return FunctionSignature.ret(argumentTypes.get(0)).args(argumentTypes.get(0));
    }

    @Override
    protected List<DataType> intermediateTypes(List<DataType> argumentTypes, List<Expression> arguments) {
        return argumentTypes;
>>>>>>> 6b773939
    }

    @Override
    public Min withChildren(List<Expression> children) {
        Preconditions.checkArgument(children.size() == 1);
        return new Min(getAggregateParam(), children.get(0));
    }

    @Override
    public Min withAggregateParam(AggregateParam aggregateParam) {
        return new Min(aggregateParam, child());
    }

    @Override
    public <R, C> R accept(ExpressionVisitor<R, C> visitor, C context) {
        return visitor.visitMin(this, context);
    }
}<|MERGE_RESOLUTION|>--- conflicted
+++ resolved
@@ -41,20 +41,6 @@
     }
 
     @Override
-<<<<<<< HEAD
-    public DataType getFinalType() {
-        return child().getDataType();
-    }
-
-    @Override
-    public DataType getIntermediateType() {
-        return getFinalType();
-    }
-
-    @Override
-    public boolean nullable() {
-        return child().nullable();
-=======
     public FunctionSignature customSignature(List<DataType> argumentTypes, List<Expression> arguments) {
         return FunctionSignature.ret(argumentTypes.get(0)).args(argumentTypes.get(0));
     }
@@ -62,7 +48,6 @@
     @Override
     protected List<DataType> intermediateTypes(List<DataType> argumentTypes, List<Expression> arguments) {
         return argumentTypes;
->>>>>>> 6b773939
     }
 
     @Override
