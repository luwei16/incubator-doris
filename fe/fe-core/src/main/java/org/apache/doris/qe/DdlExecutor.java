// Licensed to the Apache Software Foundation (ASF) under one
// or more contributor license agreements.  See the NOTICE file
// distributed with this work for additional information
// regarding copyright ownership.  The ASF licenses this file
// to you under the Apache License, Version 2.0 (the
// "License"); you may not use this file except in compliance
// with the License.  You may obtain a copy of the License at
//
//   http://www.apache.org/licenses/LICENSE-2.0
//
// Unless required by applicable law or agreed to in writing,
// software distributed under the License is distributed on an
// "AS IS" BASIS, WITHOUT WARRANTIES OR CONDITIONS OF ANY
// KIND, either express or implied.  See the License for the
// specific language governing permissions and limitations
// under the License.

package org.apache.doris.qe;

import org.apache.doris.analysis.AdminCancelRebalanceDiskStmt;
import org.apache.doris.analysis.AdminCancelRepairTableStmt;
import org.apache.doris.analysis.AdminCheckTabletsStmt;
import org.apache.doris.analysis.AdminCleanTrashStmt;
import org.apache.doris.analysis.AdminCompactTableStmt;
import org.apache.doris.analysis.AdminRebalanceDiskStmt;
import org.apache.doris.analysis.AdminRepairTableStmt;
import org.apache.doris.analysis.AdminSetConfigStmt;
import org.apache.doris.analysis.AdminSetReplicaStatusStmt;
import org.apache.doris.analysis.AlterCatalogNameStmt;
import org.apache.doris.analysis.AlterCatalogPropertyStmt;
import org.apache.doris.analysis.AlterClusterStmt;
import org.apache.doris.analysis.AlterColumnStatsStmt;
import org.apache.doris.analysis.AlterDatabasePropertyStmt;
import org.apache.doris.analysis.AlterDatabaseQuotaStmt;
import org.apache.doris.analysis.AlterDatabaseRename;
import org.apache.doris.analysis.AlterMaterializedViewStmt;
import org.apache.doris.analysis.AlterPolicyStmt;
import org.apache.doris.analysis.AlterResourceStmt;
import org.apache.doris.analysis.AlterRoutineLoadStmt;
import org.apache.doris.analysis.AlterSqlBlockRuleStmt;
import org.apache.doris.analysis.AlterSystemStmt;
import org.apache.doris.analysis.AlterTableStatsStmt;
import org.apache.doris.analysis.AlterTableStmt;
import org.apache.doris.analysis.AlterUserStmt;
import org.apache.doris.analysis.AlterViewStmt;
import org.apache.doris.analysis.AnalyzeStmt;
import org.apache.doris.analysis.BackupStmt;
import org.apache.doris.analysis.CancelAlterSystemStmt;
import org.apache.doris.analysis.CancelAlterTableStmt;
import org.apache.doris.analysis.CancelBackupStmt;
import org.apache.doris.analysis.CancelLoadStmt;
import org.apache.doris.analysis.CleanLabelStmt;
import org.apache.doris.analysis.CopyStmt;
import org.apache.doris.analysis.CreateCatalogStmt;
import org.apache.doris.analysis.CreateClusterStmt;
import org.apache.doris.analysis.CreateDataSyncJobStmt;
import org.apache.doris.analysis.CreateDbStmt;
import org.apache.doris.analysis.CreateEncryptKeyStmt;
import org.apache.doris.analysis.CreateFileStmt;
import org.apache.doris.analysis.CreateFunctionStmt;
import org.apache.doris.analysis.CreateMaterializedViewStmt;
import org.apache.doris.analysis.CreateMultiTableMaterializedViewStmt;
import org.apache.doris.analysis.CreatePolicyStmt;
import org.apache.doris.analysis.CreateRepositoryStmt;
import org.apache.doris.analysis.CreateResourceStmt;
import org.apache.doris.analysis.CreateRoleStmt;
import org.apache.doris.analysis.CreateRoutineLoadStmt;
import org.apache.doris.analysis.CreateSqlBlockRuleStmt;
import org.apache.doris.analysis.CreateStageStmt;
import org.apache.doris.analysis.CreateTableAsSelectStmt;
import org.apache.doris.analysis.CreateTableLikeStmt;
import org.apache.doris.analysis.CreateTableStmt;
import org.apache.doris.analysis.CreateUserStmt;
import org.apache.doris.analysis.CreateViewStmt;
import org.apache.doris.analysis.DdlStmt;
import org.apache.doris.analysis.DeleteStmt;
import org.apache.doris.analysis.DropCatalogStmt;
import org.apache.doris.analysis.DropClusterStmt;
import org.apache.doris.analysis.DropDbStmt;
import org.apache.doris.analysis.DropEncryptKeyStmt;
import org.apache.doris.analysis.DropFileStmt;
import org.apache.doris.analysis.DropFunctionStmt;
import org.apache.doris.analysis.DropMaterializedViewStmt;
import org.apache.doris.analysis.DropPolicyStmt;
import org.apache.doris.analysis.DropRepositoryStmt;
import org.apache.doris.analysis.DropResourceStmt;
import org.apache.doris.analysis.DropRoleStmt;
import org.apache.doris.analysis.DropSqlBlockRuleStmt;
import org.apache.doris.analysis.DropTableStmt;
import org.apache.doris.analysis.DropUserStmt;
import org.apache.doris.analysis.GrantStmt;
import org.apache.doris.analysis.InstallPluginStmt;
import org.apache.doris.analysis.LinkDbStmt;
import org.apache.doris.analysis.LoadStmt;
import org.apache.doris.analysis.MigrateDbStmt;
import org.apache.doris.analysis.PauseRoutineLoadStmt;
import org.apache.doris.analysis.PauseSyncJobStmt;
import org.apache.doris.analysis.RecoverDbStmt;
import org.apache.doris.analysis.RecoverPartitionStmt;
import org.apache.doris.analysis.RecoverTableStmt;
import org.apache.doris.analysis.RefreshCatalogStmt;
import org.apache.doris.analysis.RefreshDbStmt;
import org.apache.doris.analysis.RefreshMaterializedViewStmt;
import org.apache.doris.analysis.RefreshTableStmt;
import org.apache.doris.analysis.RestoreStmt;
import org.apache.doris.analysis.ResumeRoutineLoadStmt;
import org.apache.doris.analysis.ResumeSyncJobStmt;
import org.apache.doris.analysis.RevokeStmt;
import org.apache.doris.analysis.SetUserPropertyStmt;
import org.apache.doris.analysis.StopRoutineLoadStmt;
import org.apache.doris.analysis.StopSyncJobStmt;
import org.apache.doris.analysis.SyncStmt;
import org.apache.doris.analysis.TruncateTableStmt;
import org.apache.doris.analysis.UninstallPluginStmt;
import org.apache.doris.analysis.UpdateStmt;
import org.apache.doris.catalog.EncryptKeyHelper;
import org.apache.doris.catalog.Env;
import org.apache.doris.common.Config;
import org.apache.doris.common.DdlException;
import org.apache.doris.load.EtlJobType;
import org.apache.doris.load.EtlStatus;
import org.apache.doris.load.FailMsg;
import org.apache.doris.load.loadv2.CopyJob;
import org.apache.doris.load.loadv2.JobState;
import org.apache.doris.load.loadv2.LoadJob;
import org.apache.doris.load.sync.SyncJobManager;

import com.google.common.base.Strings;
import com.google.common.collect.Lists;

import java.util.List;
import java.util.Map;

/**
 * Use for execute ddl.
 **/
public class DdlExecutor {
    /**
     * Execute ddl.
     **/
    public static QueryState execute(Env env, DdlStmt ddlStmt) throws Exception {
        if (ddlStmt instanceof CreateClusterStmt) {
            CreateClusterStmt stmt = (CreateClusterStmt) ddlStmt;
            env.createCluster(stmt);
        } else if (ddlStmt instanceof AlterClusterStmt) {
            env.processModifyCluster((AlterClusterStmt) ddlStmt);
        } else if (ddlStmt instanceof DropClusterStmt) {
            env.dropCluster((DropClusterStmt) ddlStmt);
        } else if (ddlStmt instanceof MigrateDbStmt) {
            env.migrateDb((MigrateDbStmt) ddlStmt);
        } else if (ddlStmt instanceof LinkDbStmt) {
            env.linkDb((LinkDbStmt) ddlStmt);
        } else if (ddlStmt instanceof CreateDbStmt) {
            env.createDb((CreateDbStmt) ddlStmt);
        } else if (ddlStmt instanceof DropDbStmt) {
            env.dropDb((DropDbStmt) ddlStmt);
        } else if (ddlStmt instanceof CreateFunctionStmt) {
            env.createFunction((CreateFunctionStmt) ddlStmt);
        } else if (ddlStmt instanceof DropFunctionStmt) {
            env.dropFunction((DropFunctionStmt) ddlStmt);
        } else if (ddlStmt instanceof CreateEncryptKeyStmt) {
            EncryptKeyHelper.createEncryptKey((CreateEncryptKeyStmt) ddlStmt);
        } else if (ddlStmt instanceof DropEncryptKeyStmt) {
            EncryptKeyHelper.dropEncryptKey((DropEncryptKeyStmt) ddlStmt);
        } else if (ddlStmt instanceof CreateMultiTableMaterializedViewStmt) {
            env.createMultiTableMaterializedView((CreateMultiTableMaterializedViewStmt) ddlStmt);
        } else if (ddlStmt instanceof CreateTableStmt) {
            env.createTable((CreateTableStmt) ddlStmt);
        } else if (ddlStmt instanceof CreateTableLikeStmt) {
            env.createTableLike((CreateTableLikeStmt) ddlStmt);
        } else if (ddlStmt instanceof CreateTableAsSelectStmt) {
            env.createTableAsSelect((CreateTableAsSelectStmt) ddlStmt);
        } else if (ddlStmt instanceof DropTableStmt) {
            env.dropTable((DropTableStmt) ddlStmt);
        } else if (ddlStmt instanceof CreateMaterializedViewStmt) {
            env.createMaterializedView((CreateMaterializedViewStmt) ddlStmt);
        } else if (ddlStmt instanceof AlterTableStmt) {
            env.alterTable((AlterTableStmt) ddlStmt);
        } else if (ddlStmt instanceof AlterTableStatsStmt) {
            env.getStatisticsManager().alterTableStatistics((AlterTableStatsStmt) ddlStmt);
        } else if (ddlStmt instanceof AlterColumnStatsStmt) {
            env.getStatisticsManager().alterColumnStatistics((AlterColumnStatsStmt) ddlStmt);
        } else if (ddlStmt instanceof AlterViewStmt) {
            env.alterView((AlterViewStmt) ddlStmt);
        } else if (ddlStmt instanceof CancelAlterTableStmt) {
            env.cancelAlter((CancelAlterTableStmt) ddlStmt);
        } else if (ddlStmt instanceof LoadStmt) {
            LoadStmt loadStmt = (LoadStmt) ddlStmt;
            EtlJobType jobType = loadStmt.getEtlJobType();
            if (jobType == EtlJobType.UNKNOWN) {
                throw new DdlException("Unknown load job type");
            }
            if (jobType == EtlJobType.HADOOP && Config.disable_hadoop_load) {
                throw new DdlException("Load job by hadoop cluster is disabled."
                        + " Try using broker load. See 'help broker load;'");
            }
            if (jobType == EtlJobType.HADOOP) {
                env.getLoadManager().createLoadJobV1FromStmt(loadStmt, jobType, System.currentTimeMillis());
            } else {
                env.getLoadManager().createLoadJobFromStmt(loadStmt);
            }
        } else if (ddlStmt instanceof CopyStmt) {
            return executeCopyStmt(env, (CopyStmt) ddlStmt);
        } else if (ddlStmt instanceof CancelLoadStmt) {
            env.getLoadManager().cancelLoadJob((CancelLoadStmt) ddlStmt);
        } else if (ddlStmt instanceof CreateRoutineLoadStmt) {
            env.getRoutineLoadManager().createRoutineLoadJob((CreateRoutineLoadStmt) ddlStmt);
        } else if (ddlStmt instanceof PauseRoutineLoadStmt) {
            env.getRoutineLoadManager().pauseRoutineLoadJob((PauseRoutineLoadStmt) ddlStmt);
        } else if (ddlStmt instanceof ResumeRoutineLoadStmt) {
            env.getRoutineLoadManager().resumeRoutineLoadJob((ResumeRoutineLoadStmt) ddlStmt);
        } else if (ddlStmt instanceof StopRoutineLoadStmt) {
            env.getRoutineLoadManager().stopRoutineLoadJob((StopRoutineLoadStmt) ddlStmt);
        } else if (ddlStmt instanceof AlterRoutineLoadStmt) {
            env.getRoutineLoadManager().alterRoutineLoadJob((AlterRoutineLoadStmt) ddlStmt);
        } else if (ddlStmt instanceof UpdateStmt) {
            env.getUpdateManager().handleUpdate((UpdateStmt) ddlStmt);
        } else if (ddlStmt instanceof DeleteStmt) {
            env.getDeleteHandler().process((DeleteStmt) ddlStmt);
        } else if (ddlStmt instanceof CreateUserStmt) {
            CreateUserStmt stmt = (CreateUserStmt) ddlStmt;
            env.getAuth().createUser(stmt);
        } else if (ddlStmt instanceof DropUserStmt) {
            DropUserStmt stmt = (DropUserStmt) ddlStmt;
            env.getAuth().dropUser(stmt);
        } else if (ddlStmt instanceof GrantStmt) {
            GrantStmt stmt = (GrantStmt) ddlStmt;
            env.getAuth().grant(stmt);
        } else if (ddlStmt instanceof RevokeStmt) {
            RevokeStmt stmt = (RevokeStmt) ddlStmt;
            env.getAuth().revoke(stmt);
        } else if (ddlStmt instanceof CreateRoleStmt) {
            env.getAuth().createRole((CreateRoleStmt) ddlStmt);
        } else if (ddlStmt instanceof DropRoleStmt) {
            env.getAuth().dropRole((DropRoleStmt) ddlStmt);
        } else if (ddlStmt instanceof SetUserPropertyStmt) {
            env.getAuth().updateUserProperty((SetUserPropertyStmt) ddlStmt);
        } else if (ddlStmt instanceof AlterSystemStmt) {
            AlterSystemStmt stmt = (AlterSystemStmt) ddlStmt;
            env.alterCluster(stmt);
        } else if (ddlStmt instanceof CancelAlterSystemStmt) {
            CancelAlterSystemStmt stmt = (CancelAlterSystemStmt) ddlStmt;
            env.cancelAlterCluster(stmt);
        } else if (ddlStmt instanceof AlterDatabaseQuotaStmt) {
            env.alterDatabaseQuota((AlterDatabaseQuotaStmt) ddlStmt);
        } else if (ddlStmt instanceof AlterDatabaseRename) {
            env.renameDatabase((AlterDatabaseRename) ddlStmt);
        } else if (ddlStmt instanceof RecoverDbStmt) {
            env.recoverDatabase((RecoverDbStmt) ddlStmt);
        } else if (ddlStmt instanceof RecoverTableStmt) {
            env.recoverTable((RecoverTableStmt) ddlStmt);
        } else if (ddlStmt instanceof RecoverPartitionStmt) {
            env.recoverPartition((RecoverPartitionStmt) ddlStmt);
        } else if (ddlStmt instanceof CreateViewStmt) {
            env.createView((CreateViewStmt) ddlStmt);
        } else if (ddlStmt instanceof BackupStmt) {
            env.backup((BackupStmt) ddlStmt);
        } else if (ddlStmt instanceof RestoreStmt) {
            env.restore((RestoreStmt) ddlStmt);
        } else if (ddlStmt instanceof CancelBackupStmt) {
            env.cancelBackup((CancelBackupStmt) ddlStmt);
        } else if (ddlStmt instanceof CreateRepositoryStmt) {
            env.getBackupHandler().createRepository((CreateRepositoryStmt) ddlStmt);
        } else if (ddlStmt instanceof DropRepositoryStmt) {
            env.getBackupHandler().dropRepository((DropRepositoryStmt) ddlStmt);
        } else if (ddlStmt instanceof SyncStmt) {
            // return;
        } else if (ddlStmt instanceof TruncateTableStmt) {
            env.truncateTable((TruncateTableStmt) ddlStmt);
        } else if (ddlStmt instanceof AdminRepairTableStmt) {
            env.getTabletChecker().repairTable((AdminRepairTableStmt) ddlStmt);
        } else if (ddlStmt instanceof AdminCancelRepairTableStmt) {
            env.getTabletChecker().cancelRepairTable((AdminCancelRepairTableStmt) ddlStmt);
        } else if (ddlStmt instanceof AdminCompactTableStmt) {
            env.compactTable((AdminCompactTableStmt) ddlStmt);
        } else if (ddlStmt instanceof AdminSetConfigStmt) {
            env.setConfig((AdminSetConfigStmt) ddlStmt);
        } else if (ddlStmt instanceof CreateFileStmt) {
            env.getSmallFileMgr().createFile((CreateFileStmt) ddlStmt);
        } else if (ddlStmt instanceof DropFileStmt) {
            env.getSmallFileMgr().dropFile((DropFileStmt) ddlStmt);
        } else if (ddlStmt instanceof InstallPluginStmt) {
            env.installPlugin((InstallPluginStmt) ddlStmt);
        } else if (ddlStmt instanceof UninstallPluginStmt) {
            env.uninstallPlugin((UninstallPluginStmt) ddlStmt);
        } else if (ddlStmt instanceof AdminCheckTabletsStmt) {
            env.checkTablets((AdminCheckTabletsStmt) ddlStmt);
        } else if (ddlStmt instanceof AdminSetReplicaStatusStmt) {
            env.setReplicaStatus((AdminSetReplicaStatusStmt) ddlStmt);
        } else if (ddlStmt instanceof CreateResourceStmt) {
            env.getResourceMgr().createResource((CreateResourceStmt) ddlStmt);
        } else if (ddlStmt instanceof DropResourceStmt) {
            env.getResourceMgr().dropResource((DropResourceStmt) ddlStmt);
        } else if (ddlStmt instanceof CreateDataSyncJobStmt) {
            CreateDataSyncJobStmt createSyncJobStmt = (CreateDataSyncJobStmt) ddlStmt;
            SyncJobManager syncJobMgr = env.getSyncJobManager();
            if (!syncJobMgr.isJobNameExist(createSyncJobStmt.getDbName(), createSyncJobStmt.getJobName())) {
                syncJobMgr.addDataSyncJob((CreateDataSyncJobStmt) ddlStmt);
            } else {
                throw new DdlException("The syncJob with jobName '" + createSyncJobStmt.getJobName()
                        + "' in database [" + createSyncJobStmt.getDbName() + "] is already exists.");
            }
        } else if (ddlStmt instanceof ResumeSyncJobStmt) {
            env.getSyncJobManager().resumeSyncJob((ResumeSyncJobStmt) ddlStmt);
        } else if (ddlStmt instanceof PauseSyncJobStmt) {
            env.getSyncJobManager().pauseSyncJob((PauseSyncJobStmt) ddlStmt);
        } else if (ddlStmt instanceof StopSyncJobStmt) {
            env.getSyncJobManager().stopSyncJob((StopSyncJobStmt) ddlStmt);
        } else if (ddlStmt instanceof AdminCleanTrashStmt) {
            env.cleanTrash((AdminCleanTrashStmt) ddlStmt);
        } else if (ddlStmt instanceof AdminRebalanceDiskStmt) {
            env.getTabletScheduler().rebalanceDisk((AdminRebalanceDiskStmt) ddlStmt);
        } else if (ddlStmt instanceof AdminCancelRebalanceDiskStmt) {
            env.getTabletScheduler().cancelRebalanceDisk((AdminCancelRebalanceDiskStmt) ddlStmt);
        } else if (ddlStmt instanceof CreateSqlBlockRuleStmt) {
            env.getSqlBlockRuleMgr().createSqlBlockRule((CreateSqlBlockRuleStmt) ddlStmt);
        } else if (ddlStmt instanceof AlterSqlBlockRuleStmt) {
            env.getSqlBlockRuleMgr().alterSqlBlockRule((AlterSqlBlockRuleStmt) ddlStmt);
        } else if (ddlStmt instanceof DropSqlBlockRuleStmt) {
            env.getSqlBlockRuleMgr().dropSqlBlockRule((DropSqlBlockRuleStmt) ddlStmt);
        } else if (ddlStmt instanceof AlterDatabasePropertyStmt) {
            throw new DdlException("Not implemented yet");
        } else if (ddlStmt instanceof RefreshTableStmt) {
            env.getRefreshManager().handleRefreshTable((RefreshTableStmt) ddlStmt);
        } else if (ddlStmt instanceof RefreshDbStmt) {
            env.getRefreshManager().handleRefreshDb((RefreshDbStmt) ddlStmt);
        } else if (ddlStmt instanceof AnalyzeStmt) {
            env.getStatisticsJobManager().createStatisticsJob((AnalyzeStmt) ddlStmt);
        } else if (ddlStmt instanceof AlterResourceStmt) {
            env.getResourceMgr().alterResource((AlterResourceStmt) ddlStmt);
        } else if (ddlStmt instanceof CreatePolicyStmt) {
            env.getPolicyMgr().createPolicy((CreatePolicyStmt) ddlStmt);
        } else if (ddlStmt instanceof DropPolicyStmt) {
            env.getPolicyMgr().dropPolicy((DropPolicyStmt) ddlStmt);
        } else if (ddlStmt instanceof AlterPolicyStmt) {
            env.getPolicyMgr().alterPolicy((AlterPolicyStmt) ddlStmt);
        } else if (ddlStmt instanceof CreateCatalogStmt) {
            env.getCatalogMgr().createCatalog((CreateCatalogStmt) ddlStmt);
        } else if (ddlStmt instanceof DropCatalogStmt) {
            env.getCatalogMgr().dropCatalog((DropCatalogStmt) ddlStmt);
        } else if (ddlStmt instanceof AlterCatalogNameStmt) {
            env.getCatalogMgr().alterCatalogName((AlterCatalogNameStmt) ddlStmt);
        } else if (ddlStmt instanceof AlterCatalogPropertyStmt) {
            env.getCatalogMgr().alterCatalogProps((AlterCatalogPropertyStmt) ddlStmt);
        } else if (ddlStmt instanceof CleanLabelStmt) {
            env.getLoadManager().cleanLabel((CleanLabelStmt) ddlStmt);
        } else if (ddlStmt instanceof AlterMaterializedViewStmt) {
            env.alterMaterializedView((AlterMaterializedViewStmt) ddlStmt);
        } else if (ddlStmt instanceof DropMaterializedViewStmt) {
            env.dropMaterializedView((DropMaterializedViewStmt) ddlStmt);
        } else if (ddlStmt instanceof RefreshMaterializedViewStmt) {
            env.refreshMaterializedView((RefreshMaterializedViewStmt) ddlStmt);
        } else if (ddlStmt instanceof RefreshCatalogStmt) {
            env.getCatalogMgr().refreshCatalog((RefreshCatalogStmt) ddlStmt);
<<<<<<< HEAD
        } else if (ddlStmt instanceof CreateStageStmt) {
            env.createStage((CreateStageStmt) ddlStmt);
=======
        } else if (ddlStmt instanceof AlterUserStmt) {
            env.getAuth().alterUser((AlterUserStmt) ddlStmt);
>>>>>>> 5af14399
        } else {
            throw new DdlException("Unknown statement.");
        }
        QueryState state = new QueryState();
        state.setOk();
        return state;
    }

    private static QueryState executeCopyStmt(Env env, CopyStmt copyStmt) throws Exception {
        CopyJob job = (CopyJob) env.getLoadManager().createLoadJobFromStmt(copyStmt);
        if (!copyStmt.isAsync()) {
            // wait for execute finished
            while (!job.isCompleted()) {
                Thread.sleep(5000);
            }
            if (job.getState() == JobState.UNKNOWN || job.getState() == JobState.CANCELLED) {
                QueryState queryState = new QueryState();
                StringBuilder sb = new StringBuilder();
                sb.append("job state=").append(job.getState());
                FailMsg failMsg = job.getFailMsg();
                if (failMsg != null) {
                    sb.append("; type=").append(failMsg.getCancelType());
                    sb.append(", msg=[").append(failMsg.getMsg()).append("]");
                }
                EtlStatus loadingStatus = job.getLoadingStatus();
                if (loadingStatus != null && !Strings.isNullOrEmpty(loadingStatus.getTrackingUrl())
                        && !loadingStatus.getTrackingUrl().equals(EtlStatus.DEFAULT_TRACKING_URL)) {
                    sb.append("; URL=").append(loadingStatus.getTrackingUrl());
                }
                List<List<String>> result = Lists.newArrayList();
                List<String> entry = Lists.newArrayList();
                entry.add(job.getCopyId());
                entry.add(job.getState().toString());
                entry.add(failMsg == null ? "" : failMsg.getCancelType().toString());
                entry.add(failMsg == null ? "" : failMsg.getMsg());
                entry.add("");
                entry.add("");
                entry.add("");
                entry.add(loadingStatus.getTrackingUrl());
                result.add(entry);
                queryState.setResultSet(new ShowResultSet(copyStmt.getMetaData(), result));
                queryState.setError(sb.toString());
                return queryState;
            } else if (job.getState() == JobState.FINISHED) {
                EtlStatus loadingStatus = job.getLoadingStatus();
                Map<String, String> counters = loadingStatus.getCounters();
                long loadedRows = Long.parseLong(counters.getOrDefault(LoadJob.DPP_NORMAL_ALL, "0"));
                long filterRows = Long.parseLong(counters.getOrDefault(LoadJob.DPP_ABNORMAL_ALL, "0"));
                long unselectRows = Long.parseLong(counters.getOrDefault(LoadJob.UNSELECTED_ROWS, "0"));
                String url = null;
                if (loadingStatus != null && !Strings.isNullOrEmpty(loadingStatus.getTrackingUrl())
                        && !loadingStatus.getTrackingUrl().equals(EtlStatus.DEFAULT_TRACKING_URL)) {
                    url = "URL=" + loadingStatus.getTrackingUrl();
                }
                QueryState queryState = new QueryState();
                List<List<String>> result = Lists.newArrayList();
                List<String> entry = Lists.newArrayList();
                entry.add(job.getCopyId());
                entry.add(job.getState().toString());
                entry.add("");
                entry.add("");
                entry.add(counters.getOrDefault(LoadJob.DPP_NORMAL_ALL, "0"));
                entry.add(counters.getOrDefault(LoadJob.DPP_ABNORMAL_ALL, "0"));
                entry.add(counters.getOrDefault(LoadJob.UNSELECTED_ROWS, "0"));
                entry.add(loadingStatus.getTrackingUrl());
                result.add(entry);
                queryState.setResultSet(new ShowResultSet(copyStmt.getMetaData(), result));
                queryState.setOk(loadedRows, (int) (filterRows + unselectRows), url);
                return queryState;
            }
        }
        QueryState queryState = new QueryState();
        List<List<String>> result = Lists.newArrayList();
        List<String> entry = Lists.newArrayList();
        entry.add(job.getCopyId());
        entry.add(job.getState().toString());
        entry.add("");
        entry.add("");
        entry.add("");
        entry.add("");
        entry.add("");
        entry.add("");
        result.add(entry);
        queryState.setResultSet(new ShowResultSet(copyStmt.getMetaData(), result));
        queryState.setOk();
        return queryState;
    }
}<|MERGE_RESOLUTION|>--- conflicted
+++ resolved
@@ -352,13 +352,10 @@
             env.refreshMaterializedView((RefreshMaterializedViewStmt) ddlStmt);
         } else if (ddlStmt instanceof RefreshCatalogStmt) {
             env.getCatalogMgr().refreshCatalog((RefreshCatalogStmt) ddlStmt);
-<<<<<<< HEAD
         } else if (ddlStmt instanceof CreateStageStmt) {
             env.createStage((CreateStageStmt) ddlStmt);
-=======
         } else if (ddlStmt instanceof AlterUserStmt) {
             env.getAuth().alterUser((AlterUserStmt) ddlStmt);
->>>>>>> 5af14399
         } else {
             throw new DdlException("Unknown statement.");
         }
