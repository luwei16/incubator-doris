// Licensed to the Apache Software Foundation (ASF) under one
// or more contributor license agreements.  See the NOTICE file
// distributed with this work for additional information
// regarding copyright ownership.  The ASF licenses this file
// to you under the Apache License, Version 2.0 (the
// "License"); you may not use this file except in compliance
// with the License.  You may obtain a copy of the License at
//
//   http://www.apache.org/licenses/LICENSE-2.0
//
// Unless required by applicable law or agreed to in writing,
// software distributed under the License is distributed on an
// "AS IS" BASIS, WITHOUT WARRANTIES OR CONDITIONS OF ANY
// KIND, either express or implied.  See the License for the
// specific language governing permissions and limitations
// under the License.

package org.apache.doris.nereids.trees;

import com.google.common.collect.ImmutableList;
import com.google.common.collect.ImmutableList.Builder;
import com.google.common.collect.ImmutableSet;

import java.util.List;
import java.util.function.BiFunction;
import java.util.function.Consumer;
import java.util.function.Function;
import java.util.function.Predicate;

/**
 * interface for all node in Nereids, include plan node and expression.
 *
 * @param <NODE_TYPE> either {@link org.apache.doris.nereids.trees.plans.Plan}
 *                 or {@link org.apache.doris.nereids.trees.expressions.Expression}
 */
public interface TreeNode<NODE_TYPE extends TreeNode<NODE_TYPE>> {

    List<NODE_TYPE> children();

    NODE_TYPE child(int index);

    int arity();

    default NODE_TYPE withChildren(NODE_TYPE... children) {
        return withChildren(ImmutableList.copyOf(children));
    }

    NODE_TYPE withChildren(List<NODE_TYPE> children);

    default NODE_TYPE withChildren(Function<NODE_TYPE, NODE_TYPE> rewriter) {
        return withChildren((child, index) -> rewriter.apply(child));
    }

    /**
     * rewrite children by a rewriter
     * @param rewriter consume the origin child and child index, then return the new child
     * @return new tree node if any child has changed
     */
    default NODE_TYPE withChildren(BiFunction<NODE_TYPE, Integer, NODE_TYPE> rewriter) {
        Builder<NODE_TYPE> newChildren = ImmutableList.builderWithExpectedSize(arity());
        boolean changed = false;
        for (int i = 0; i < arity(); i++) {
            NODE_TYPE child = child(i);
            NODE_TYPE newChild = rewriter.apply(child, i);
            if (child != newChild) {
                changed = true;
            }
            newChildren.add(newChild);
        }
        return changed ? withChildren(newChildren.build()) : (NODE_TYPE) this;
    }

    /**
<<<<<<< HEAD
=======
     * top-down rewrite short circuit.
     * @param rewriteFunction rewrite function.
     * @return rewritten result.
     */
    default NODE_TYPE rewriteDownShortCircuit(Function<NODE_TYPE, NODE_TYPE> rewriteFunction) {
        NODE_TYPE currentNode = rewriteFunction.apply((NODE_TYPE) this);

        if (currentNode == this) {
            Builder<NODE_TYPE> newChildren = ImmutableList.builderWithExpectedSize(arity());
            boolean changed = false;
            for (NODE_TYPE child : children()) {
                NODE_TYPE newChild = child.rewriteDownShortCircuit(rewriteFunction);
                if (child != newChild) {
                    changed = true;
                }
                newChildren.add(newChild);
            }

            if (changed) {
                currentNode = currentNode.withChildren(newChildren.build());
            }
        }
        return currentNode;
    }

    /**
>>>>>>> 6b773939
     * bottom-up rewrite.
     * @param rewriteFunction rewrite function.
     * @return rewritten result.
     */
    default NODE_TYPE rewriteUp(Function<NODE_TYPE, NODE_TYPE> rewriteFunction) {
        Builder<NODE_TYPE> newChildren = ImmutableList.builderWithExpectedSize(arity());
        boolean changed = false;
        for (NODE_TYPE child : children()) {
            NODE_TYPE newChild = child.rewriteUp(rewriteFunction);
            if (child != newChild) {
                changed = true;
            }
            newChildren.add(newChild);
        }

        NODE_TYPE rewrittenChildren = changed ? withChildren(newChildren.build()) : (NODE_TYPE) this;
        return rewriteFunction.apply(rewrittenChildren);
    }

    /**
     * Foreach treeNode. Top-down traverse implicitly.
     * @param func foreach function
     */
    default void foreach(Consumer<TreeNode<NODE_TYPE>> func) {
        func.accept(this);
        for (NODE_TYPE child : children()) {
            child.foreach(func);
        }
    }

    default void foreachUp(Consumer<TreeNode<NODE_TYPE>> func) {
        for (NODE_TYPE child : children()) {
            child.foreach(func);
        }
        func.accept(this);
    }

    /**
     * iterate top down and test predicate if any matched. Top-down traverse implicitly.
     * @param predicate predicate
     * @return true if any predicate return true
     */
    default boolean anyMatch(Predicate<TreeNode<NODE_TYPE>> predicate) {
        if (predicate.test(this)) {
            return true;
        }
        for (NODE_TYPE child : children()) {
            if (child.anyMatch(predicate)) {
                return true;
            }
        }
        return false;
    }

    /**
     * Collect the nodes that satisfied the predicate.
     */
    default <T> T collect(Predicate<TreeNode<NODE_TYPE>> predicate) {
        ImmutableSet.Builder<TreeNode<NODE_TYPE>> result = ImmutableSet.builder();
        foreach(node -> {
            if (predicate.test(node)) {
                result.add(node);
            }
        });
        return (T) result.build();
    }

    /**
     * iterate top down and test predicate if contains any instance of the classes
     * @param types classes array
     * @return true if it has any instance of the types
     */
    default boolean containsType(Class...types) {
        return anyMatch(node -> {
            for (Class type : types) {
                if (type.isInstance(node)) {
                    return true;
                }
            }
            return false;
        });
    }
}<|MERGE_RESOLUTION|>--- conflicted
+++ resolved
@@ -71,8 +71,6 @@
     }
 
     /**
-<<<<<<< HEAD
-=======
      * top-down rewrite short circuit.
      * @param rewriteFunction rewrite function.
      * @return rewritten result.
@@ -99,7 +97,6 @@
     }
 
     /**
->>>>>>> 6b773939
      * bottom-up rewrite.
      * @param rewriteFunction rewrite function.
      * @return rewritten result.
