--- conflicted
+++ resolved
@@ -897,16 +897,11 @@
         // 1. region and endpoint. eg: cn-beijing
         String region = hiveConf.get("dlf.catalog.region");
         if (!Strings.isNullOrEmpty(region)) {
-<<<<<<< HEAD
-            res.put(HiveTable.AWS_REGION, "oss-" + region);
-            res.put(HiveTable.S3_ENDPOINT, "http://oss-" + region + ".aliyuncs.com");
-=======
             // See: https://help.aliyun.com/document_detail/31837.html
             // And add "-internal" to access oss within vpc
             // TODO: find to way to access oss on public?
             res.put(HiveTable.AWS_REGION, "oss-" + region);
             res.put(HiveTable.S3_ENDPOINT, "http://oss-" + region + "-internal.aliyuncs.com");
->>>>>>> 6b773939
         }
 
         // 2. ak and sk
