// Licensed to the Apache Software Foundation (ASF) under one
// or more contributor license agreements.  See the NOTICE file
// distributed with this work for additional information
// regarding copyright ownership.  The ASF licenses this file
// to you under the Apache License, Version 2.0 (the
// "License"); you may not use this file except in compliance
// with the License.  You may obtain a copy of the License at
//
//   http://www.apache.org/licenses/LICENSE-2.0
//
// Unless required by applicable law or agreed to in writing,
// software distributed under the License is distributed on an
// "AS IS" BASIS, WITHOUT WARRANTIES OR CONDITIONS OF ANY
// KIND, either express or implied.  See the License for the
// specific language governing permissions and limitations
// under the License.

package org.apache.doris.analysis;

import org.apache.doris.catalog.Database;
import org.apache.doris.catalog.Env;
import org.apache.doris.catalog.FsBroker;
import org.apache.doris.catalog.Partition;
import org.apache.doris.catalog.Table;
import org.apache.doris.common.AnalysisException;
import org.apache.doris.common.Config;
import org.apache.doris.common.DdlException;
import org.apache.doris.common.ErrorCode;
import org.apache.doris.common.ErrorReport;
import org.apache.doris.common.FeNameFormat;
import org.apache.doris.common.UserException;
import org.apache.doris.common.util.PrintableMap;
import org.apache.doris.common.util.PropertyAnalyzer;
import org.apache.doris.common.util.URI;
import org.apache.doris.common.util.Util;
import org.apache.doris.mysql.privilege.PrivPredicate;
import org.apache.doris.qe.ConnectContext;

import com.google.common.base.Joiner;
import com.google.common.base.Preconditions;
import com.google.common.base.Strings;
import com.google.common.collect.Maps;
import org.apache.logging.log4j.LogManager;
import org.apache.logging.log4j.Logger;

import java.util.List;
import java.util.Map;
import java.util.UUID;

// EXPORT statement, export data to dirs by broker.
//
// syntax:
//      EXPORT TABLE tablename [PARTITION (name1[, ...])]
//          TO 'export_target_path'
//          [PROPERTIES("key"="value")]
//          BY BROKER 'broker_name' [( $broker_attrs)]
public class ExportStmt extends StatementBase {
    private static final Logger LOG = LogManager.getLogger(ExportStmt.class);

    public static final String TABLET_NUMBER_PER_TASK_PROP = "tablet_num_per_task";
    public static final String LABEL = "label";

    private static final String DEFAULT_COLUMN_SEPARATOR = "\t";
    private static final String DEFAULT_LINE_DELIMITER = "\n";
    private static final String DEFAULT_COLUMNS = "";
    private TableName tblName;
    private List<String> partitions;
    private Expr whereExpr;
    private String path;
    private BrokerDesc brokerDesc;
    private Map<String, String> properties = Maps.newHashMap();
    private String columnSeparator;
    private String lineDelimiter;
    private String columns;

    private TableRef tableRef;

    public ExportStmt(TableRef tableRef, Expr whereExpr, String path,
                      Map<String, String> properties, BrokerDesc brokerDesc) {
        this.tableRef = tableRef;
        this.whereExpr = whereExpr;
        this.path = path.trim();
        if (properties != null) {
            this.properties = properties;
        }
        this.brokerDesc = brokerDesc;
        this.columnSeparator = DEFAULT_COLUMN_SEPARATOR;
        this.lineDelimiter = DEFAULT_LINE_DELIMITER;
        this.columns = DEFAULT_COLUMNS;
    }

    public String getColumns() {
        return columns;
    }

    public TableName getTblName() {
        return tblName;
    }

    public List<String> getPartitions() {
        return partitions;
    }

    public Expr getWhereExpr() {
        return whereExpr;
    }

    public String getPath() {
        return path;
    }

    public BrokerDesc getBrokerDesc() {
        return brokerDesc;
    }

    public Map<String, String> getProperties() {
        return properties;
    }

    public String getColumnSeparator() {
        return this.columnSeparator;
    }

    public String getLineDelimiter() {
        return this.lineDelimiter;
    }

    @Override
    public boolean needAuditEncryption() {
        if (brokerDesc != null) {
            return true;
        }
        return false;
    }

    @Override
    public void analyze(Analyzer analyzer) throws UserException {
        super.analyze(analyzer);

        tableRef = analyzer.resolveTableRef(tableRef);
        Preconditions.checkNotNull(tableRef);
        tableRef.analyze(analyzer);

        this.tblName = tableRef.getName();
        // disallow external catalog
        Util.prohibitExternalCatalog(tblName.getCtl(), this.getClass().getSimpleName());

        PartitionNames partitionNames = tableRef.getPartitionNames();
        if (partitionNames != null) {
            if (partitionNames.isTemp()) {
                throw new AnalysisException("Do not support exporting temporary partitions");
            }
            partitions = partitionNames.getPartitionNames();
        }

        // check auth
        if (!Env.getCurrentEnv().getAuth().checkTblPriv(ConnectContext.get(),
                                                                tblName.getDb(), tblName.getTbl(),
                                                                PrivPredicate.SELECT)) {
            ErrorReport.reportAnalysisException(ErrorCode.ERR_TABLEACCESS_DENIED_ERROR, "EXPORT",
                                                ConnectContext.get().getQualifiedUser(),
                                                ConnectContext.get().getRemoteIP(),
                                                tblName.getDb() + ": " + tblName.getTbl());
        }

        // check table && partitions whether exist
        checkTable(analyzer.getEnv());

        // check broker whether exist
        if (brokerDesc == null) {
            brokerDesc = new BrokerDesc("local", StorageBackend.StorageType.LOCAL, null);
        }

        // where expr will be checked in export job

        // check path is valid
        path = checkPath(path, brokerDesc.getStorageType());
        if (brokerDesc.getStorageType() == StorageBackend.StorageType.BROKER) {
            if (!analyzer.getEnv().getBrokerMgr().containsBroker(brokerDesc.getName())) {
                throw new AnalysisException("broker " + brokerDesc.getName() + " does not exist");
            }

            FsBroker broker = analyzer.getEnv().getBrokerMgr().getAnyBroker(brokerDesc.getName());
            if (broker == null) {
                throw new AnalysisException("failed to get alive broker");
            }
        }

        // check properties
        checkProperties(properties);
    }

    private void checkTable(Env env) throws AnalysisException {
        Database db = env.getInternalCatalog().getDbOrAnalysisException(tblName.getDb());
        Table table = db.getTableOrAnalysisException(tblName.getTbl());
        table.readLock();
        try {
            if (partitions == null) {
                return;
            }
            if (!table.isPartitioned()) {
                throw new AnalysisException("Table[" + tblName.getTbl() + "] is not partitioned.");
            }
            Table.TableType tblType = table.getType();
            switch (tblType) {
                case MYSQL:
                case ODBC:
                case JDBC:
                case OLAP:
                    break;
                case BROKER:
                case SCHEMA:
                case INLINE_VIEW:
                case VIEW:
                default:
                    throw new AnalysisException("Table[" + tblName.getTbl() + "] is "
                            + tblType.toString() + " type, do not support EXPORT.");
            }

            for (String partitionName : partitions) {
                Partition partition = table.getPartition(partitionName);
                if (partition == null) {
                    throw new AnalysisException("Partition [" + partitionName + "] does not exist");
                }
            }
        } finally {
            table.readUnlock();
        }
    }

    public static String checkPath(String path, StorageBackend.StorageType type) throws AnalysisException {
        if (Strings.isNullOrEmpty(path)) {
            throw new AnalysisException("No dest path specified.");
        }

        URI uri = URI.create(path);
        String schema = uri.getScheme();
        if (type == StorageBackend.StorageType.BROKER) {
            if (schema == null || (!schema.equalsIgnoreCase("hdfs")
                    && !schema.equalsIgnoreCase("ofs")
                    && !schema.equalsIgnoreCase("obs")
<<<<<<< HEAD
                    && !schema.equalsIgnoreCase("s3a"))) {
                throw new AnalysisException("Invalid broker path. please use valid 'hdfs://', 'ofs://', 'obs://',"
                    + " or 's3a://' path.");
=======
                    && !schema.equalsIgnoreCase("oss")
                    && !schema.equalsIgnoreCase("s3a")
                    && !schema.equalsIgnoreCase("cosn"))) {
                throw new AnalysisException("Invalid broker path. please use valid 'hdfs://', 'ofs://', 'obs://',"
                    + "'oss://', 's3a://' or 'cosn://' path.");
>>>>>>> 6b773939
            }
        } else if (type == StorageBackend.StorageType.S3) {
            if (schema == null || !schema.equalsIgnoreCase("s3")) {
                throw new AnalysisException("Invalid export path. please use valid 's3://' path.");
            }
        } else if (type == StorageBackend.StorageType.HDFS) {
            if (schema == null || !schema.equalsIgnoreCase("hdfs")) {
                throw new AnalysisException("Invalid export path. please use valid 'HDFS://' path.");
            }
        } else if (type == StorageBackend.StorageType.LOCAL) {
            if (schema != null && !schema.equalsIgnoreCase("file")) {
                throw new AnalysisException(
                        "Invalid export path. please use valid '" + OutFileClause.LOCAL_FILE_PREFIX + "' path.");
            }
            path = path.substring(OutFileClause.LOCAL_FILE_PREFIX.length() - 1);
        }
        return path;
    }

    private void checkProperties(Map<String, String> properties) throws UserException {
        this.columnSeparator = Separator.convertSeparator(PropertyAnalyzer.analyzeColumnSeparator(
                properties, ExportStmt.DEFAULT_COLUMN_SEPARATOR));
        this.lineDelimiter = Separator.convertSeparator(PropertyAnalyzer.analyzeLineDelimiter(
                properties, ExportStmt.DEFAULT_LINE_DELIMITER));
        this.columns = properties.get(LoadStmt.KEY_IN_PARAM_COLUMNS);
        // exec_mem_limit
        if (properties.containsKey(LoadStmt.EXEC_MEM_LIMIT)) {
            try {
                Long.parseLong(properties.get(LoadStmt.EXEC_MEM_LIMIT));
            } catch (NumberFormatException e) {
                throw new DdlException("Invalid exec_mem_limit value: " + e.getMessage());
            }
        } else {
            // use session variables
            properties.put(LoadStmt.EXEC_MEM_LIMIT,
                           String.valueOf(ConnectContext.get().getSessionVariable().getMaxExecMemByte()));
        }
        // timeout
        if (properties.containsKey(LoadStmt.TIMEOUT_PROPERTY)) {
            try {
                Long.parseLong(properties.get(LoadStmt.TIMEOUT_PROPERTY));
            } catch (NumberFormatException e) {
                throw new DdlException("Invalid timeout value: " + e.getMessage());
            }
        } else {
            // use session variables
            properties.put(LoadStmt.TIMEOUT_PROPERTY, String.valueOf(Config.export_task_default_timeout_second));
        }

        // tablet num per task
        if (properties.containsKey(TABLET_NUMBER_PER_TASK_PROP)) {
            try {
                Long.parseLong(properties.get(TABLET_NUMBER_PER_TASK_PROP));
            } catch (NumberFormatException e) {
                throw new DdlException("Invalid tablet num per task value: " + e.getMessage());
            }
        } else {
            // use session variables
            properties.put(TABLET_NUMBER_PER_TASK_PROP, String.valueOf(Config.export_tablet_num_per_task));
        }

        if (properties.containsKey(LABEL)) {
            FeNameFormat.checkLabel(properties.get(LABEL));
        } else {
            // generate a random label
            String label = "export_" + UUID.randomUUID().toString();
            properties.put(LABEL, label);
        }
    }

    @Override
    public String toSql() {
        StringBuilder sb = new StringBuilder();
        sb.append("EXPORT TABLE ");
        if (tblName == null) {
            sb.append("non-exist");
        } else {
            sb.append(tblName.toSql());
        }
        if (partitions != null && !partitions.isEmpty()) {
            sb.append(" PARTITION (");
            Joiner.on(", ").appendTo(sb, partitions);
            sb.append(")");
        }
        sb.append("\n");

        sb.append(" TO ").append("'");
        sb.append(path);
        sb.append("'");

        if (properties != null && !properties.isEmpty()) {
            sb.append("\nPROPERTIES (");
            sb.append(new PrintableMap<String, String>(properties, "=", true, false));
            sb.append(")");
        }

        if (brokerDesc != null) {
            sb.append("\n WITH BROKER '").append(brokerDesc.getName()).append("' (");
            sb.append(new PrintableMap<String, String>(brokerDesc.getProperties(), "=", true, false, true));
            sb.append(")");
        }

        return sb.toString();
    }

    @Override
    public RedirectStatus getRedirectStatus() {
        return RedirectStatus.FORWARD_WITH_SYNC;
    }

    @Override
    public String toString() {
        return toSql();
    }
}<|MERGE_RESOLUTION|>--- conflicted
+++ resolved
@@ -239,17 +239,11 @@
             if (schema == null || (!schema.equalsIgnoreCase("hdfs")
                     && !schema.equalsIgnoreCase("ofs")
                     && !schema.equalsIgnoreCase("obs")
-<<<<<<< HEAD
-                    && !schema.equalsIgnoreCase("s3a"))) {
-                throw new AnalysisException("Invalid broker path. please use valid 'hdfs://', 'ofs://', 'obs://',"
-                    + " or 's3a://' path.");
-=======
                     && !schema.equalsIgnoreCase("oss")
                     && !schema.equalsIgnoreCase("s3a")
                     && !schema.equalsIgnoreCase("cosn"))) {
                 throw new AnalysisException("Invalid broker path. please use valid 'hdfs://', 'ofs://', 'obs://',"
                     + "'oss://', 's3a://' or 'cosn://' path.");
->>>>>>> 6b773939
             }
         } else if (type == StorageBackend.StorageType.S3) {
             if (schema == null || !schema.equalsIgnoreCase("s3")) {
