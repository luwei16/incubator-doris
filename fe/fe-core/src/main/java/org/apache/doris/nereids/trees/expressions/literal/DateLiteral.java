// Licensed to the Apache Software Foundation (ASF) under one
// or more contributor license agreements.  See the NOTICE file
// distributed with this work for additional information
// regarding copyright ownership.  The ASF licenses this file
// to you under the Apache License, Version 2.0 (the
// "License"); you may not use this file except in compliance
// with the License.  You may obtain a copy of the License at
//
//   http://www.apache.org/licenses/LICENSE-2.0
//
// Unless required by applicable law or agreed to in writing,
// software distributed under the License is distributed on an
// "AS IS" BASIS, WITHOUT WARRANTIES OR CONDITIONS OF ANY
// KIND, either express or implied.  See the License for the
// specific language governing permissions and limitations
// under the License.

package org.apache.doris.nereids.trees.expressions.literal;

import org.apache.doris.analysis.LiteralExpr;
<<<<<<< HEAD
import org.apache.doris.catalog.ScalarType;
=======
import org.apache.doris.catalog.Type;
>>>>>>> 6b773939
import org.apache.doris.nereids.exceptions.AnalysisException;
import org.apache.doris.nereids.trees.expressions.visitor.ExpressionVisitor;
import org.apache.doris.nereids.types.DataType;
import org.apache.doris.nereids.types.DateType;
import org.apache.doris.nereids.types.coercion.DateLikeType;
import org.apache.doris.nereids.util.DateUtils;

import org.apache.logging.log4j.LogManager;
import org.apache.logging.log4j.Logger;
import org.joda.time.LocalDateTime;
import org.joda.time.format.DateTimeFormatter;

/**
 * Date literal in Nereids.
 */
public class DateLiteral extends Literal {

    protected static DateTimeFormatter DATE_FORMATTER = null;
    protected static DateTimeFormatter DATE_FORMATTER_TWO_DIGIT = null;
    protected static DateTimeFormatter DATEKEY_FORMATTER = null;

    private static final Logger LOG = LogManager.getLogger(DateLiteral.class);
    private static final int DATEKEY_LENGTH = 8;

    protected long year;
    protected long month;
    protected long day;

    static {
        try {
            DATE_FORMATTER = DateUtils.formatBuilder("%Y-%m-%d").toFormatter();
            DATEKEY_FORMATTER = DateUtils.formatBuilder("%Y%m%d").toFormatter();
            DATE_FORMATTER_TWO_DIGIT = DateUtils.formatBuilder("%y-%m-%d").toFormatter();
        } catch (AnalysisException e) {
            LOG.error("invalid date format", e);
            System.exit(-1);
        }
    }

    public DateLiteral(String s) throws AnalysisException {
<<<<<<< HEAD
        super(DataType.fromCatalogType(ScalarType.createDateType()));
=======
        this(DateType.INSTANCE, s);
    }

    protected DateLiteral(DateLikeType dataType, String s) throws AnalysisException {
        super(dataType);
>>>>>>> 6b773939
        init(s);
    }

    public DateLiteral(DataType type) throws AnalysisException {
        super(type);
    }

    /**
     * C'tor for date type.
     */
    public DateLiteral(long year, long month, long day) {
        this(DateType.INSTANCE, year, month, day);
    }

    /**
     * C'tor for date type.
     */
    public DateLiteral(DateLikeType dataType, long year, long month, long day) {
        super(dataType);
        this.year = year;
        this.month = month;
        this.day = day;
    }

    /**
     * C'tor for type conversion.
     */
    public DateLiteral(DateLiteral other, DataType type) {
        super(type);
        this.year = other.year;
        this.month = other.month;
        this.day = other.day;
    }

    protected void init(String s) throws AnalysisException {
        try {
            LocalDateTime dateTime;
            if (s.split("-")[0].length() == 2) {
                dateTime = DATE_FORMATTER_TWO_DIGIT.parseLocalDateTime(s);
            } else if (s.length() == DATEKEY_LENGTH && !s.contains("-")) {
                dateTime = DATEKEY_FORMATTER.parseLocalDateTime(s);
            } else {
                dateTime = DATE_FORMATTER.parseLocalDateTime(s);
            }
            year = dateTime.getYear();
            month = dateTime.getMonthOfYear();
            day = dateTime.getDayOfMonth();
        } catch (Exception ex) {
            throw new AnalysisException("date literal [" + s + "] is invalid");
        }
    }

    @Override
    public Long getValue() {
        return (year * 10000 + month * 100 + day) * 1000000L;
    }

    @Override
    public String getStringValue() {
        return String.format("%04d-%02d-%02d", year, month, day);
    }

    @Override
    public String toSql() {
        return toString();
    }

    @Override
    public <R, C> R accept(ExpressionVisitor<R, C> visitor, C context) {
        return visitor.visitDateLiteral(this, context);
    }

    @Override
    public String toString() {
        return String.format("%04d-%02d-%02d", year, month, day);
    }

    @Override
    public LiteralExpr toLegacyLiteral() {
        return new org.apache.doris.analysis.DateLiteral(year, month, day, Type.DATE);
    }

    public long getYear() {
        return year;
    }

    public long getMonth() {
        return month;
    }

    public long getDay() {
        return day;
    }

    public DateLiteral plusDays(int days) {
        LocalDateTime dateTime = LocalDateTime.parse(getStringValue(), DATE_FORMATTER).plusDays(days);
        return new DateLiteral(dateTime.getYear(), dateTime.getMonthOfYear(), dateTime.getDayOfMonth());
    }
}

<|MERGE_RESOLUTION|>--- conflicted
+++ resolved
@@ -18,11 +18,7 @@
 package org.apache.doris.nereids.trees.expressions.literal;
 
 import org.apache.doris.analysis.LiteralExpr;
-<<<<<<< HEAD
-import org.apache.doris.catalog.ScalarType;
-=======
 import org.apache.doris.catalog.Type;
->>>>>>> 6b773939
 import org.apache.doris.nereids.exceptions.AnalysisException;
 import org.apache.doris.nereids.trees.expressions.visitor.ExpressionVisitor;
 import org.apache.doris.nereids.types.DataType;
@@ -63,15 +59,11 @@
     }
 
     public DateLiteral(String s) throws AnalysisException {
-<<<<<<< HEAD
-        super(DataType.fromCatalogType(ScalarType.createDateType()));
-=======
         this(DateType.INSTANCE, s);
     }
 
     protected DateLiteral(DateLikeType dataType, String s) throws AnalysisException {
         super(dataType);
->>>>>>> 6b773939
         init(s);
     }
 
