// Licensed to the Apache Software Foundation (ASF) under one
// or more contributor license agreements.  See the NOTICE file
// distributed with this work for additional information
// regarding copyright ownership.  The ASF licenses this file
// to you under the Apache License, Version 2.0 (the
// "License"); you may not use this file except in compliance
// with the License.  You may obtain a copy of the License at
//
//   http://www.apache.org/licenses/LICENSE-2.0
//
// Unless required by applicable law or agreed to in writing,
// software distributed under the License is distributed on an
// "AS IS" BASIS, WITHOUT WARRANTIES OR CONDITIONS OF ANY
// KIND, either express or implied.  See the License for the
// specific language governing permissions and limitations
// under the License.

package org.apache.doris.persist.gson;

import org.apache.doris.alter.AlterJobV2;
import org.apache.doris.alter.RollupJobV2;
import org.apache.doris.alter.SchemaChangeJobV2;
import org.apache.doris.catalog.ArrayType;
import org.apache.doris.catalog.DatabaseIf;
import org.apache.doris.catalog.DistributionInfo;
import org.apache.doris.catalog.HashDistributionInfo;
import org.apache.doris.catalog.JdbcResource;
import org.apache.doris.catalog.MapType;
import org.apache.doris.catalog.OdbcCatalogResource;
import org.apache.doris.catalog.Partition;
import org.apache.doris.catalog.RandomDistributionInfo;
import org.apache.doris.catalog.Replica;
import org.apache.doris.catalog.Resource;
import org.apache.doris.catalog.S3Resource;
import org.apache.doris.catalog.ScalarType;
import org.apache.doris.catalog.SparkResource;
import org.apache.doris.catalog.StructType;
import org.apache.doris.catalog.TableIf;
import org.apache.doris.catalog.external.EsExternalDatabase;
import org.apache.doris.catalog.external.EsExternalTable;
import org.apache.doris.catalog.external.ExternalDatabase;
import org.apache.doris.catalog.external.ExternalTable;
import org.apache.doris.catalog.external.HMSExternalDatabase;
import org.apache.doris.catalog.external.HMSExternalTable;
<<<<<<< HEAD
=======
import org.apache.doris.catalog.external.JdbcExternalDatabase;
import org.apache.doris.catalog.external.JdbcExternalTable;
>>>>>>> 6b773939
import org.apache.doris.datasource.CatalogIf;
import org.apache.doris.datasource.EsExternalCatalog;
import org.apache.doris.datasource.HMSExternalCatalog;
import org.apache.doris.datasource.InternalCatalog;
import org.apache.doris.datasource.JdbcExternalCatalog;
import org.apache.doris.load.loadv2.LoadJob.LoadJobStateUpdateInfo;
import org.apache.doris.load.loadv2.SparkLoadJob.SparkLoadJobStateUpdateInfo;
import org.apache.doris.load.sync.SyncJob;
import org.apache.doris.load.sync.canal.CanalSyncJob;
import org.apache.doris.persist.UpdateCloudReplicaInfo;
import org.apache.doris.policy.Policy;
import org.apache.doris.policy.RowPolicy;
import org.apache.doris.policy.StoragePolicy;

import com.google.common.base.Preconditions;
import com.google.common.collect.ArrayListMultimap;
import com.google.common.collect.HashBasedTable;
import com.google.common.collect.HashMultimap;
import com.google.common.collect.ImmutableMap;
import com.google.common.collect.LinkedHashMultimap;
import com.google.common.collect.LinkedListMultimap;
import com.google.common.collect.Multimap;
import com.google.common.collect.Table;
import com.google.gson.ExclusionStrategy;
import com.google.gson.FieldAttributes;
import com.google.gson.Gson;
import com.google.gson.GsonBuilder;
import com.google.gson.JsonArray;
import com.google.gson.JsonDeserializationContext;
import com.google.gson.JsonDeserializer;
import com.google.gson.JsonElement;
import com.google.gson.JsonObject;
import com.google.gson.JsonParseException;
import com.google.gson.JsonSerializationContext;
import com.google.gson.JsonSerializer;
import com.google.gson.TypeAdapter;
import com.google.gson.TypeAdapterFactory;
import com.google.gson.annotations.SerializedName;
import com.google.gson.reflect.TypeToken;
import com.google.gson.stream.JsonReader;
import com.google.gson.stream.JsonWriter;
import com.selectdb.cloud.catalog.CloudPartition;
import com.selectdb.cloud.catalog.CloudReplica;
import org.apache.commons.lang3.reflect.TypeUtils;

import java.io.IOException;
import java.lang.reflect.Method;
import java.lang.reflect.ParameterizedType;
import java.lang.reflect.Type;
import java.util.Collection;
import java.util.HashMap;
import java.util.Map;
import java.util.concurrent.atomic.AtomicBoolean;

/*
 * Some utilities about Gson.
 * User should get GSON instance from this class to do the serialization.
 *
 *      GsonUtils.GSON.toJson(...)
 *      GsonUtils.GSON.fromJson(...)
 *
 * More example can be seen in unit test case: "org.apache.doris.common.util.GsonSerializationTest.java".
 *
 * For inherited class serialization, see "org.apache.doris.common.util.GsonDerivedClassSerializationTest.java"
 *
 * And developers may need to add other serialization adapters for custom complex java classes.
 * You need implement a class to implements JsonSerializer and JsonDeserializer, and register it to GSON_BUILDER.
 * See the following "GuavaTableAdapter" and "GuavaMultimapAdapter" for example.
 */
public class GsonUtils {

    // runtime adapter for class "Type"
    private static RuntimeTypeAdapterFactory<org.apache.doris.catalog.Type> columnTypeAdapterFactory
            = RuntimeTypeAdapterFactory
            .of(org.apache.doris.catalog.Type.class, "clazz")
            // TODO: register other sub type after Doris support more types.
            .registerSubtype(ScalarType.class, ScalarType.class.getSimpleName())
            .registerSubtype(ArrayType.class, ArrayType.class.getSimpleName())
            .registerSubtype(MapType.class, MapType.class.getSimpleName())
            .registerSubtype(StructType.class, StructType.class.getSimpleName());

    // runtime adapter for class "DistributionInfo"
    private static RuntimeTypeAdapterFactory<DistributionInfo> distributionInfoTypeAdapterFactory
            = RuntimeTypeAdapterFactory
            .of(DistributionInfo.class, "clazz")
            .registerSubtype(HashDistributionInfo.class, HashDistributionInfo.class.getSimpleName())
            .registerSubtype(RandomDistributionInfo.class, RandomDistributionInfo.class.getSimpleName());

    // runtime adapter for class "Resource"
    private static RuntimeTypeAdapterFactory<Resource> resourceTypeAdapterFactory = RuntimeTypeAdapterFactory
            .of(Resource.class, "clazz")
            .registerSubtype(SparkResource.class, SparkResource.class.getSimpleName())
            .registerSubtype(OdbcCatalogResource.class, OdbcCatalogResource.class.getSimpleName())
            .registerSubtype(S3Resource.class, S3Resource.class.getSimpleName())
            .registerSubtype(JdbcResource.class, JdbcResource.class.getSimpleName());

    // runtime adapter for class "AlterJobV2"
    private static RuntimeTypeAdapterFactory<AlterJobV2> alterJobV2TypeAdapterFactory = RuntimeTypeAdapterFactory
            .of(AlterJobV2.class, "clazz")
            .registerSubtype(RollupJobV2.class, RollupJobV2.class.getSimpleName())
            .registerSubtype(SchemaChangeJobV2.class, SchemaChangeJobV2.class.getSimpleName());

    // runtime adapter for class "SyncJob"
    private static RuntimeTypeAdapterFactory<SyncJob> syncJobTypeAdapterFactory = RuntimeTypeAdapterFactory
            .of(SyncJob.class, "clazz")
            .registerSubtype(CanalSyncJob.class, CanalSyncJob.class.getSimpleName());

    // runtime adapter for class "LoadJobStateUpdateInfo"
    private static RuntimeTypeAdapterFactory<LoadJobStateUpdateInfo> loadJobStateUpdateInfoTypeAdapterFactory
            = RuntimeTypeAdapterFactory.of(LoadJobStateUpdateInfo.class, "clazz")
            .registerSubtype(SparkLoadJobStateUpdateInfo.class, SparkLoadJobStateUpdateInfo.class.getSimpleName());

    // runtime adapter for class "Policy"
    private static RuntimeTypeAdapterFactory<Policy> policyTypeAdapterFactory = RuntimeTypeAdapterFactory.of(
                    Policy.class, "clazz").registerSubtype(RowPolicy.class, RowPolicy.class.getSimpleName())
            .registerSubtype(StoragePolicy.class, StoragePolicy.class.getSimpleName());

    private static RuntimeTypeAdapterFactory<CatalogIf> dsTypeAdapterFactory = RuntimeTypeAdapterFactory.of(
                    CatalogIf.class, "clazz")
            .registerSubtype(InternalCatalog.class, InternalCatalog.class.getSimpleName())
            .registerSubtype(HMSExternalCatalog.class, HMSExternalCatalog.class.getSimpleName())
            .registerSubtype(EsExternalCatalog.class, EsExternalCatalog.class.getSimpleName())
            .registerSubtype(JdbcExternalCatalog.class, JdbcExternalCatalog.class.getSimpleName());

    private static RuntimeTypeAdapterFactory<DatabaseIf> dbTypeAdapterFactory = RuntimeTypeAdapterFactory.of(
                    DatabaseIf.class, "clazz")
            .registerSubtype(ExternalDatabase.class, ExternalDatabase.class.getSimpleName())
            .registerSubtype(EsExternalDatabase.class, EsExternalDatabase.class.getSimpleName())
            .registerSubtype(HMSExternalDatabase.class, HMSExternalDatabase.class.getSimpleName())
            .registerSubtype(JdbcExternalDatabase.class, JdbcExternalDatabase.class.getSimpleName());

    private static RuntimeTypeAdapterFactory<TableIf> tblTypeAdapterFactory = RuntimeTypeAdapterFactory.of(
                    TableIf.class, "clazz")
            .registerSubtype(ExternalTable.class, ExternalTable.class.getSimpleName())
            .registerSubtype(EsExternalTable.class, EsExternalTable.class.getSimpleName())
            .registerSubtype(HMSExternalTable.class, HMSExternalTable.class.getSimpleName())
            .registerSubtype(JdbcExternalTable.class, JdbcExternalTable.class.getSimpleName());

    private static RuntimeTypeAdapterFactory<Replica> replicaTypeAdapterFactory = RuntimeTypeAdapterFactory
            .of(Replica.class, "clazz")
            .registerSubtype(Replica.class, Replica.class.getSimpleName())
            .registerSubtype(CloudReplica.class, CloudReplica.class.getSimpleName());

    private static RuntimeTypeAdapterFactory<Partition> partitionTypeAdapterFactory = RuntimeTypeAdapterFactory
            .of(Partition.class, "clazz")
            .registerSubtype(Partition.class, Partition.class.getSimpleName())
            .registerSubtype(CloudPartition.class, CloudPartition.class.getSimpleName());


    private static RuntimeTypeAdapterFactory<UpdateCloudReplicaInfo> updateCloudReplicaInfoTypeAdapterFactory
            = RuntimeTypeAdapterFactory.of(UpdateCloudReplicaInfo.class, "clazz")
            .registerSubtype(UpdateCloudReplicaInfo.class, UpdateCloudReplicaInfo.class.getSimpleName());

    private static RuntimeTypeAdapterFactory<DatabaseIf> dbTypeAdapterFactory = RuntimeTypeAdapterFactory.of(
                    DatabaseIf.class, "clazz")
            .registerSubtype(ExternalDatabase.class, ExternalDatabase.class.getSimpleName())
            .registerSubtype(EsExternalDatabase.class, EsExternalDatabase.class.getSimpleName())
            .registerSubtype(HMSExternalDatabase.class, HMSExternalDatabase.class.getSimpleName());

    private static RuntimeTypeAdapterFactory<TableIf> tblTypeAdapterFactory = RuntimeTypeAdapterFactory.of(
                    TableIf.class, "clazz")
            .registerSubtype(ExternalTable.class, ExternalTable.class.getSimpleName())
            .registerSubtype(EsExternalTable.class, EsExternalTable.class.getSimpleName())
            .registerSubtype(HMSExternalTable.class, HMSExternalTable.class.getSimpleName());

    // the builder of GSON instance.
    // Add any other adapters if necessary.
    private static final GsonBuilder GSON_BUILDER = new GsonBuilder().addSerializationExclusionStrategy(
                    new HiddenAnnotationExclusionStrategy()).enableComplexMapKeySerialization()
            .registerTypeHierarchyAdapter(Table.class, new GuavaTableAdapter())
            .registerTypeHierarchyAdapter(Multimap.class, new GuavaMultimapAdapter())
            .registerTypeAdapterFactory(new PostProcessTypeAdapterFactory())
            .registerTypeAdapterFactory(columnTypeAdapterFactory)
            .registerTypeAdapterFactory(distributionInfoTypeAdapterFactory)
            .registerTypeAdapterFactory(resourceTypeAdapterFactory)
            .registerTypeAdapterFactory(alterJobV2TypeAdapterFactory)
            .registerTypeAdapterFactory(syncJobTypeAdapterFactory)
            .registerTypeAdapterFactory(loadJobStateUpdateInfoTypeAdapterFactory)
            .registerTypeAdapterFactory(policyTypeAdapterFactory)
            .registerTypeAdapterFactory(dsTypeAdapterFactory)
<<<<<<< HEAD
            .registerTypeAdapterFactory(replicaTypeAdapterFactory)
            .registerTypeAdapterFactory(partitionTypeAdapterFactory)
            .registerTypeAdapterFactory(updateCloudReplicaInfoTypeAdapterFactory)
=======
>>>>>>> 6b773939
            .registerTypeAdapterFactory(dbTypeAdapterFactory)
            .registerTypeAdapterFactory(tblTypeAdapterFactory)
            .registerTypeAdapter(ImmutableMap.class, new ImmutableMapDeserializer())
            .registerTypeAdapter(AtomicBoolean.class, new AtomicBooleanAdapter());

    private static final GsonBuilder GSON_BUILDER_PRETTY_PRINTING = GSON_BUILDER.setPrettyPrinting();

    // this instance is thread-safe.
    public static final Gson GSON = GSON_BUILDER.create();

    public static final Gson GSON_PRETTY_PRINTING = GSON_BUILDER_PRETTY_PRINTING.create();

    /*
     * The exclusion strategy of GSON serialization.
     * Any fields without "@SerializedName" annotation with be ignore with
     * serializing and deserializing.
     */
    public static class HiddenAnnotationExclusionStrategy implements ExclusionStrategy {
        public boolean shouldSkipField(FieldAttributes f) {
            return f.getAnnotation(SerializedName.class) == null;
        }

        @Override
        public boolean shouldSkipClass(Class<?> clazz) {
            return false;
        }
    }

    /*
     *
     * The json adapter for Guava Table.
     * Current support:
     * 1. HashBasedTable
     *
     * The RowKey, ColumnKey and Value classes in Table should also be serializable.
     *
     * What is Adapter and Why we should implement it?
     *
     * Adapter is mainly used to provide serialization and deserialization methods for some complex classes.
     * Complex classes here usually refer to classes that are complex and cannot be modified.
     * These classes mainly include third-party library classes or some inherited classes.
     */
    private static class GuavaTableAdapter<R, C, V>
            implements JsonSerializer<Table<R, C, V>>, JsonDeserializer<Table<R, C, V>> {
        /*
         * serialize Table<R, C, V> as:
         * {
         * "rowKeys": [ "rowKey1", "rowKey2", ...],
         * "columnKeys": [ "colKey1", "colKey2", ...],
         * "cells" : [[0, 0, value1], [0, 1, value2], ...]
         * }
         *
         * the [0, 0] .. in cells are the indexes of rowKeys array and columnKeys array.
         * This serialization method can reduce the size of json string because it
         * replace the same row key
         * and column key to integer.
         */
        @Override
        public JsonElement serialize(Table<R, C, V> src, Type typeOfSrc, JsonSerializationContext context) {
            JsonArray rowKeysJsonArray = new JsonArray();
            Map<R, Integer> rowKeyToIndex = new HashMap<>();
            for (R rowKey : src.rowKeySet()) {
                rowKeyToIndex.put(rowKey, rowKeyToIndex.size());
                rowKeysJsonArray.add(context.serialize(rowKey));
            }
            JsonArray columnKeysJsonArray = new JsonArray();
            Map<C, Integer> columnKeyToIndex = new HashMap<>();
            for (C columnKey : src.columnKeySet()) {
                columnKeyToIndex.put(columnKey, columnKeyToIndex.size());
                columnKeysJsonArray.add(context.serialize(columnKey));
            }
            JsonArray cellsJsonArray = new JsonArray();
            for (Table.Cell<R, C, V> cell : src.cellSet()) {
                int rowIndex = rowKeyToIndex.get(cell.getRowKey());
                int columnIndex = columnKeyToIndex.get(cell.getColumnKey());
                cellsJsonArray.add(rowIndex);
                cellsJsonArray.add(columnIndex);
                cellsJsonArray.add(context.serialize(cell.getValue()));
            }
            JsonObject tableJsonObject = new JsonObject();
            tableJsonObject.addProperty("clazz", src.getClass().getSimpleName());
            tableJsonObject.add("rowKeys", rowKeysJsonArray);
            tableJsonObject.add("columnKeys", columnKeysJsonArray);
            tableJsonObject.add("cells", cellsJsonArray);
            return tableJsonObject;
        }

        @Override
        public Table<R, C, V> deserialize(JsonElement json, Type typeOfT, JsonDeserializationContext context) {
            Type typeOfR;
            Type typeOfC;
            Type typeOfV;
            { // CHECKSTYLE IGNORE THIS LINE
                ParameterizedType parameterizedType = (ParameterizedType) typeOfT;
                Type[] actualTypeArguments = parameterizedType.getActualTypeArguments();
                typeOfR = actualTypeArguments[0];
                typeOfC = actualTypeArguments[1];
                typeOfV = actualTypeArguments[2];
            } // CHECKSTYLE IGNORE THIS LINE
            JsonObject tableJsonObject = json.getAsJsonObject();
            String tableClazz = tableJsonObject.get("clazz").getAsString();
            JsonArray rowKeysJsonArray = tableJsonObject.getAsJsonArray("rowKeys");
            Map<Integer, R> rowIndexToKey = new HashMap<>();
            for (JsonElement jsonElement : rowKeysJsonArray) {
                R rowKey = context.deserialize(jsonElement, typeOfR);
                rowIndexToKey.put(rowIndexToKey.size(), rowKey);
            }
            JsonArray columnKeysJsonArray = tableJsonObject.getAsJsonArray("columnKeys");
            Map<Integer, C> columnIndexToKey = new HashMap<>();
            for (JsonElement jsonElement : columnKeysJsonArray) {
                C columnKey = context.deserialize(jsonElement, typeOfC);
                columnIndexToKey.put(columnIndexToKey.size(), columnKey);
            }
            JsonArray cellsJsonArray = tableJsonObject.getAsJsonArray("cells");
            Table<R, C, V> table = null;
            switch (tableClazz) {
                case "HashBasedTable":
                    table = HashBasedTable.create();
                    break;
                default:
                    Preconditions.checkState(false, "unknown guava table class: " + tableClazz);
                    break;
            }
            for (int i = 0; i < cellsJsonArray.size(); i = i + 3) {
                // format is [rowIndex, columnIndex, value]
                int rowIndex = cellsJsonArray.get(i).getAsInt();
                int columnIndex = cellsJsonArray.get(i + 1).getAsInt();
                R rowKey = rowIndexToKey.get(rowIndex);
                C columnKey = columnIndexToKey.get(columnIndex);
                V value = context.deserialize(cellsJsonArray.get(i + 2), typeOfV);
                table.put(rowKey, columnKey, value);
            }
            return table;
        }
    }

    /*
     * The json adapter for Guava Multimap.
     * Current support:
     * 1. ArrayListMultimap
     * 2. HashMultimap
     * 3. LinkedListMultimap
     * 4. LinkedHashMultimap
     *
     * The key and value classes of multi map should also be json serializable.
     */
    private static class GuavaMultimapAdapter<K, V>
            implements JsonSerializer<Multimap<K, V>>, JsonDeserializer<Multimap<K, V>> {

        private static final Type asMapReturnType = getAsMapMethod().getGenericReturnType();

        private static Type asMapType(Type multimapType) {
            return com.google.common.reflect.TypeToken.of(multimapType).resolveType(asMapReturnType).getType();
        }

        private static Method getAsMapMethod() {
            try {
                return Multimap.class.getDeclaredMethod("asMap");
            } catch (NoSuchMethodException e) {
                throw new AssertionError(e);
            }
        }

        @Override
        public JsonElement serialize(Multimap<K, V> map, Type typeOfSrc, JsonSerializationContext context) {
            JsonObject jsonObject = new JsonObject();
            jsonObject.addProperty("clazz", map.getClass().getSimpleName());
            Map<K, Collection<V>> asMap = map.asMap();
            Type type = asMapType(typeOfSrc);
            JsonElement jsonElement = context.serialize(asMap, type);
            jsonObject.add("map", jsonElement);
            return jsonObject;
        }

        @Override
        public Multimap<K, V> deserialize(JsonElement json, Type typeOfT, JsonDeserializationContext context)
                throws JsonParseException {
            JsonObject jsonObject = json.getAsJsonObject();
            String clazz = jsonObject.get("clazz").getAsString();

            JsonElement mapElement = jsonObject.get("map");
            Map<K, Collection<V>> asMap = context.deserialize(mapElement, asMapType(typeOfT));

            Multimap<K, V> map = null;
            switch (clazz) {
                case "ArrayListMultimap":
                    map = ArrayListMultimap.create();
                    break;
                case "HashMultimap":
                    map = HashMultimap.create();
                    break;
                case "LinkedListMultimap":
                    map = LinkedListMultimap.create();
                    break;
                case "LinkedHashMultimap":
                    map = LinkedHashMultimap.create();
                    break;
                default:
                    Preconditions.checkState(false, "unknown guava multi map class: " + clazz);
                    break;
            }

            for (Map.Entry<K, Collection<V>> entry : asMap.entrySet()) {
                map.putAll(entry.getKey(), entry.getValue());
            }
            return map;
        }
    }

    private static class AtomicBooleanAdapter
            implements JsonSerializer<AtomicBoolean>, JsonDeserializer<AtomicBoolean> {

        @Override
        public AtomicBoolean deserialize(JsonElement jsonElement, Type type,
                                         JsonDeserializationContext jsonDeserializationContext)
                throws JsonParseException {
            JsonObject jsonObject = jsonElement.getAsJsonObject();
            boolean value = jsonObject.get("boolean").getAsBoolean();
            return new AtomicBoolean(value);
        }

        @Override
        public JsonElement serialize(AtomicBoolean atomicBoolean, Type type,
                                     JsonSerializationContext jsonSerializationContext) {
            JsonObject jsonObject = new JsonObject();
            jsonObject.addProperty("boolean", atomicBoolean.get());
            return jsonObject;
        }
    }

    public static final class ImmutableMapDeserializer implements JsonDeserializer<ImmutableMap<?, ?>> {
        @Override
        public ImmutableMap<?, ?> deserialize(final JsonElement json, final Type type,
                final JsonDeserializationContext context) throws JsonParseException {
            final Type type2 = TypeUtils.parameterize(Map.class, ((ParameterizedType) type).getActualTypeArguments());
            final Map<?, ?> map = context.deserialize(json, type2);
            return ImmutableMap.copyOf(map);
        }
    }

    public static class PostProcessTypeAdapterFactory implements TypeAdapterFactory {

        public PostProcessTypeAdapterFactory() {
        }

        @Override
        public <T> TypeAdapter<T> create(Gson gson, TypeToken<T> type) {
            TypeAdapter<T> delegate = gson.getDelegateAdapter(this, type);

            return new TypeAdapter<T>() {
                public void write(JsonWriter out, T value) throws IOException {
                    delegate.write(out, value);
                }

                public T read(JsonReader reader) throws IOException {
                    T obj = delegate.read(reader);
                    if (obj instanceof GsonPostProcessable) {
                        ((GsonPostProcessable) obj).gsonPostProcess();
                    }
                    return obj;
                }
            };
        }
    }

}
<|MERGE_RESOLUTION|>--- conflicted
+++ resolved
@@ -42,11 +42,8 @@
 import org.apache.doris.catalog.external.ExternalTable;
 import org.apache.doris.catalog.external.HMSExternalDatabase;
 import org.apache.doris.catalog.external.HMSExternalTable;
-<<<<<<< HEAD
-=======
 import org.apache.doris.catalog.external.JdbcExternalDatabase;
 import org.apache.doris.catalog.external.JdbcExternalTable;
->>>>>>> 6b773939
 import org.apache.doris.datasource.CatalogIf;
 import org.apache.doris.datasource.EsExternalCatalog;
 import org.apache.doris.datasource.HMSExternalCatalog;
@@ -171,6 +168,22 @@
             .registerSubtype(EsExternalCatalog.class, EsExternalCatalog.class.getSimpleName())
             .registerSubtype(JdbcExternalCatalog.class, JdbcExternalCatalog.class.getSimpleName());
 
+    // SELECTDB_CODE_BEGIN
+    private static RuntimeTypeAdapterFactory<Replica> replicaTypeAdapterFactory = RuntimeTypeAdapterFactory
+            .of(Replica.class, "clazz")
+            .registerSubtype(Replica.class, Replica.class.getSimpleName())
+            .registerSubtype(CloudReplica.class, CloudReplica.class.getSimpleName());
+
+    private static RuntimeTypeAdapterFactory<Partition> partitionTypeAdapterFactory = RuntimeTypeAdapterFactory
+            .of(Partition.class, "clazz")
+            .registerSubtype(Partition.class, Partition.class.getSimpleName())
+            .registerSubtype(CloudPartition.class, CloudPartition.class.getSimpleName());
+
+    private static RuntimeTypeAdapterFactory<UpdateCloudReplicaInfo> updateCloudReplicaInfoTypeAdapterFactory
+            = RuntimeTypeAdapterFactory.of(UpdateCloudReplicaInfo.class, "clazz")
+            .registerSubtype(UpdateCloudReplicaInfo.class, UpdateCloudReplicaInfo.class.getSimpleName());
+    // SELECTDB_CODE_END
+
     private static RuntimeTypeAdapterFactory<DatabaseIf> dbTypeAdapterFactory = RuntimeTypeAdapterFactory.of(
                     DatabaseIf.class, "clazz")
             .registerSubtype(ExternalDatabase.class, ExternalDatabase.class.getSimpleName())
@@ -184,33 +197,6 @@
             .registerSubtype(EsExternalTable.class, EsExternalTable.class.getSimpleName())
             .registerSubtype(HMSExternalTable.class, HMSExternalTable.class.getSimpleName())
             .registerSubtype(JdbcExternalTable.class, JdbcExternalTable.class.getSimpleName());
-
-    private static RuntimeTypeAdapterFactory<Replica> replicaTypeAdapterFactory = RuntimeTypeAdapterFactory
-            .of(Replica.class, "clazz")
-            .registerSubtype(Replica.class, Replica.class.getSimpleName())
-            .registerSubtype(CloudReplica.class, CloudReplica.class.getSimpleName());
-
-    private static RuntimeTypeAdapterFactory<Partition> partitionTypeAdapterFactory = RuntimeTypeAdapterFactory
-            .of(Partition.class, "clazz")
-            .registerSubtype(Partition.class, Partition.class.getSimpleName())
-            .registerSubtype(CloudPartition.class, CloudPartition.class.getSimpleName());
-
-
-    private static RuntimeTypeAdapterFactory<UpdateCloudReplicaInfo> updateCloudReplicaInfoTypeAdapterFactory
-            = RuntimeTypeAdapterFactory.of(UpdateCloudReplicaInfo.class, "clazz")
-            .registerSubtype(UpdateCloudReplicaInfo.class, UpdateCloudReplicaInfo.class.getSimpleName());
-
-    private static RuntimeTypeAdapterFactory<DatabaseIf> dbTypeAdapterFactory = RuntimeTypeAdapterFactory.of(
-                    DatabaseIf.class, "clazz")
-            .registerSubtype(ExternalDatabase.class, ExternalDatabase.class.getSimpleName())
-            .registerSubtype(EsExternalDatabase.class, EsExternalDatabase.class.getSimpleName())
-            .registerSubtype(HMSExternalDatabase.class, HMSExternalDatabase.class.getSimpleName());
-
-    private static RuntimeTypeAdapterFactory<TableIf> tblTypeAdapterFactory = RuntimeTypeAdapterFactory.of(
-                    TableIf.class, "clazz")
-            .registerSubtype(ExternalTable.class, ExternalTable.class.getSimpleName())
-            .registerSubtype(EsExternalTable.class, EsExternalTable.class.getSimpleName())
-            .registerSubtype(HMSExternalTable.class, HMSExternalTable.class.getSimpleName());
 
     // the builder of GSON instance.
     // Add any other adapters if necessary.
@@ -227,12 +213,11 @@
             .registerTypeAdapterFactory(loadJobStateUpdateInfoTypeAdapterFactory)
             .registerTypeAdapterFactory(policyTypeAdapterFactory)
             .registerTypeAdapterFactory(dsTypeAdapterFactory)
-<<<<<<< HEAD
+            // SELECTDB_CODE_BEGIN
             .registerTypeAdapterFactory(replicaTypeAdapterFactory)
             .registerTypeAdapterFactory(partitionTypeAdapterFactory)
             .registerTypeAdapterFactory(updateCloudReplicaInfoTypeAdapterFactory)
-=======
->>>>>>> 6b773939
+            // SELECTDB_CODE_END
             .registerTypeAdapterFactory(dbTypeAdapterFactory)
             .registerTypeAdapterFactory(tblTypeAdapterFactory)
             .registerTypeAdapter(ImmutableMap.class, new ImmutableMapDeserializer())
