// Licensed to the Apache Software Foundation (ASF) under one
// or more contributor license agreements.  See the NOTICE file
// distributed with this work for additional information
// regarding copyright ownership.  The ASF licenses this file
// to you under the Apache License, Version 2.0 (the
// "License"); you may not use this file except in compliance
// with the License.  You may obtain a copy of the License at
//
//   http://www.apache.org/licenses/LICENSE-2.0
//
// Unless required by applicable law or agreed to in writing,
// software distributed under the License is distributed on an
// "AS IS" BASIS, WITHOUT WARRANTIES OR CONDITIONS OF ANY
// KIND, either express or implied.  See the License for the
// specific language governing permissions and limitations
// under the License.

package org.apache.doris.analysis;

import org.apache.doris.catalog.AggregateFunction;
import org.apache.doris.catalog.AliasFunction;
import org.apache.doris.catalog.Env;
import org.apache.doris.catalog.Function;
import org.apache.doris.catalog.Function.NullableMode;
import org.apache.doris.catalog.PrimitiveType;
import org.apache.doris.catalog.ScalarFunction;
import org.apache.doris.catalog.ScalarType;
import org.apache.doris.catalog.Type;
import org.apache.doris.common.AnalysisException;
import org.apache.doris.common.Config;
import org.apache.doris.common.ErrorCode;
import org.apache.doris.common.ErrorReport;
import org.apache.doris.common.FeConstants;
import org.apache.doris.common.UserException;
import org.apache.doris.common.util.URI;
import org.apache.doris.common.util.Util;
import org.apache.doris.mysql.privilege.PrivPredicate;
import org.apache.doris.proto.FunctionService;
import org.apache.doris.proto.PFunctionServiceGrpc;
import org.apache.doris.proto.Types;
import org.apache.doris.qe.ConnectContext;
import org.apache.doris.thrift.TFunctionBinaryType;

import com.google.common.base.Strings;
import com.google.common.collect.ImmutableList;
import com.google.common.collect.ImmutableMap;
import com.google.common.collect.ImmutableSortedMap;
import com.google.common.collect.Sets;
import io.grpc.ManagedChannel;
import io.grpc.netty.shaded.io.grpc.netty.NettyChannelBuilder;
import org.apache.commons.codec.binary.Hex;
import org.apache.commons.lang3.StringUtils;
import org.apache.logging.log4j.LogManager;
import org.apache.logging.log4j.Logger;

import java.io.IOException;
import java.io.InputStream;
import java.lang.reflect.Method;
import java.lang.reflect.Modifier;
import java.lang.reflect.Parameter;
import java.math.BigDecimal;
import java.math.BigInteger;
import java.net.MalformedURLException;
import java.net.URL;
import java.net.URLClassLoader;
import java.security.MessageDigest;
import java.security.NoSuchAlgorithmException;
import java.time.LocalDate;
import java.time.LocalDateTime;
import java.util.HashMap;
import java.util.List;
import java.util.Map;
import java.util.Set;

// create a user define function
public class CreateFunctionStmt extends DdlStmt {
    @Deprecated
    public static final String OBJECT_FILE_KEY = "object_file";
    public static final String FILE_KEY = "file";
    public static final String SYMBOL_KEY = "symbol";
    public static final String PREPARE_SYMBOL_KEY = "prepare_fn";
    public static final String CLOSE_SYMBOL_KEY = "close_fn";
    public static final String MD5_CHECKSUM = "md5";
    public static final String INIT_KEY = "init_fn";
    public static final String UPDATE_KEY = "update_fn";
    public static final String MERGE_KEY = "merge_fn";
    public static final String SERIALIZE_KEY = "serialize_fn";
    public static final String FINALIZE_KEY = "finalize_fn";
    public static final String GET_VALUE_KEY = "get_value_fn";
    public static final String REMOVE_KEY = "remove_fn";
    public static final String BINARY_TYPE = "type";
    public static final String EVAL_METHOD_KEY = "evaluate";
    public static final String CREATE_METHOD_NAME = "create";
    public static final String DESTROY_METHOD_NAME = "destroy";
    public static final String ADD_METHOD_NAME = "add";
    public static final String SERIALIZE_METHOD_NAME = "serialize";
    public static final String MERGE_METHOD_NAME = "merge";
    public static final String GETVALUE_METHOD_NAME = "getValue";
    public static final String STATE_CLASS_NAME = "State";
    // add for java udf check return type nullable mode, always_nullable or always_not_nullable
    public static final String IS_RETURN_NULL = "always_nullable";
    private static final Logger LOG = LogManager.getLogger(CreateFunctionStmt.class);

    private final boolean ifNotExists;
    private final FunctionName functionName;
    private final boolean isAggregate;
    private final boolean isAlias;
    private final FunctionArgsDef argsDef;
    private final TypeDef returnType;
    private TypeDef intermediateType;
    private final Map<String, String> properties;
    private final List<String> parameters;
    private final Expr originFunction;
    TFunctionBinaryType binaryType = TFunctionBinaryType.NATIVE;

    // needed item set after analyzed
    private String userFile;
    private Function function;
    private String checksum = "";
    // now set udf default NullableMode is ALWAYS_NULLABLE
    // if not, will core dump when input is not null column, but need return null
    // like https://github.com/apache/doris/pull/14002/files
    private NullableMode returnNullMode = NullableMode.ALWAYS_NULLABLE;

    // timeout for both connection and read. 10 seconds is long enough.
    private static final int HTTP_TIMEOUT_MS = 10000;

<<<<<<< HEAD
    public CreateFunctionStmt(boolean isAggregate, FunctionName functionName, FunctionArgsDef argsDef,
            TypeDef returnType, TypeDef intermediateType, Map<String, String> properties) {
=======
    public CreateFunctionStmt(boolean ifNotExists, boolean isAggregate, FunctionName functionName,
            FunctionArgsDef argsDef,
            TypeDef returnType, TypeDef intermediateType, Map<String, String> properties) {
        this.ifNotExists = ifNotExists;
>>>>>>> 6b773939
        this.functionName = functionName;
        this.isAggregate = isAggregate;
        this.argsDef = argsDef;
        this.returnType = returnType;
        this.intermediateType = intermediateType;
        if (properties == null) {
            this.properties = ImmutableSortedMap.of();
        } else {
            this.properties = ImmutableSortedMap.copyOf(properties, String.CASE_INSENSITIVE_ORDER);
        }
        this.isAlias = false;
        this.parameters = ImmutableList.of();
        this.originFunction = null;
    }

<<<<<<< HEAD
    public CreateFunctionStmt(FunctionName functionName, FunctionArgsDef argsDef,
            List<String> parameters, Expr originFunction) {
=======
    public CreateFunctionStmt(boolean ifNotExists, FunctionName functionName, FunctionArgsDef argsDef,
            List<String> parameters, Expr originFunction) {
        this.ifNotExists = ifNotExists;
>>>>>>> 6b773939
        this.functionName = functionName;
        this.isAlias = true;
        this.argsDef = argsDef;
        if (parameters == null) {
            this.parameters = ImmutableList.of();
        } else {
            this.parameters = ImmutableList.copyOf(parameters);
        }
        this.originFunction = originFunction;
        this.isAggregate = false;
        this.returnType = new TypeDef(Type.VARCHAR);
        this.properties = ImmutableSortedMap.of();
    }

    public boolean isIfNotExists() {
        return ifNotExists;
    }

    public FunctionName getFunctionName() {
        return functionName;
    }

    public Function getFunction() {
        return function;
    }

    public Expr getOriginFunction() {
        return originFunction;
    }

    @Override
    public void analyze(Analyzer analyzer) throws UserException {
        super.analyze(analyzer);

        analyzeCommon(analyzer);
        // check
        if (isAggregate) {
            analyzeUda();
        } else if (isAlias) {
            analyzeAliasFunction();
        } else {
            analyzeUdf();
        }
    }

    private void analyzeCommon(Analyzer analyzer) throws AnalysisException {
        // check function name
        functionName.analyze(analyzer);

        // check operation privilege
        if (!Env.getCurrentEnv().getAuth().checkGlobalPriv(ConnectContext.get(), PrivPredicate.ADMIN)) {
            ErrorReport.reportAnalysisException(ErrorCode.ERR_SPECIFIC_ACCESS_DENIED_ERROR, "ADMIN");
        }
        // check argument
        argsDef.analyze(analyzer);

        // alias function does not need analyze following params
        if (isAlias) {
            return;
        }

        returnType.analyze(analyzer);
        if (intermediateType != null) {
            intermediateType.analyze(analyzer);
        } else {
            intermediateType = returnType;
        }

        String type = properties.getOrDefault(BINARY_TYPE, "NATIVE");
        binaryType = getFunctionBinaryType(type);
        if (binaryType == null) {
            throw new AnalysisException("unknown function type");
        }

        userFile = properties.getOrDefault(FILE_KEY, properties.get(OBJECT_FILE_KEY));
        if (Strings.isNullOrEmpty(userFile)) {
            throw new AnalysisException("No 'file' or 'object_file' in properties");
        }
        if (binaryType != TFunctionBinaryType.RPC) {
            try {
                computeObjectChecksum();
            } catch (IOException | NoSuchAlgorithmException e) {
                throw new AnalysisException("cannot to compute object's checksum. err: " + e.getMessage());
            }
            String md5sum = properties.get(MD5_CHECKSUM);
            if (md5sum != null && !md5sum.equalsIgnoreCase(checksum)) {
                throw new AnalysisException("library's checksum is not equal with input, checksum=" + checksum);
            }
        }
        if (binaryType == TFunctionBinaryType.JAVA_UDF) {
            String returnNullModeStr = properties.get(IS_RETURN_NULL);
            if (returnNullModeStr == null) {
                return;
            }
            if (!returnNullModeStr.equalsIgnoreCase("false") && !returnNullModeStr.equalsIgnoreCase("true")) {
                throw new AnalysisException("'always_nullable' in properties, you should set it false or true");
            }

            if (!Boolean.parseBoolean(returnNullModeStr)) {
                returnNullMode = NullableMode.ALWAYS_NOT_NULLABLE;
            }
        }
    }

    private void computeObjectChecksum() throws IOException, NoSuchAlgorithmException {
        if (FeConstants.runningUnitTest) {
            // skip checking checksum when running ut
            return;
        }

        try (InputStream inputStream = Util.getInputStreamFromUrl(userFile, null, HTTP_TIMEOUT_MS, HTTP_TIMEOUT_MS)) {
            MessageDigest digest = MessageDigest.getInstance("MD5");
            byte[] buf = new byte[4096];
            int bytesRead = 0;
            do {
                bytesRead = inputStream.read(buf);
                if (bytesRead < 0) {
                    break;
                }
                digest.update(buf, 0, bytesRead);
            } while (true);

            checksum = Hex.encodeHexString(digest.digest());
        }
    }

    private void analyzeUda() throws AnalysisException {
        AggregateFunction.AggregateFunctionBuilder builder
                = AggregateFunction.AggregateFunctionBuilder.createUdfBuilder();

        builder.name(functionName).argsType(argsDef.getArgTypes()).retType(returnType.getType())
                .hasVarArgs(argsDef.isVariadic()).intermediateType(intermediateType.getType())
                .location(URI.create(userFile));
        String initFnSymbol = properties.get(INIT_KEY);
        if (initFnSymbol == null && !(binaryType == TFunctionBinaryType.JAVA_UDF
                || binaryType == TFunctionBinaryType.RPC)) {
            throw new AnalysisException("No 'init_fn' in properties");
        }
        String updateFnSymbol = properties.get(UPDATE_KEY);
        if (updateFnSymbol == null && !(binaryType == TFunctionBinaryType.JAVA_UDF)) {
            throw new AnalysisException("No 'update_fn' in properties");
        }
        String mergeFnSymbol = properties.get(MERGE_KEY);
        if (mergeFnSymbol == null && !(binaryType == TFunctionBinaryType.JAVA_UDF)) {
            throw new AnalysisException("No 'merge_fn' in properties");
        }
        String serializeFnSymbol = properties.get(SERIALIZE_KEY);
        String finalizeFnSymbol = properties.get(FINALIZE_KEY);
        String getValueFnSymbol = properties.get(GET_VALUE_KEY);
        String removeFnSymbol = properties.get(REMOVE_KEY);
        String symbol = properties.get(SYMBOL_KEY);
        if (binaryType == TFunctionBinaryType.RPC && !userFile.contains("://")) {
            if (initFnSymbol != null) {
                checkRPCUdf(initFnSymbol);
            }
            checkRPCUdf(updateFnSymbol);
            checkRPCUdf(mergeFnSymbol);
            if (serializeFnSymbol != null) {
                checkRPCUdf(serializeFnSymbol);
            }
            if (finalizeFnSymbol != null) {
                checkRPCUdf(finalizeFnSymbol);
            }
            if (getValueFnSymbol != null) {
                checkRPCUdf(getValueFnSymbol);
            }
            if (removeFnSymbol != null) {
                checkRPCUdf(removeFnSymbol);
            }
        } else if (binaryType == TFunctionBinaryType.JAVA_UDF) {
            if (Strings.isNullOrEmpty(symbol)) {
                throw new AnalysisException("No 'symbol' in properties of java-udaf");
            }
            analyzeJavaUdaf(symbol);
        }
        function = builder.initFnSymbol(initFnSymbol).updateFnSymbol(updateFnSymbol).mergeFnSymbol(mergeFnSymbol)
                .serializeFnSymbol(serializeFnSymbol).finalizeFnSymbol(finalizeFnSymbol)
                .getValueFnSymbol(getValueFnSymbol).removeFnSymbol(removeFnSymbol).symbolName(symbol).build();

        URI location = URI.create(userFile);
        function.setLocation(location);
        function.setBinaryType(binaryType);
        function.setChecksum(checksum);
        function.setNullableMode(returnNullMode);
    }

    private void analyzeUdf() throws AnalysisException {
        String symbol = properties.get(SYMBOL_KEY);
        if (Strings.isNullOrEmpty(symbol)) {
            throw new AnalysisException("No 'symbol' in properties");
        }
        String prepareFnSymbol = properties.get(PREPARE_SYMBOL_KEY);
        String closeFnSymbol = properties.get(CLOSE_SYMBOL_KEY);
        // TODO(yangzhg) support check function in FE when function service behind load balancer
        // the format for load balance can ref https://github.com/apache/incubator-brpc/blob/master/docs/en/client.md#connect-to-a-cluster
        if (binaryType == TFunctionBinaryType.RPC && !userFile.contains("://")) {
            if (StringUtils.isNotBlank(prepareFnSymbol) || StringUtils.isNotBlank(closeFnSymbol)) {
                throw new AnalysisException("prepare and close in RPC UDF are not supported.");
            }
            checkRPCUdf(symbol);
        } else if (binaryType == TFunctionBinaryType.JAVA_UDF) {
            analyzeJavaUdf(symbol);
        }
        URI location = URI.create(userFile);
        function = ScalarFunction.createUdf(binaryType,
                functionName, argsDef.getArgTypes(),
                returnType.getType(), argsDef.isVariadic(),
                location, symbol, prepareFnSymbol, closeFnSymbol);
        function.setChecksum(checksum);
        function.setNullableMode(returnNullMode);
    }

    private void analyzeJavaUdaf(String clazz) throws AnalysisException {
        HashMap<String, Method> allMethods = new HashMap<>();

        try {
            URL[] urls = {new URL("jar:" + userFile + "!/")};
            URLClassLoader cl = URLClassLoader.newInstance(urls);
            Class udfClass = cl.loadClass(clazz);
            String udfClassName = udfClass.getCanonicalName();
            String stateClassName = udfClassName + "$" + STATE_CLASS_NAME;
            Class stateClass = cl.loadClass(stateClassName);

            for (Method m : udfClass.getMethods()) {
                if (!m.getDeclaringClass().equals(udfClass)) {
                    continue;
                }
                String name = m.getName();
                if (allMethods.containsKey(name)) {
                    throw new AnalysisException(
                            String.format("UDF class '%s' has multiple methods with name '%s' ", udfClassName, name));
                }
                allMethods.put(name, m);
            }

            if (allMethods.get(CREATE_METHOD_NAME) == null) {
                throw new AnalysisException(
                        String.format("No method '%s' in class '%s'!", CREATE_METHOD_NAME, udfClassName));
            } else {
                checkMethodNonStaticAndPublic(CREATE_METHOD_NAME, allMethods.get(CREATE_METHOD_NAME), udfClassName);
                checkArgumentCount(allMethods.get(CREATE_METHOD_NAME), 0, udfClassName);
                checkReturnJavaType(udfClassName, allMethods.get(CREATE_METHOD_NAME), stateClass);
            }

            if (allMethods.get(DESTROY_METHOD_NAME) == null) {
                throw new AnalysisException(
                        String.format("No method '%s' in class '%s'!", DESTROY_METHOD_NAME, udfClassName));
            } else {
                checkMethodNonStaticAndPublic(DESTROY_METHOD_NAME, allMethods.get(DESTROY_METHOD_NAME), udfClassName);
                checkArgumentCount(allMethods.get(DESTROY_METHOD_NAME), 1, udfClassName);
                checkReturnJavaType(udfClassName, allMethods.get(DESTROY_METHOD_NAME), void.class);
            }

            if (allMethods.get(ADD_METHOD_NAME) == null) {
                throw new AnalysisException(
                        String.format("No method '%s' in class '%s'!", ADD_METHOD_NAME, udfClassName));
            } else {
                checkMethodNonStaticAndPublic(ADD_METHOD_NAME, allMethods.get(ADD_METHOD_NAME), udfClassName);
                checkArgumentCount(allMethods.get(ADD_METHOD_NAME), argsDef.getArgTypes().length + 1, udfClassName);
                checkReturnJavaType(udfClassName, allMethods.get(ADD_METHOD_NAME), void.class);
                for (int i = 0; i < argsDef.getArgTypes().length; i++) {
                    Parameter p = allMethods.get(ADD_METHOD_NAME).getParameters()[i + 1];
                    checkUdfType(udfClass, allMethods.get(ADD_METHOD_NAME), argsDef.getArgTypes()[i], p.getType(),
                            p.getName());
                }
            }

            if (allMethods.get(SERIALIZE_METHOD_NAME) == null) {
                throw new AnalysisException(
                        String.format("No method '%s' in class '%s'!", SERIALIZE_METHOD_NAME, udfClassName));
            } else {
                checkMethodNonStaticAndPublic(SERIALIZE_METHOD_NAME, allMethods.get(SERIALIZE_METHOD_NAME),
                        udfClassName);
                checkArgumentCount(allMethods.get(SERIALIZE_METHOD_NAME), 2, udfClassName);
                checkReturnJavaType(udfClassName, allMethods.get(SERIALIZE_METHOD_NAME), void.class);
            }

            if (allMethods.get(MERGE_METHOD_NAME) == null) {
                throw new AnalysisException(
                        String.format("No method '%s' in class '%s'!", MERGE_METHOD_NAME, udfClassName));
            } else {
                checkMethodNonStaticAndPublic(MERGE_METHOD_NAME, allMethods.get(MERGE_METHOD_NAME), udfClassName);
                checkArgumentCount(allMethods.get(MERGE_METHOD_NAME), 2, udfClassName);
                checkReturnJavaType(udfClassName, allMethods.get(MERGE_METHOD_NAME), void.class);
            }

            if (allMethods.get(GETVALUE_METHOD_NAME) == null) {
                throw new AnalysisException(
                        String.format("No method '%s' in class '%s'!", GETVALUE_METHOD_NAME, udfClassName));
            } else {
                checkMethodNonStaticAndPublic(GETVALUE_METHOD_NAME, allMethods.get(GETVALUE_METHOD_NAME), udfClassName);
                checkArgumentCount(allMethods.get(GETVALUE_METHOD_NAME), 1, udfClassName);
                checkReturnUdfType(udfClass, allMethods.get(GETVALUE_METHOD_NAME), returnType.getType());
            }

            if (!Modifier.isPublic(stateClass.getModifiers()) || !Modifier.isStatic(stateClass.getModifiers())) {
                throw new AnalysisException(
                        String.format("UDAF '%s' should have one public & static 'State' class to Construction data ",
                                udfClassName));
            }
        } catch (MalformedURLException e) {
            throw new AnalysisException("Failed to load file: " + userFile);
        } catch (ClassNotFoundException e) {
            throw new AnalysisException("Class [" + clazz + "] or inner class [State] not found in file :" + userFile);
        }
    }

    private void checkMethodNonStaticAndPublic(String methoName, Method method, String udfClassName)
            throws AnalysisException {
        if (Modifier.isStatic(method.getModifiers())) {
            throw new AnalysisException(
                    String.format("Method '%s' in class '%s' should be non-static", methoName, udfClassName));
        }
        if (!Modifier.isPublic(method.getModifiers())) {
            throw new AnalysisException(
                    String.format("Method '%s' in class '%s' should be public", methoName, udfClassName));
        }
    }

    private void checkArgumentCount(Method method, int argumentCount, String udfClassName) throws AnalysisException {
        if (method.getParameters().length != argumentCount) {
            throw new AnalysisException(
                    String.format("The number of parameters for method '%s' in class '%s' should be %d",
                            method.getName(), udfClassName, argumentCount));
        }
    }

    private void checkReturnJavaType(String udfClassName, Method method, Class expType) throws AnalysisException {
        checkJavaType(udfClassName, method, expType, method.getReturnType(), "return");
    }

    private void checkJavaType(String udfClassName, Method method, Class expType, Class ptype, String pname)
            throws AnalysisException {
        if (!expType.equals(ptype)) {
            throw new AnalysisException(
                    String.format("UDF class '%s' method '%s' parameter %s[%s] expect type %s", udfClassName,
                            method.getName(), pname, ptype.getCanonicalName(), expType.getCanonicalName()));
        }
    }

    private void checkReturnUdfType(Class clazz, Method method, Type expType) throws AnalysisException {
        checkUdfType(clazz, method, expType, method.getReturnType(), "return");
    }

    private void analyzeJavaUdf(String clazz) throws AnalysisException {
        try {
            URL[] urls = {new URL("jar:" + userFile + "!/")};
            try (URLClassLoader cl = URLClassLoader.newInstance(urls)) {
                Class udfClass = cl.loadClass(clazz);

                Method eval = null;
                for (Method m : udfClass.getMethods()) {
                    if (!m.getDeclaringClass().equals(udfClass)) {
                        continue;
                    }
                    String name = m.getName();
                    if (EVAL_METHOD_KEY.equals(name) && eval == null) {
                        eval = m;
                    } else if (EVAL_METHOD_KEY.equals(name)) {
                        throw new AnalysisException(String.format(
                                "UDF class '%s' has multiple methods with name '%s' ", udfClass.getCanonicalName(),
                                EVAL_METHOD_KEY));
                    }
                }
                if (eval == null) {
                    throw new AnalysisException(String.format(
                            "No method '%s' in class '%s'!", EVAL_METHOD_KEY, udfClass.getCanonicalName()));
                }
                if (Modifier.isStatic(eval.getModifiers())) {
                    throw new AnalysisException(
                            String.format("Method '%s' in class '%s' should be non-static", eval.getName(),
                                    udfClass.getCanonicalName()));
                }
                if (!Modifier.isPublic(eval.getModifiers())) {
                    throw new AnalysisException(
                            String.format("Method '%s' in class '%s' should be public", eval.getName(),
                                    udfClass.getCanonicalName()));
                }
                if (eval.getParameters().length != argsDef.getArgTypes().length) {
                    throw new AnalysisException(
                            String.format("The number of parameters for method '%s' in class '%s' should be %d",
                                    eval.getName(), udfClass.getCanonicalName(), argsDef.getArgTypes().length));
                }

                checkUdfType(udfClass, eval, returnType.getType(), eval.getReturnType(), "return");
                for (int i = 0; i < eval.getParameters().length; i++) {
                    Parameter p = eval.getParameters()[i];
                    checkUdfType(udfClass, eval, argsDef.getArgTypes()[i], p.getType(), p.getName());
                }
            } catch (ClassNotFoundException e) {
                throw new AnalysisException("Class [" + clazz + "] not found in file :" + userFile);
            } catch (IOException e) {
                throw new AnalysisException("Failed to load file: " + userFile);
            }
        } catch (MalformedURLException e) {
            throw new AnalysisException("Failed to load file: " + userFile);
        }
    }

    public static final Set<Class> DATE_SUPPORTED_JAVA_TYPE = Sets.newHashSet(LocalDate.class, java.util.Date.class,
            org.joda.time.LocalDate.class);
    public static final Set<Class> DATETIME_SUPPORTED_JAVA_TYPE = Sets.newHashSet(LocalDateTime.class,
            org.joda.time.DateTime.class, org.joda.time.LocalDateTime.class);
    private static final ImmutableMap<PrimitiveType, Set<Class>> PrimitiveTypeToJavaClassType =
            new ImmutableMap.Builder<PrimitiveType, Set<Class>>()
                    .put(PrimitiveType.BOOLEAN, Sets.newHashSet(Boolean.class, boolean.class))
                    .put(PrimitiveType.TINYINT, Sets.newHashSet(Byte.class, byte.class))
                    .put(PrimitiveType.SMALLINT, Sets.newHashSet(Short.class, short.class))
                    .put(PrimitiveType.INT, Sets.newHashSet(Integer.class, int.class))
                    .put(PrimitiveType.FLOAT, Sets.newHashSet(Float.class, float.class))
                    .put(PrimitiveType.DOUBLE, Sets.newHashSet(Double.class, double.class))
                    .put(PrimitiveType.BIGINT, Sets.newHashSet(Long.class, long.class))
                    .put(PrimitiveType.CHAR, Sets.newHashSet(String.class))
                    .put(PrimitiveType.VARCHAR, Sets.newHashSet(String.class))
                    .put(PrimitiveType.STRING, Sets.newHashSet(String.class))
                    .put(PrimitiveType.DATE, DATE_SUPPORTED_JAVA_TYPE)
                    .put(PrimitiveType.DATEV2, DATE_SUPPORTED_JAVA_TYPE)
                    .put(PrimitiveType.DATETIME, DATETIME_SUPPORTED_JAVA_TYPE)
                    .put(PrimitiveType.DATETIMEV2, DATETIME_SUPPORTED_JAVA_TYPE)
                    .put(PrimitiveType.LARGEINT, Sets.newHashSet(BigInteger.class))
                    .put(PrimitiveType.DECIMALV2, Sets.newHashSet(BigDecimal.class))
                    .put(PrimitiveType.DECIMAL32, Sets.newHashSet(BigDecimal.class))
                    .put(PrimitiveType.DECIMAL64, Sets.newHashSet(BigDecimal.class))
                    .put(PrimitiveType.DECIMAL128, Sets.newHashSet(BigDecimal.class))
                    .build();

    private void checkUdfType(Class clazz, Method method, Type expType, Class pType, String pname)
            throws AnalysisException {
        if (!(expType instanceof ScalarType)) {
            throw new AnalysisException(
                    String.format("Method '%s' in class '%s' does not support non-scalar type '%s'",
                            method.getName(), clazz.getCanonicalName(), expType));
        }
        ScalarType scalarType = (ScalarType) expType;
        Set<Class> javaTypes = PrimitiveTypeToJavaClassType.get(scalarType.getPrimitiveType());
        if (javaTypes == null) {
            throw new AnalysisException(
                    String.format("Method '%s' in class '%s' does not support type '%s'",
                            method.getName(), clazz.getCanonicalName(), scalarType));
        }
        if (!javaTypes.contains(pType)) {
            throw new AnalysisException(
                    String.format("UDF class '%s' method '%s' %s[%s] type is not supported!",
                            clazz.getCanonicalName(), method.getName(), pname, pType.getCanonicalName()));
        }
    }

    private void checkRPCUdf(String symbol) throws AnalysisException {
        // TODO(yangzhg) support check function in FE when function service behind load balancer
        // the format for load balance can ref https://github.com/apache/incubator-brpc/blob/master/docs/en/client.md#connect-to-a-cluster
        String[] url = userFile.split(":");
        if (url.length != 2) {
            throw new AnalysisException("function server address invalid.");
        }
        String host = url[0];
        int port = Integer.valueOf(url[1]);
        ManagedChannel channel = NettyChannelBuilder.forAddress(host, port)
                .flowControlWindow(Config.grpc_max_message_size_bytes)
                .maxInboundMessageSize(Config.grpc_max_message_size_bytes)
                .enableRetry().maxRetryAttempts(3)
                .usePlaintext().build();
        PFunctionServiceGrpc.PFunctionServiceBlockingStub stub = PFunctionServiceGrpc.newBlockingStub(channel);
        FunctionService.PCheckFunctionRequest.Builder builder = FunctionService.PCheckFunctionRequest.newBuilder();
        builder.getFunctionBuilder().setFunctionName(symbol);
        for (Type arg : argsDef.getArgTypes()) {
            builder.getFunctionBuilder().addInputs(convertToPParameterType(arg));
        }
        builder.getFunctionBuilder().setOutput(convertToPParameterType(returnType.getType()));
        FunctionService.PCheckFunctionResponse response = stub.checkFn(builder.build());
        if (response == null || !response.hasStatus()) {
            throw new AnalysisException("cannot access function server");
        }
        if (response.getStatus().getStatusCode() != 0) {
            throw new AnalysisException("check function [" + symbol + "] failed: " + response.getStatus());
        }
    }

    private Types.PGenericType convertToPParameterType(Type arg) throws AnalysisException {
        Types.PGenericType.Builder typeBuilder = Types.PGenericType.newBuilder();
        switch (arg.getPrimitiveType()) {
            case INVALID_TYPE:
                typeBuilder.setId(Types.PGenericType.TypeId.UNKNOWN);
                break;
            case BOOLEAN:
                typeBuilder.setId(Types.PGenericType.TypeId.BOOLEAN);
                break;
            case SMALLINT:
                typeBuilder.setId(Types.PGenericType.TypeId.INT16);
                break;
            case TINYINT:
                typeBuilder.setId(Types.PGenericType.TypeId.INT8);
                break;
            case INT:
                typeBuilder.setId(Types.PGenericType.TypeId.INT32);
                break;
            case BIGINT:
                typeBuilder.setId(Types.PGenericType.TypeId.INT64);
                break;
            case FLOAT:
                typeBuilder.setId(Types.PGenericType.TypeId.FLOAT);
                break;
            case DOUBLE:
                typeBuilder.setId(Types.PGenericType.TypeId.DOUBLE);
                break;
            case CHAR:
            case VARCHAR:
                typeBuilder.setId(Types.PGenericType.TypeId.STRING);
                break;
            case HLL:
                typeBuilder.setId(Types.PGenericType.TypeId.HLL);
                break;
            case BITMAP:
                typeBuilder.setId(Types.PGenericType.TypeId.BITMAP);
                break;
            case DATE:
                typeBuilder.setId(Types.PGenericType.TypeId.DATE);
                break;
            case DATEV2:
                typeBuilder.setId(Types.PGenericType.TypeId.DATEV2);
                break;
            case DATETIME:
            case TIME:
                typeBuilder.setId(Types.PGenericType.TypeId.DATETIME);
                break;
            case DATETIMEV2:
            case TIMEV2:
                typeBuilder.setId(Types.PGenericType.TypeId.DATETIMEV2);
                break;
            case DECIMALV2:
            case DECIMAL128:
                typeBuilder.setId(Types.PGenericType.TypeId.DECIMAL128)
                        .getDecimalTypeBuilder()
                        .setPrecision(((ScalarType) arg).getScalarPrecision())
                        .setScale(((ScalarType) arg).getScalarScale());
                break;
            case DECIMAL32:
                typeBuilder.setId(Types.PGenericType.TypeId.DECIMAL32)
                        .getDecimalTypeBuilder()
                        .setPrecision(((ScalarType) arg).getScalarPrecision())
                        .setScale(((ScalarType) arg).getScalarScale());
                break;
            case DECIMAL64:
                typeBuilder.setId(Types.PGenericType.TypeId.DECIMAL64)
                        .getDecimalTypeBuilder()
                        .setPrecision(((ScalarType) arg).getScalarPrecision())
                        .setScale(((ScalarType) arg).getScalarScale());
                break;
            case LARGEINT:
                typeBuilder.setId(Types.PGenericType.TypeId.INT128);
                break;
            default:
                throw new AnalysisException("type " + arg.getPrimitiveType().toString() + " is not supported");
        }
        return typeBuilder.build();
    }

    private TFunctionBinaryType getFunctionBinaryType(String type) {
        TFunctionBinaryType binaryType = null;
        try {
            binaryType = TFunctionBinaryType.valueOf(type);
        } catch (IllegalArgumentException e) {
            // ignore enum Exception
        }
        return binaryType;
    }

    private void analyzeAliasFunction() throws AnalysisException {
        function = AliasFunction.createFunction(functionName, argsDef.getArgTypes(),
                Type.VARCHAR, argsDef.isVariadic(), parameters, originFunction);
        ((AliasFunction) function).analyze();
    }

    @Override
    public String toSql() {
        StringBuilder stringBuilder = new StringBuilder();
        stringBuilder.append("CREATE ");
        if (isAggregate) {
            stringBuilder.append("AGGREGATE ");
        } else if (isAlias) {
            stringBuilder.append("ALIAS ");
        }

        stringBuilder.append("FUNCTION ");
        stringBuilder.append(functionName.toString());
        stringBuilder.append(argsDef.toSql());
        if (isAlias) {
            stringBuilder.append(" WITH PARAMETER (")
                    .append(parameters.toString())
                    .append(") AS ")
                    .append(originFunction.toSql());
        } else {
            stringBuilder.append(" RETURNS ");
            stringBuilder.append(returnType.toString());
        }
        if (properties.size() > 0) {
            stringBuilder.append(" PROPERTIES (");
            int i = 0;
            for (Map.Entry<String, String> entry : properties.entrySet()) {
                if (i != 0) {
                    stringBuilder.append(", ");
                }
                stringBuilder.append('"').append(entry.getKey()).append('"');
                stringBuilder.append("=");
                stringBuilder.append('"').append(entry.getValue()).append('"');
                i++;
            }
            stringBuilder.append(")");

        }
        return stringBuilder.toString();
    }

    @Override
    public RedirectStatus getRedirectStatus() {
        return RedirectStatus.FORWARD_WITH_SYNC;
    }
}<|MERGE_RESOLUTION|>--- conflicted
+++ resolved
@@ -125,15 +125,10 @@
     // timeout for both connection and read. 10 seconds is long enough.
     private static final int HTTP_TIMEOUT_MS = 10000;
 
-<<<<<<< HEAD
-    public CreateFunctionStmt(boolean isAggregate, FunctionName functionName, FunctionArgsDef argsDef,
-            TypeDef returnType, TypeDef intermediateType, Map<String, String> properties) {
-=======
     public CreateFunctionStmt(boolean ifNotExists, boolean isAggregate, FunctionName functionName,
             FunctionArgsDef argsDef,
             TypeDef returnType, TypeDef intermediateType, Map<String, String> properties) {
         this.ifNotExists = ifNotExists;
->>>>>>> 6b773939
         this.functionName = functionName;
         this.isAggregate = isAggregate;
         this.argsDef = argsDef;
@@ -149,14 +144,9 @@
         this.originFunction = null;
     }
 
-<<<<<<< HEAD
-    public CreateFunctionStmt(FunctionName functionName, FunctionArgsDef argsDef,
-            List<String> parameters, Expr originFunction) {
-=======
     public CreateFunctionStmt(boolean ifNotExists, FunctionName functionName, FunctionArgsDef argsDef,
             List<String> parameters, Expr originFunction) {
         this.ifNotExists = ifNotExists;
->>>>>>> 6b773939
         this.functionName = functionName;
         this.isAlias = true;
         this.argsDef = argsDef;
