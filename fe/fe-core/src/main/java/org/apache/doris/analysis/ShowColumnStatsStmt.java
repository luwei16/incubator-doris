--- conflicted
+++ resolved
@@ -30,11 +30,7 @@
 import org.apache.doris.datasource.CatalogIf;
 import org.apache.doris.qe.ShowResultSet;
 import org.apache.doris.qe.ShowResultSetMetaData;
-<<<<<<< HEAD
-import org.apache.doris.statistics.ColumnStat;
-=======
 import org.apache.doris.statistics.ColumnStatistic;
->>>>>>> 6b773939
 
 import com.google.common.collect.ImmutableList;
 import com.google.common.collect.Lists;
@@ -46,14 +42,6 @@
     private static final ImmutableList<String> TITLE_NAMES =
             new ImmutableList.Builder<String>()
                     .add("column_name")
-<<<<<<< HEAD
-                    .add(ColumnStat.NDV.getValue())
-                    .add(ColumnStat.AVG_SIZE.getValue())
-                    .add(ColumnStat.MAX_SIZE.getValue())
-                    .add(ColumnStat.NUM_NULLS.getValue())
-                    .add(ColumnStat.MIN_VALUE.getValue())
-                    .add(ColumnStat.MAX_VALUE.getValue())
-=======
                     .add("count")
                     .add("ndv")
                     .add("num_null")
@@ -63,7 +51,6 @@
                     .add("max")
                     .add("min_expr")
                     .add("max_expr")
->>>>>>> 6b773939
                     .build();
 
     private final TableName tableName;
