--- conflicted
+++ resolved
@@ -31,10 +31,7 @@
  */
 public class StatsDeriveResult {
     private final double rowCount;
-<<<<<<< HEAD
-=======
     private double computeSize = -1D;
->>>>>>> 6b773939
 
     private int width = 1;
     private double penalty = 0.0;
@@ -44,11 +41,6 @@
     //TODO: isReduced to be removed after remove StatsCalculatorV1
     public boolean isReduced = false;
 
-<<<<<<< HEAD
-    public StatsDeriveResult(double rowCount, Map<Id, ColumnStatistic> slotIdToColumnStats) {
-        this.rowCount = rowCount;
-        this.slotIdToColumnStats = slotIdToColumnStats;
-=======
     public StatsDeriveResult(double rowCount, int width, double penalty,
             Map<Id, ColumnStatistic> slotIdToColumnStats) {
         this.rowCount = rowCount;
@@ -70,16 +62,12 @@
         this.width = width;
         this.penalty = penalty;
         slotIdToColumnStats = new HashMap<>();
->>>>>>> 6b773939
     }
 
     public StatsDeriveResult(double rowCount) {
         this.rowCount = rowCount;
-<<<<<<< HEAD
-=======
         this.width = 1;
         this.penalty = 0;
->>>>>>> 6b773939
         slotIdToColumnStats = new HashMap<>();
     }
 
@@ -92,17 +80,12 @@
     }
 
     public double computeSize() {
-<<<<<<< HEAD
-        return Math.max(1, slotIdToColumnStats.values().stream().map(s -> s.dataSize).reduce(0D, Double::sum))
-                * rowCount;
-=======
         if (computeSize < 0) {
             computeSize = Math.max(1, slotIdToColumnStats.values().stream()
                     .map(s -> s.dataSize).reduce(0D, Double::sum)
             ) * rowCount;
         }
         return computeSize;
->>>>>>> 6b773939
     }
 
     /**
@@ -136,11 +119,7 @@
     }
 
     public StatsDeriveResult updateBySelectivity(double selectivity, Set<Id> exclude) {
-<<<<<<< HEAD
-        StatsDeriveResult statsDeriveResult = new StatsDeriveResult(rowCount * selectivity);
-=======
         StatsDeriveResult statsDeriveResult = new StatsDeriveResult(rowCount * selectivity, width, penalty);
->>>>>>> 6b773939
         for (Entry<Id, ColumnStatistic> entry : slotIdToColumnStats.entrySet()) {
             statsDeriveResult.addColumnStats(entry.getKey(),
                         entry.getValue().updateBySelectivity(selectivity, rowCount));
@@ -153,11 +132,7 @@
     }
 
     public StatsDeriveResult updateRowCountByLimit(long limit) {
-<<<<<<< HEAD
-        StatsDeriveResult statsDeriveResult = new StatsDeriveResult(limit);
-=======
         StatsDeriveResult statsDeriveResult = new StatsDeriveResult(limit, width, penalty);
->>>>>>> 6b773939
         if (limit > 0 && rowCount > 0 && rowCount > limit) {
             double selectivity = ((double) limit) / rowCount;
             for (Entry<Id, ColumnStatistic> entry : slotIdToColumnStats.entrySet()) {
@@ -197,11 +172,7 @@
     }
 
     public StatsDeriveResult updateRowCountOnCopy(double selectivity) {
-<<<<<<< HEAD
-        StatsDeriveResult copy = new StatsDeriveResult(rowCount * selectivity);
-=======
         StatsDeriveResult copy = new StatsDeriveResult(rowCount * selectivity, width, penalty);
->>>>>>> 6b773939
         for (Entry<Id, ColumnStatistic> entry : slotIdToColumnStats.entrySet()) {
             copy.addColumnStats(entry.getKey(), entry.getValue().multiply(selectivity));
         }
@@ -209,11 +180,7 @@
     }
 
     public StatsDeriveResult updateRowCount(double rowCount) {
-<<<<<<< HEAD
-        return new StatsDeriveResult(rowCount, slotIdToColumnStats);
-=======
         return new StatsDeriveResult(rowCount, width, penalty, slotIdToColumnStats);
->>>>>>> 6b773939
     }
 
     public StatsDeriveResult addColumnStats(Id id, ColumnStatistic stats) {
