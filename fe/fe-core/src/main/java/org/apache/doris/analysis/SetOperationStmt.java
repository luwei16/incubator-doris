// Licensed to the Apache Software Foundation (ASF) under one
// or more contributor license agreements.  See the NOTICE file
// distributed with this work for additional information
// regarding copyright ownership.  The ASF licenses this file
// to you under the Apache License, Version 2.0 (the
// "License"); you may not use this file except in compliance
// with the License.  You may obtain a copy of the License at
//
//   http://www.apache.org/licenses/LICENSE-2.0
//
// Unless required by applicable law or agreed to in writing,
// software distributed under the License is distributed on an
// "AS IS" BASIS, WITHOUT WARRANTIES OR CONDITIONS OF ANY
// KIND, either express or implied.  See the License for the
// specific language governing permissions and limitations
// under the License.

package org.apache.doris.analysis;

import org.apache.doris.catalog.ScalarType;
import org.apache.doris.catalog.TableIf;
import org.apache.doris.catalog.Type;
import org.apache.doris.common.AnalysisException;
import org.apache.doris.common.Pair;
import org.apache.doris.common.UserException;
import org.apache.doris.rewrite.ExprRewriter;

import com.google.common.base.Preconditions;
import com.google.common.collect.Lists;
import org.apache.logging.log4j.LogManager;
import org.apache.logging.log4j.Logger;

import java.util.ArrayList;
import java.util.HashMap;
import java.util.List;
import java.util.Map;
import java.util.Set;
import java.util.stream.Collectors;

/**
 * Representation of a set ops with its list of operands, and optional order by and limit.
 * A set ops materializes its results, and its resultExprs are SlotRefs into a new
 * materialized tuple.
 * During analysis, the operands are normalized (separated into a single sequence of
 * DISTINCT followed by a single sequence of ALL operands) and unnested to the extent
 * possible. This also creates the AggregationInfo for DISTINCT operands.
 * <p>
 * Use of resultExprs vs. baseTblResultExprs:
 * We consistently use/cast the resultExprs of set operands because the final expr
 * substitution happens during planning. The only place where baseTblResultExprs are
 * used is in materializeRequiredSlots() because that is called before plan generation
 * and we need to mark the slots of resolved exprs as materialized.
 */
public class SetOperationStmt extends QueryStmt {
    private static final Logger LOG = LogManager.getLogger(SetOperationStmt.class);

    public enum Operation {
        UNION,
        INTERSECT,
        EXCEPT
    }

    public enum Qualifier {
        ALL,
        DISTINCT
    }

    /////////////////////////////////////////
    // BEGIN: Members that need to be reset()

    // before analysis, this contains the list of set operands derived verbatim
    // from the query;
    // after analysis, this contains all of distinctOperands followed by allOperands
    private final List<SetOperand> operands;

    // filled during analyze(); contains all operands that need to go through
    // distinct aggregation
    protected final List<SetOperand> distinctOperands = Lists.newArrayList();

    // filled during analyze(); contains all operands that can be aggregated with
    // a simple merge without duplicate elimination (also needs to merge the output
    // of the DISTINCT operands)
    protected final List<SetOperand> allOperands = Lists.newArrayList();

    private AggregateInfo distinctAggInfo;  // only set if we have DISTINCT ops

    private boolean hasDistinct = false;

    // Single tuple materialized by the set operation. Set in analyze().
    private TupleId tupleId;

    // set prior to unnesting
    private String toSqlString;

    // true if any of the operands_ references an AnalyticExpr
    private boolean hasAnalyticExprs = false;

    // List of output expressions produced by the set operation without the ORDER BY portion
    // (if any). Same as resultExprs_ if there is no ORDER BY.
    private List<Expr> setOpsResultExprs = Lists.newArrayList();

    // END: Members that need to be reset()
    /////////////////////////////////////////

    public SetOperationStmt(
            List<SetOperand> operands,
            ArrayList<OrderByElement> orderByElements,
            LimitElement limitElement) {
        super(orderByElements, limitElement);
        this.operands = operands;
    }

    /**
     * C'tor for cloning.
     */
    protected SetOperationStmt(SetOperationStmt other) {
        super(other.cloneOrderByElements(),
                (other.limitElement == null) ? null : other.limitElement.clone());
        operands = Lists.newArrayList();
        if (analyzer != null) {
            for (SetOperand o : other.distinctOperands) {
                distinctOperands.add(o.clone());
            }
            for (SetOperand o : other.allOperands) {
                allOperands.add(o.clone());
            }
            operands.addAll(distinctOperands);
            operands.addAll(allOperands);
        } else {
            for (SetOperand operand : other.operands) {
                operands.add(operand.clone());
            }
        }
        analyzer = other.analyzer;
        distinctAggInfo =
                (other.distinctAggInfo != null) ? other.distinctAggInfo.clone() : null;
        tupleId = other.tupleId;
        toSqlString = (other.toSqlString != null) ? new String(other.toSqlString) : null;
        hasAnalyticExprs = other.hasAnalyticExprs;
        withClause = (other.withClause != null) ? other.withClause.clone() : null;
        setOpsResultExprs = Expr.cloneList(other.setOpsResultExprs);
    }

    @Override
    public SetOperationStmt clone() {
        return new SetOperationStmt(this);
    }

    /**
     * Undoes all changes made by analyze() except distinct propagation and unnesting.
     * After analysis, operands_ contains the list of unnested operands with qualifiers
     * adjusted to reflect distinct propagation. Every operand in that list is reset().
     * The distinctOperands_ and allOperands_ are cleared because they are redundant
     * with operands_.
     */
    @Override
    public void reset() {
        super.reset();
        for (SetOperand op : operands) {
            op.reset();
        }
        distinctOperands.clear();
        allOperands.clear();
        distinctAggInfo = null;
        tupleId = null;
        toSqlString = null;
        hasAnalyticExprs = false;
        setOpsResultExprs.clear();
    }

    @Override
    public void resetSelectList() {
        for (SetOperand operand : operands) {
            operand.getQueryStmt().resetSelectList();
        }
    }

    public List<SetOperand> getOperands() {
        return operands;
    }

    public List<SetOperand> getDistinctOperands() {
        return distinctOperands;
    }

    public boolean hasDistinctOps() {
        return !distinctOperands.isEmpty();
    }

    public List<SetOperand> getAllOperands() {
        return allOperands;
    }

    public boolean hasAllOps() {
        return !allOperands.isEmpty();
    }

    public AggregateInfo getDistinctAggInfo() {
        return distinctAggInfo;
    }

    public boolean hasAnalyticExprs() {
        return hasAnalyticExprs;
    }

    public TupleId getTupleId() {
        return tupleId;
    }

    public void removeAllOperands() {
        operands.removeAll(allOperands);
        allOperands.clear();
    }

    public List<Expr> getSetOpsResultExprs() {
        return setOpsResultExprs;
    }

    @Override
    public void getTables(Analyzer analyzer, boolean expandView, Map<Long, TableIf> tableMap,
            Set<String> parentViewNameSet) throws AnalysisException {
        getWithClauseTables(analyzer, expandView, tableMap, parentViewNameSet);
        for (SetOperand op : operands) {
            op.getQueryStmt().getTables(analyzer, expandView, tableMap, parentViewNameSet);
        }
    }

    @Override
    public void getTableRefs(Analyzer analyzer, List<TableRef> tblRefs, Set<String> parentViewNameSet) {
        getWithClauseTableRefs(analyzer, tblRefs, parentViewNameSet);
        for (SetOperand op : operands) {
            op.getQueryStmt().getTableRefs(analyzer, tblRefs, parentViewNameSet);
        }
    }

    /**
     * Propagates DISTINCT from left to right, and checks that all
     * set operands are set compatible, adding implicit casts if necessary.
     */
    @Override
    public void analyze(Analyzer analyzer) throws AnalysisException, UserException {
        if (isAnalyzed()) {
            return;
        }
        super.analyze(analyzer);
        Preconditions.checkState(operands.size() > 0);

        // the first operand's operation usually null
        if (operands.get(0).operation == null && operands.size() > 1) {
            operands.get(0).setOperation(operands.get(1).getOperation());
        }

        // Propagates DISTINCT from left to right,
        propagateDistinct();

        // Analyze all operands and make sure they return an equal number of exprs.
        analyzeOperands(analyzer);

        // Remember the SQL string before unnesting operands.
        if (needToSql) {
            toSqlString = toSql();
        }

        // Unnest the operands before casting the result exprs. Unnesting may add
        // additional entries to operands_ and the result exprs of those unnested
        // operands must also be cast properly.
        unnestOperands(analyzer);

        // Compute hasAnalyticExprs_
        hasAnalyticExprs = false;
        for (SetOperand op : operands) {
            if (op.hasAnalyticExprs()) {
                hasAnalyticExprs = true;
                break;
            }
        }

        // Collect all result expr lists and cast the exprs as necessary.
        List<List<Expr>> resultExprLists = Lists.newArrayList();
        for (SetOperand op : operands) {
            resultExprLists.add(op.getQueryStmt().getResultExprs());
        }
        analyzer.castToSetOpsCompatibleTypes(resultExprLists);

        // Create tuple descriptor materialized by this SetOperationStmt, its resultExprs, and
        // its sortInfo if necessary.
        createMetadata(analyzer);
        createSortInfo(analyzer);

        // Create unnested operands' smaps.
        for (SetOperand operand : operands) {
            setOperandSmap(operand, analyzer);
        }

        // Create distinctAggInfo, if necessary.
        if (!distinctOperands.isEmpty()) {
            // Aggregate produces exactly the same tuple as the original setOp stmt.
            ArrayList<Expr> groupingExprs = Expr.cloneList(resultExprs);
            distinctAggInfo = AggregateInfo.create(
                    groupingExprs, null, analyzer.getDescTbl().getTupleDesc(tupleId), analyzer);
        }

        setOpsResultExprs = Expr.cloneList(resultExprs);
        if (evaluateOrderBy) {
            createSortTupleInfo(analyzer);
        }
        baseTblResultExprs = resultExprs;

        if (hasOutFileClause()) {
            outFileClause.analyze(analyzer, resultExprs, getColLabels());
        }
    }

    /**
     * Analyzes all operands and checks that they return an equal number of exprs.
     * Throws an AnalysisException if that is not the case, or if analyzing
     * an operand fails.
     */
    private void analyzeOperands(Analyzer analyzer) throws AnalysisException, UserException {
        for (int i = 0; i < operands.size(); ++i) {
            operands.get(i).analyze(analyzer);
            QueryStmt firstQuery = operands.get(0).getQueryStmt();
            List<Expr> firstExprs = operands.get(0).getQueryStmt().getResultExprs();
            QueryStmt query = operands.get(i).getQueryStmt();
            List<Expr> exprs = query.getResultExprs();
            if (firstExprs.size() != exprs.size()) {
                throw new AnalysisException("Operands have unequal number of columns:\n"
                        + "'" + queryStmtToSql(firstQuery) + "' has "
                        + firstExprs.size() + " column(s)\n"
                        + "'" + queryStmtToSql(query) + "' has " + exprs.size() + " column(s)");
            }
        }
    }

    /**
     * Fill distinct-/allOperands and performs possible unnesting of SetOperationStmt
     * operands in the process.
     */
    private void unnestOperands(Analyzer analyzer) throws AnalysisException {
        if (operands.size() == 1) {
            // ValuesStmt for a single row.
            allOperands.add(operands.get(0));
            return;
        }
        // find index of first ALL operand
        int firstAllIdx = operands.size();
        for (int i = 1; i < operands.size(); ++i) {
            SetOperand operand = operands.get(i);
            if (operand.getQualifier() == Qualifier.ALL) {
                firstAllIdx = (i == 1 ? 0 : i);
                break;
            }
        }
        // operands[0] is always implicitly ALL, so operands[1] can't be the
        // first one
        Preconditions.checkState(firstAllIdx != 1);

        // unnest DISTINCT operands
        Preconditions.checkState(distinctOperands.isEmpty());
        for (int i = 0; i < firstAllIdx; ++i) {
            unnestOperand(distinctOperands, Qualifier.DISTINCT, operands.get(i));
        }

        // unnest ALL operands
        Preconditions.checkState(allOperands.isEmpty());
        for (int i = firstAllIdx; i < operands.size(); ++i) {
            unnestOperand(allOperands, Qualifier.ALL, operands.get(i));
        }

        for (SetOperand op : distinctOperands) {
            op.setQualifier(Qualifier.DISTINCT);
        }
        for (SetOperand op : allOperands) {
            op.setQualifier(Qualifier.ALL);
        }

        operands.clear();
        operands.addAll(distinctOperands);
        operands.addAll(allOperands);
    }

    /**
     * Add a single operand to the target list; if the operand itself is a SetOperationStmt, apply
     * unnesting to the extent possible (possibly modifying 'operand' in the process).
     */
    private void unnestOperand(
            List<SetOperand> target, Qualifier targetQualifier, SetOperand operand) {
        Preconditions.checkState(operand.isAnalyzed());
        QueryStmt queryStmt = operand.getQueryStmt();
        if (queryStmt instanceof SelectStmt) {
            target.add(operand);
            return;
        }

        Preconditions.checkState(queryStmt instanceof SetOperationStmt);
        SetOperationStmt setOperationStmt = (SetOperationStmt) queryStmt;
        boolean mixed = false;
        if (operand.getOperation() != null) {
            for (int i = 1; i < setOperationStmt.operands.size(); ++i) {
                if (operand.getOperation() != setOperationStmt.operands.get(i).getOperation()) {
                    mixed = true;
                    break;
                }
            }
        }
        if (setOperationStmt.hasLimit() || setOperationStmt.hasOffset() || mixed) {
            // we must preserve the nested SetOps
            target.add(operand);
        } else if (targetQualifier == Qualifier.DISTINCT || !setOperationStmt.hasDistinctOps()) {
            // there is no limit in the nested SetOps and we can absorb all of its
            // operands as-is
            target.addAll(setOperationStmt.getDistinctOperands());
            target.addAll(setOperationStmt.getAllOperands());
        } else {
            // the nested SetOps contains some Distinct ops and we're accumulating
            // into our All ops; unnest only the All ops and leave the rest in place
            target.addAll(setOperationStmt.getAllOperands());
            setOperationStmt.removeAllOperands();
            target.add(operand);
        }
    }

    /**
     * Sets the smap for the given operand. It maps from the output slots this SetOps's
     * tuple to the corresponding result exprs of the operand.
     */
    private void setOperandSmap(SetOperand operand, Analyzer analyzer) {
        TupleDescriptor tupleDesc = analyzer.getDescTbl().getTupleDesc(tupleId);
        // operands' smaps were already set in the operands' analyze()
        operand.getSmap().clear();
        List<Expr> resultExprs = operand.getQueryStmt().getResultExprs();
        Preconditions.checkState(resultExprs.size() == tupleDesc.getSlots().size());
        for (int i = 0; i < tupleDesc.getSlots().size(); ++i) {
            SlotDescriptor outputSlot = tupleDesc.getSlots().get(i);
            // Map to the original (uncast) result expr of the operand.
            Expr origExpr = resultExprs.get(i).unwrapExpr(true).clone();
            operand.getSmap().put(new SlotRef(outputSlot), origExpr);
        }
    }

    /**
     * String representation of queryStmt used in reporting errors.
     * Allow subclasses to override this.
     */
    protected String queryStmtToSql(QueryStmt queryStmt) {
        return queryStmt.toSql();
    }

    /**
     * Propagates DISTINCT (if present) from right to left.
     * Implied associativity:
     * A UNION ALL B UNION DISTINCT C = (A UNION ALL B) UNION DISTINCT C
     * = A UNION DISTINCT B UNION DISTINCT C
     */
    private void propagateDistinct() {
        int firstDistinctPos = -1;
        for (int i = operands.size() - 1; i > 0; --i) {
            SetOperand operand = operands.get(i);
            if (firstDistinctPos != -1) {
                // There is a DISTINCT somewhere to the right.
                operand.setQualifier(Qualifier.DISTINCT);
            } else if (operand.getQualifier() == Qualifier.DISTINCT) {
                firstDistinctPos = i;
            }
        }
    }

    /**
     * Create a descriptor for the tuple materialized by the setOps.
     * Set resultExprs to be slot refs into that tuple.
     * Also fills the substitution map, such that "order by" can properly resolve
     * column references from the result of the setOps.
     */
    private void createMetadata(Analyzer analyzer) throws AnalysisException {
        // Create tuple descriptor for materialized tuple created by the setOps.
        TupleDescriptor tupleDesc = analyzer.getDescTbl().createTupleDescriptor("SetOps");
        tupleDesc.setIsMaterialized(true);
        tupleId = tupleDesc.getId();
        if (LOG.isTraceEnabled()) {
            LOG.trace("SetOperationStmt.createMetadata: tupleId=" + tupleId.toString());
        }

        // When multiple operands exist here, we should use compatible type for each slot. For example,
        // for `SELECT decimal(10,1) UNION ALL decimal(6,4)`, we should use decimal(10,4) as the result type.
        List<Pair<Type, Boolean>> selectTypeWithNullable = operands.get(0).getQueryStmt().getResultExprs().stream()
                .map(expr -> Pair.of(expr.getType(), expr.isNullable())).collect(Collectors.toList());
        for (int i = 1; i < operands.size(); i++) {
            for (int j = 1; j < selectTypeWithNullable.size(); j++) {
                if (selectTypeWithNullable.get(j).first.isDecimalV2()
                        && operands.get(i).getQueryStmt().getResultExprs().get(j).getType().isDecimalV2()) {
                    selectTypeWithNullable.get(j).first = ScalarType.getAssignmentCompatibleDecimalV2Type(
                            (ScalarType) selectTypeWithNullable.get(j).first,
                            (ScalarType) operands.get(i).getQueryStmt().getResultExprs().get(j).getType());
                }
            }
        }

        // TODO(zc) Column stats
        /*
        // Compute column stats for the materialized slots from the source exprs.
        List<ColumnStats> columnStats = Lists.newArrayList();
        for (int i = 0; i < operands_.size(); ++i) {
            List<Expr> selectExprs = operands_.get(i).getQueryStmt().getResultExprs();
            for (int j = 0; j < selectExprs.size(); ++j) {
                ColumnStats statsToAdd = ColumnStats.fromExpr(selectExprs.get(j));
                if (i == 0) {
                    columnStats.add(statsToAdd);
                } else {
                    columnStats.get(j).add(statsToAdd);
                }
            }
        }
        */

        // Create tuple descriptor and slots.
        for (int i = 0; i < selectTypeWithNullable.size(); ++i) {
<<<<<<< HEAD
            Expr expr = operands.get(0).getQueryStmt().getResultExprs().get(i);
=======
>>>>>>> 6b773939
            SlotDescriptor slotDesc = analyzer.addSlotDescriptor(tupleDesc);
            slotDesc.setLabel(getColLabels().get(i));
            slotDesc.setType(selectTypeWithNullable.get(i).first);
            slotDesc.setIsNullable(selectTypeWithNullable.get(i).second);
<<<<<<< HEAD
            if (expr instanceof SlotRef) {
                if (((SlotRef) expr).getColumn() != null) {
                    slotDesc.setColumn(((SlotRef) expr).getColumn());
                }
            }

=======
            // TODO(zc)
            // slotDesc.setStats(columnStats.get(i));
>>>>>>> 6b773939
            SlotRef outputSlotRef = new SlotRef(slotDesc);
            resultExprs.add(outputSlotRef);

            // Add to aliasSMap so that column refs in "order by" can be resolved.
            if (orderByElements != null) {
                SlotRef aliasRef = new SlotRef(null, getColLabels().get(i));
                if (aliasSMap.containsMappingFor(aliasRef)) {
                    ambiguousAliasList.add(aliasRef);
                } else {
                    aliasSMap.put(aliasRef, outputSlotRef);
                }
            }

            boolean isNullable = false;
            // register single-directional value transfers from output slot
            // to operands' result exprs (if those happen to be slotrefs);
            // don't do that if the operand computes analytic exprs
            // (see Planner.createInlineViewPlan() for the reasoning)
            for (SetOperand op : operands) {
                Expr resultExpr = op.getQueryStmt().getResultExprs().get(i);
                slotDesc.addSourceExpr(resultExpr);
                SlotRef slotRef = resultExpr.unwrapSlotRef(false);
                if (slotRef == null) {
                    isNullable |= resultExpr.isNullable();
                } else if (slotRef.getDesc().getIsNullable()
                        || analyzer.isOuterJoined(slotRef.getDesc().getParent().getId())) {
                    isNullable = true;
                }
                if (op.hasAnalyticExprs()) {
                    continue;
                }
                slotRef = resultExpr.unwrapSlotRef(true);
                if (slotRef == null) {
                    continue;
                }
                // analyzer.registerValueTransfer(outputSlotRef.getSlotId(), slotRef.getSlotId());
            }
            // If all the child slots are not nullable, then the SetOps output slot should not
            // be nullable as well.
            slotDesc.setIsNullable(isNullable);
        }
        baseTblResultExprs = resultExprs;
    }

    /**
     * Marks the baseTblResultExprs of its operands as materialized, based on
     * which of the output slots have been marked.
     * Calls materializeRequiredSlots() on the operands themselves.
     */
    @Override
    public void materializeRequiredSlots(Analyzer analyzer) throws AnalysisException {
        TupleDescriptor tupleDesc = analyzer.getDescTbl().getTupleDesc(tupleId);
        // to keep things simple we materialize all grouping exprs = output slots,
        // regardless of what's being referenced externally
        if (!distinctOperands.isEmpty()) {
            tupleDesc.materializeSlots();
        }

        if (evaluateOrderBy) {
            sortInfo.materializeRequiredSlots(analyzer, null);
        }

        // collect operands' result exprs
        List<SlotDescriptor> outputSlots = tupleDesc.getSlots();
        List<Expr> exprs = Lists.newArrayList();
        for (int i = 0; i < outputSlots.size(); ++i) {
            SlotDescriptor slotDesc = outputSlots.get(i);
            if (!slotDesc.isMaterialized()) {
                continue;
            }
            for (SetOperand op : operands) {
                exprs.add(op.getQueryStmt().getBaseTblResultExprs().get(i));
            }
            if (distinctAggInfo != null) {
                // also mark the corresponding slot in the distinct agg tuple as being
                // materialized
                distinctAggInfo.getOutputTupleDesc().getSlots().get(i).setIsMaterialized(true);
            }
        }
        materializeSlots(analyzer, exprs);

        for (SetOperand op : operands) {
            op.getQueryStmt().materializeRequiredSlots(analyzer);
        }
    }

    @Override
    public void collectExprs(Map<String, Expr> exprMap) {
        for (SetOperand op : operands) {
            op.getQueryStmt().collectExprs(exprMap);
        }
        if (orderByElements != null) {
            for (OrderByElement orderByElement : orderByElementsAfterAnalyzed) {
                Expr expr = orderByElement.getExpr();
                // see SelectStmt.collectExprs comments
                if (containAlias(expr)) {
                    continue;
                }
                registerExprId(expr);
                exprMap.put(expr.getId().toString(), expr);
            }
        }
    }

    @Override
    public void putBackExprs(Map<String, Expr> rewrittenExprMap) {
        for (SetOperand op : operands) {
            op.getQueryStmt().putBackExprs(rewrittenExprMap);
        }
        if (orderByElements != null) {
            for (OrderByElement orderByElement : orderByElementsAfterAnalyzed) {
                Expr expr = orderByElement.getExpr();
                if (expr.getId() == null) {
                    orderByElement.setExpr(expr);
                } else {
                    orderByElement.setExpr(rewrittenExprMap.get(expr.getId().toString()));
                }
            }
            orderByElements = (ArrayList<OrderByElement>) orderByElementsAfterAnalyzed;
        }
    }

    @Override
    public void rewriteExprs(ExprRewriter rewriter) throws AnalysisException {
        for (SetOperand op : operands) {
            op.getQueryStmt().rewriteExprs(rewriter);
        }
        if (orderByElements != null) {
            for (OrderByElement orderByElem : orderByElements) {
                orderByElem.setExpr(rewriter.rewrite(orderByElem.getExpr(), analyzer));
            }
        }
    }

    @Override
    public void getMaterializedTupleIds(ArrayList<TupleId> tupleIdList) {
        // Return the sort tuple if there is an evaluated order by.
        if (evaluateOrderBy) {
            tupleIdList.add(sortInfo.getSortTupleDescriptor().getId());
        } else {
            tupleIdList.add(tupleId);
        }
    }

    @Override
    public void collectTableRefs(List<TableRef> tblRefs) {
        for (SetOperand op : operands) {
            op.getQueryStmt().collectTableRefs(tblRefs);
        }
    }

    @Override
    public List<TupleId> collectTupleIds() {
        List<TupleId> result = Lists.newArrayList();
        for (SetOperand op : operands) {
            result.addAll(op.getQueryStmt().collectTupleIds());
        }
        return result;
    }

    @Override
    public String toSql() {
        if (toSqlString != null) {
            return toSqlString;
        }
        StringBuilder strBuilder = new StringBuilder();
        if (withClause != null) {
            strBuilder.append(withClause.toSql());
            strBuilder.append(" ");
        }
        Preconditions.checkState(operands.size() > 0);
        strBuilder.append(operands.get(0).getQueryStmt().toSql());
        for (int i = 1; i < operands.size() - 1; ++i) {
            strBuilder.append(" "
                    + operands.get(i).getOperation().toString() + " "
                    + ((operands.get(i).getQualifier() == Qualifier.ALL) ? "ALL " : ""));
            if (operands.get(i).getQueryStmt() instanceof SetOperationStmt) {
                strBuilder.append("(");
            }
            strBuilder.append(operands.get(i).getQueryStmt().toSql());
            if (operands.get(i).getQueryStmt() instanceof SetOperationStmt) {
                strBuilder.append(")");
            }
        }
        // Determine whether we need parenthesis around the last Set operand.
        SetOperand lastOperand = operands.get(operands.size() - 1);
        QueryStmt lastQueryStmt = lastOperand.getQueryStmt();
        strBuilder.append(" " + lastOperand.getOperation().toString() + " "
                + ((lastOperand.getQualifier() == Qualifier.ALL) ? "ALL " : ""));
        if (lastQueryStmt instanceof SetOperationStmt || ((hasOrderByClause() || hasLimitClause())
                && !lastQueryStmt.hasLimitClause()
                && !lastQueryStmt.hasOrderByClause())) {
            strBuilder.append("(");
            strBuilder.append(lastQueryStmt.toSql());
            strBuilder.append(")");
        } else {
            strBuilder.append(lastQueryStmt.toSql());
        }
        // Order By clause
        if (hasOrderByClause()) {
            strBuilder.append(" ORDER BY ");
            for (int i = 0; i < orderByElements.size(); ++i) {
                strBuilder.append(orderByElements.get(i).getExpr().toSql());
                strBuilder.append(orderByElements.get(i).getIsAsc() ? " ASC" : " DESC");
                strBuilder.append((i + 1 != orderByElements.size()) ? ", " : "");
            }
        }
        // Limit clause.
        if (hasLimitClause()) {
            strBuilder.append(limitElement.toSql());
        }
        return strBuilder.toString();
    }

    @Override
    public String toDigest() {
        StringBuilder strBuilder = new StringBuilder();
        if (withClause != null) {
            strBuilder.append(withClause.toDigest());
            strBuilder.append(" ");
        }

        strBuilder.append(operands.get(0).getQueryStmt().toDigest());
        for (int i = 1; i < operands.size() - 1; ++i) {
            strBuilder.append(
                    " " + operands.get(i).getOperation().toString() + " "
                            + ((operands.get(i).getQualifier() == Qualifier.ALL) ? "ALL " : ""));
            if (operands.get(i).getQueryStmt() instanceof SetOperationStmt) {
                strBuilder.append("(");
            }
            strBuilder.append(operands.get(i).getQueryStmt().toDigest());
            if (operands.get(i).getQueryStmt() instanceof SetOperationStmt) {
                strBuilder.append(")");
            }
        }
        // Determine whether we need parenthesis around the last Set operand.
        SetOperand lastOperand = operands.get(operands.size() - 1);
        QueryStmt lastQueryStmt = lastOperand.getQueryStmt();
        strBuilder.append(" " + lastOperand.getOperation().toString() + " "
                + ((lastOperand.getQualifier() == Qualifier.ALL) ? "ALL " : ""));
        if (lastQueryStmt instanceof SetOperationStmt || ((hasOrderByClause() || hasLimitClause())
                && !lastQueryStmt.hasLimitClause()
                && !lastQueryStmt.hasOrderByClause())) {
            strBuilder.append("(");
            strBuilder.append(lastQueryStmt.toDigest());
            strBuilder.append(")");
        } else {
            strBuilder.append(lastQueryStmt.toDigest());
        }
        // Order By clause
        if (hasOrderByClause()) {
            strBuilder.append(" ORDER BY ");
            for (int i = 0; i < orderByElements.size(); ++i) {
                strBuilder.append(orderByElements.get(i).getExpr().toDigest());
                strBuilder.append(orderByElements.get(i).getIsAsc() ? " ASC" : " DESC");
                strBuilder.append((i + 1 != orderByElements.size()) ? ", " : "");
            }
        }
        // Limit clause.
        if (hasLimitClause()) {
            strBuilder.append(limitElement.toDigest());
        }
        return strBuilder.toString();
    }

    @Override
    public ArrayList<String> getColLabels() {
        Preconditions.checkState(operands.size() > 0);
        return operands.get(0).getQueryStmt().getColLabels();
    }

    @Override
    public void setNeedToSql(boolean needToSql) {
        super.setNeedToSql(needToSql);
        for (SetOperand operand : operands) {
            operand.getQueryStmt().setNeedToSql(needToSql);
        }
    }

    @Override
    public void substituteSelectList(Analyzer analyzer, List<String> newColLabels)
            throws UserException {
        for (int i = 0; i < operands.size(); i++) {
            Analyzer childAnalyzer = new Analyzer(analyzer);
            QueryStmt query = operands.get(i).getQueryStmt();
            query.substituteSelectList(childAnalyzer, newColLabels);
            // substitute order by
            if (orderByElements != null && i == 0) {
                orderByElements = OrderByElement.substitute(orderByElements, query.aliasSMap, childAnalyzer);
            }
        }

    }

    /**
     * Represents an operand to a SetOperand. It consists of a query statement and its left
     * all/distinct qualifier (null for the first operand).
     */
    public static class SetOperand {
        // Operand indicate this SetOperand is union/intersect/except
        private Operation operation;

        // Effective qualifier. Should not be reset() to preserve changes made during
        // distinct propagation and unnesting that are needed after rewriting Subqueries.
        private Qualifier qualifier;

        // ///////////////////////////////////////
        // BEGIN: Members that need to be reset()

        private QueryStmt queryStmt;

        // Analyzer used for this operand. Set in analyze().
        // We must preserve the conjuncts registered in the analyzer for partition pruning.
        private Analyzer analyzer;

        // Map from SetOperationStmt's result slots to our resultExprs. Used during plan generation.
        private final ExprSubstitutionMap smap;

        // END: Members that need to be reset()
        // ///////////////////////////////////////

        public SetOperand(QueryStmt queryStmt, Operation operation, Qualifier qualifier) {
            this.queryStmt = queryStmt;
            this.operation = operation;
            this.qualifier = qualifier;
            smap = new ExprSubstitutionMap();
        }

        public void analyze(Analyzer parent) throws AnalysisException, UserException {
            if (isAnalyzed()) {
                return;
            }
            // union statement support const expr, so not need to equal
            if (operation != Operation.UNION && queryStmt instanceof SelectStmt
                    && ((SelectStmt) queryStmt).fromClause.isEmpty()) {
                // equal select 1 to select * from (select 1) __DORIS_DUAL__ , because when using select 1 it will be
                // transformed to a union node, select 1 is a literal, it doesn't have a tuple but will produce a slot,
                // this will cause be core dump
                QueryStmt inlineQuery = queryStmt.clone();
                Map<String, Integer> map = new HashMap<>();
                // rename select 2,2 to select 2 as 2_1, 2 as 2_2 to avoid duplicated column in inline view
                for (int i = 0; i < ((SelectStmt) inlineQuery).selectList.getItems().size(); ++i) {
                    SelectListItem item = ((SelectStmt) inlineQuery).selectList.getItems().get(i);
                    String col = item.toColumnLabel();
                    Integer count = map.get(col);
                    count = (count == null) ? 1 : count + 1;
                    map.put(col, count);
                    if (count > 1) {
                        ((SelectStmt) inlineQuery).selectList.getItems()
                                .set(i, new SelectListItem(item.getExpr(), col + "_" + count.toString()));
                    }
                }
                ((SelectStmt) queryStmt).fromClause.add(new InlineViewRef("__DORIS_DUAL__", inlineQuery));
                List<SelectListItem> slist = ((SelectStmt) queryStmt).selectList.getItems();
                slist.clear();
                slist.add(SelectListItem.createStarItem(null));
            }
            // Oracle and ms-SQLServer do not support INTERSECT ALL and EXCEPT ALL, postgres support it,
            // but it is very ambiguous
            if (qualifier == Qualifier.ALL && (operation == Operation.EXCEPT || operation == Operation.INTERSECT)) {
                throw new AnalysisException("INTERSECT and EXCEPT does not support ALL qualifier.");
            }
            analyzer = new Analyzer(parent);
            queryStmt.analyze(analyzer);
        }

        public boolean isAnalyzed() {
            return analyzer != null;
        }

        public QueryStmt getQueryStmt() {
            return queryStmt;
        }

        public Qualifier getQualifier() {
            return qualifier;
        }

        public Operation getOperation() {
            return operation;
        }

        // Used for propagating DISTINCT.
        public void setQualifier(Qualifier qualifier) {
            this.qualifier = qualifier;
        }

        public void setOperation(Operation operation) {
            this.operation = operation;
        }

        public void setQueryStmt(QueryStmt queryStmt) {
            this.queryStmt = queryStmt;
        }

        public Analyzer getAnalyzer() {
            return analyzer;
        }

        public ExprSubstitutionMap getSmap() {
            return smap;
        }

        public boolean hasAnalyticExprs() {
            if (queryStmt instanceof SelectStmt) {
                return ((SelectStmt) queryStmt).hasAnalyticInfo();
            } else {
                Preconditions.checkState(queryStmt instanceof SetOperationStmt);
                return ((SetOperationStmt) queryStmt).hasAnalyticExprs();
            }
        }

        /**
         * C'tor for cloning.
         */
        private SetOperand(SetOperand other) {
            queryStmt = other.queryStmt.clone();
            this.operation = other.operation;
            qualifier = other.qualifier;
            analyzer = other.analyzer;
            smap = other.smap.clone();
        }

        public void reset() {
            queryStmt.reset();
            analyzer = null;
            smap.clear();
        }

        @Override
        public SetOperand clone() {
            return new SetOperand(this);
        }
    }
}<|MERGE_RESOLUTION|>--- conflicted
+++ resolved
@@ -514,25 +514,12 @@
 
         // Create tuple descriptor and slots.
         for (int i = 0; i < selectTypeWithNullable.size(); ++i) {
-<<<<<<< HEAD
-            Expr expr = operands.get(0).getQueryStmt().getResultExprs().get(i);
-=======
->>>>>>> 6b773939
             SlotDescriptor slotDesc = analyzer.addSlotDescriptor(tupleDesc);
             slotDesc.setLabel(getColLabels().get(i));
             slotDesc.setType(selectTypeWithNullable.get(i).first);
             slotDesc.setIsNullable(selectTypeWithNullable.get(i).second);
-<<<<<<< HEAD
-            if (expr instanceof SlotRef) {
-                if (((SlotRef) expr).getColumn() != null) {
-                    slotDesc.setColumn(((SlotRef) expr).getColumn());
-                }
-            }
-
-=======
             // TODO(zc)
             // slotDesc.setStats(columnStats.get(i));
->>>>>>> 6b773939
             SlotRef outputSlotRef = new SlotRef(slotDesc);
             resultExprs.add(outputSlotRef);
 
