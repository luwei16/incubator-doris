// Licensed to the Apache Software Foundation (ASF) under one
// or more contributor license agreements.  See the NOTICE file
// distributed with this work for additional information
// regarding copyright ownership.  The ASF licenses this file
// to you under the Apache License, Version 2.0 (the
// "License"); you may not use this file except in compliance
// with the License.  You may obtain a copy of the License at
//
//   http://www.apache.org/licenses/LICENSE-2.0
//
// Unless required by applicable law or agreed to in writing,
// software distributed under the License is distributed on an
// "AS IS" BASIS, WITHOUT WARRANTIES OR CONDITIONS OF ANY
// KIND, either express or implied.  See the License for the
// specific language governing permissions and limitations
// under the License.

package org.apache.doris.common;

import org.apache.doris.PaloFe;

public class Config extends ConfigBase {

    /**
     * Dir of custom config file
     */
    @ConfField
    public static String custom_config_dir = PaloFe.DORIS_HOME_DIR + "/conf";

    /**
     * The max size of one sys log and audit log
     */
    @ConfField public static int log_roll_size_mb = 1024; // 1 GB

    /**
     * sys_log_dir:
     *      This specifies FE log dir. FE will produces 2 log files:
     *      fe.log:      all logs of FE process.
     *      fe.warn.log  all WARNING and ERROR log of FE process.
     *
     * sys_log_level:
     *      INFO, WARNING, ERROR, FATAL
     *
     * sys_log_roll_num:
     *      Maximal FE log files to be kept within an sys_log_roll_interval.
     *      default is 10, which means there will be at most 10 log files in a day
     *
     * sys_log_verbose_modules:
     *      Verbose modules. VERBOSE level is implemented by log4j DEBUG level.
     *      eg:
     *          sys_log_verbose_modules = org.apache.doris.catalog
     *      This will only print debug log of files in package org.apache.doris.catalog and all its sub packages.
     *
     * sys_log_roll_interval:
     *      DAY:  log suffix is yyyyMMdd
     *      HOUR: log suffix is yyyyMMddHH
     *
     * sys_log_delete_age:
     *      default is 7 days, if log's last modify time is 7 days ago, it will be deleted.
     *      support format:
     *          7d      7 days
     *          10h     10 hours
     *          60m     60 mins
     *          120s    120 seconds
     */
    @ConfField
    public static String sys_log_dir = PaloFe.DORIS_HOME_DIR + "/log";
    @ConfField public static String sys_log_level = "INFO";
    @ConfField public static int sys_log_roll_num = 10;
    @ConfField
    public static String[] sys_log_verbose_modules = {};
    @ConfField public static String sys_log_roll_interval = "DAY";
    @ConfField public static String sys_log_delete_age = "7d";
    @Deprecated
    @ConfField public static String sys_log_roll_mode = "SIZE-MB-1024";

    /**
     * audit_log_dir:
     *      This specifies FE audit log dir.
     *      Audit log fe.audit.log contains all requests with related infos such as user, host, cost, status, etc.
     *
     * audit_log_roll_num:
     *      Maximal FE audit log files to be kept within an audit_log_roll_interval.
     *
     * audit_log_modules:
     *       Slow query contains all queries which cost exceed *qe_slow_log_ms*
     *
     * qe_slow_log_ms:
     *      If the response time of a query exceed this threshold, it will be recorded in audit log as slow_query.
     *
     * audit_log_roll_interval:
     *      DAY:  log suffix is yyyyMMdd
     *      HOUR: log suffix is yyyyMMddHH
     *
     * audit_log_delete_age:
     *      default is 30 days, if log's last modify time is 30 days ago, it will be deleted.
     *      support format:
     *          7d      7 days
     *          10h     10 hours
     *          60m     60 mins
     *          120s    120 seconds
     */
    @ConfField
    public static String audit_log_dir = PaloFe.DORIS_HOME_DIR + "/log";
    @ConfField
    public static int audit_log_roll_num = 90;
    @ConfField
    public static String[] audit_log_modules = {"slow_query", "query", "load", "stream_load"};
    @ConfField(mutable = true)
    public static long qe_slow_log_ms = 5000;
    @ConfField
    public static String audit_log_roll_interval = "DAY";
    @ConfField
    public static String audit_log_delete_age = "30d";
    @Deprecated
    @ConfField
    public static String audit_log_roll_mode = "TIME-DAY";

    /**
     * plugin_dir:
     *      plugin install directory
     */
    @ConfField
    public static String plugin_dir = System.getenv("DORIS_HOME") + "/plugins";

    @ConfField(mutable = true, masterOnly = true)
    public static boolean plugin_enable = true;

    /**
     * The default parallelism of the load execution plan
     * on a single node when the broker load is submitted
     */
    @ConfField(mutable = true, masterOnly = true)
    public static int default_load_parallelism = 1;

    /**
     * Labels of finished or cancelled load jobs will be removed after *label_keep_max_second*
     * The removed labels can be reused.
     * Set a short time will lower the FE memory usage.
     * (Because all load jobs' info is kept in memory before being removed)
     */
    @ConfField(mutable = true)
    public static int label_keep_max_second = 3 * 24 * 3600; // 3 days

    // For some high frequency load job such as
    // INSERT, STREAMING LOAD, ROUTINE_LOAD_TASK, DELETE
    // Remove the finished job or task if expired.
    @ConfField(mutable = true, masterOnly = true)
    public static int streaming_label_keep_max_second = 43200; // 12 hour

    /**
     * The max keep time of some kind of jobs.
     * like alter job or export job.
     */
    @ConfField(mutable = true, masterOnly = true)
    public static int history_job_keep_max_second = 7 * 24 * 3600; // 7 days

    /**
     * the transaction will be cleaned after transaction_clean_interval_second seconds
     * if the transaction is visible or aborted
     * we should make this interval as short as possible and each clean cycle as soon as possible
     */
    @ConfField
    public static int transaction_clean_interval_second = 30;

    /**
     * Load label cleaner will run every *label_clean_interval_second* to clean the outdated jobs.
     */
    @ConfField
    public static int label_clean_interval_second = 1 * 3600; // 1 hours

    // Configurations for meta data durability
    /**
     * Doris meta data will be saved here.
     * The storage of this dir is highly recommended as to be:
     * 1. High write performance (SSD)
     * 2. Safe (RAID)
     */
    @ConfField
    public static String meta_dir = PaloFe.DORIS_HOME_DIR + "/doris-meta";

    /**
     * temp dir is used to save intermediate results of some process, such as backup and restore process.
     * file in this dir will be cleaned after these process is finished.
     */
    @ConfField public static String tmp_dir = PaloFe.DORIS_HOME_DIR + "/temp_dir";

    /**
     * Edit log type.
     * BDB: write log to bdbje
     * LOCAL: use local file to save edit log, only used for unit test
     */
    @ConfField
    public static String edit_log_type = "bdb";

    /**
     * bdbje port
     */
    @ConfField
    public static int edit_log_port = 9010;

    /**
     * Master FE will save image every *edit_log_roll_num* meta journals.
     */
    @ConfField(mutable = true, masterOnly = true)
    public static int edit_log_roll_num = 50000;

    /**
     * Non-master FE will stop offering service
     * if meta data delay gap exceeds *meta_delay_toleration_second*
     */
    @ConfField public static int meta_delay_toleration_second = 300;    // 5 min

    /**
     * Master FE sync policy of bdbje.
     * If you only deploy one Follower FE, set this to 'SYNC'. If you deploy more than 3 Follower FE,
     * you can set this and the following 'replica_sync_policy' to WRITE_NO_SYNC.
     * more info, see: http://docs.oracle.com/cd/E17277_02/html/java/com/sleepycat/je/Durability.SyncPolicy.html
     */
    @ConfField public static String master_sync_policy = "SYNC"; // SYNC, NO_SYNC, WRITE_NO_SYNC

    /**
     * Follower FE sync policy of bdbje.
     */
    @ConfField public static String replica_sync_policy = "SYNC"; // SYNC, NO_SYNC, WRITE_NO_SYNC

    /**
     * Replica ack policy of bdbje.
     * more info, see: http://docs.oracle.com/cd/E17277_02/html/java/com/sleepycat/je/Durability.ReplicaAckPolicy.html
     */
    @ConfField public static String replica_ack_policy = "SIMPLE_MAJORITY"; // ALL, NONE, SIMPLE_MAJORITY

    /**
     * The heartbeat timeout of bdbje between master and follower.
     * the default is 30 seconds, which is same as default value in bdbje.
     * If the network is experiencing transient problems, of some unexpected long java GC annoying you,
     * you can try to increase this value to decrease the chances of false timeouts
     */
    @ConfField
    public static int bdbje_heartbeat_timeout_second = 30;

    /**
     * The lock timeout of bdbje operation
     * If there are many LockTimeoutException in FE WARN log, you can try to increase this value
     */
    @ConfField
    public static int bdbje_lock_timeout_second = 1;

    /**
     * The replica ack timeout when writing to bdbje
     * When writing some relatively large logs, the ack time may time out, resulting in log writing failure.
     * At this time, you can increase this value appropriately.
     */
    @ConfField
    public static int bdbje_replica_ack_timeout_second = 10;

    /**
     * The desired upper limit on the number of bytes of reserved space to
     * retain in a replicated JE Environment.
     * You only need to decrease this value if your FE meta disk is really small.
     * And don't need to increase this value.
     */
    @ConfField
    public static int bdbje_reserved_disk_bytes = 1 * 1024 * 1024 * 1024; // 1G

    /**
     * num of thread to handle heartbeat events in heartbeat_mgr.
     */
    @ConfField(masterOnly = true)
    public static int heartbeat_mgr_threads_num = 8;

    @ConfField(masterOnly = true)
    public static int heartbeat_mgr_check_be_mgr_threads_num = 4;

    /**
     * blocking queue size to store heartbeat task in heartbeat_mgr.
     */
    @ConfField(masterOnly = true)
    public static int heartbeat_mgr_blocking_queue_size = 1024;

    /**
     * max num of thread to handle agent task in agent task thread-pool.
     */
    @ConfField(masterOnly = true)
    public static int max_agent_task_threads_num = 4096;

    /**
     * the max txn number which bdbje can rollback when trying to rejoin the group
     */
    @ConfField public static int txn_rollback_limit = 100;

    /**
     * Specified an IP for frontend, instead of the ip get by *InetAddress.getByName*.
     * This can be used when *InetAddress.getByName* get an unexpected IP address.
     * Default is "0.0.0.0", which means not set.
     * CAN NOT set this as a hostname, only IP.
     */
    @Deprecated
    @ConfField
    public static String frontend_address = "0.0.0.0";

    /**
     * Declare a selection strategy for those servers have many ips.
     * Note that there should at most one ip match this list.
     * this is a list in semicolon-delimited format, in CIDR notation, e.g. 10.10.10.0/24
     * If no ip match this rule, will choose one randomly.
     */
    @ConfField public static String priority_networks = "";

    /**
     * If true, FE will reset bdbje replication group(that is, to remove all electable nodes info)
     * and is supposed to start as Master.
     * If all the electable nodes can not start, we can copy the meta data
     * to another node and set this config to true to try to restart the FE.
     */
    @ConfField public static String metadata_failure_recovery = "false";

    /**
     * If true, non-master FE will ignore the meta data delay gap between Master FE and its self,
     * even if the metadata delay gap exceeds *meta_delay_toleration_second*.
     * Non-master FE will still offer read service.
     *
     * This is helpful when you try to stop the Master FE for a relatively long time for some reason,
     * but still wish the non-master FE can offer read service.
     */
    @ConfField(mutable = true)
    public static boolean ignore_meta_check = false;

    /**
     * Set the maximum acceptable clock skew between non-master FE to Master FE host.
     * This value is checked whenever a non-master FE establishes a connection to master FE via BDBJE.
     * The connection is abandoned if the clock skew is larger than this value.
     */
    @ConfField public static long max_bdbje_clock_delta_ms = 5000; // 5s

    /**
     * Fe http port
     * Currently, all FEs' http port must be same.
     */
    @ConfField public static int http_port = 8030;

    @ConfField public static int cloud_http_port = 8035;
    /**
     * Jetty container default configuration
     * Jetty's thread architecture model is very simple, divided into three thread pools:
     * acceptors,selectors and workers. Acceptors are responsible for accepting new connections,
     * and then hand over to selectors to process the unpacking of the HTTP message protocol,
     * and finally workers process the request. The first two thread pools adopt a non-blocking model,
     * and one thread can handle the read and write of many sockets, so the number of thread pools is small.
     *
     * For most projects, only 1-2 acceptors threads are needed, and 2 to 4 selectors threads are sufficient.
     * Workers are obstructive business logic, often have more database operations, and require a large number of
     * threads. The specific number depends on the proportion of QPS and IO events of the application. The higher the
     * QPS, the more threads are required, the higher the proportion of IO, the more threads waiting, and the more
     * total threads required.
     */
    @ConfField public static int jetty_server_acceptors = 2;
    @ConfField public static int jetty_server_selectors = 4;
    @ConfField public static int jetty_server_workers = 0;

    /**
     * Configure the default minimum and maximum number of threads for jetty.
     * The default minimum and maximum number of threads for jetty is 10 and the maximum is 200.
     * If this is relatively small in a high-concurrency import scenario,
     * users can adjust it according to their own conditions.
     */
    @ConfField public static int jetty_threadPool_minThreads = 20;
    @ConfField public static int jetty_threadPool_maxThreads = 400;

    /**
     * Jetty maximum number of bytes in put or post method,default:100MB
     */
    @ConfField public static int jetty_server_max_http_post_size = 100 * 1024 * 1024;

    /**
     * http header size configuration parameter, the default value is 10K
     */
    @ConfField public static int jetty_server_max_http_header_size = 10240;

    /**
     * Mini load disabled by default
     */
    @ConfField public static boolean disable_mini_load = true;

    /**
     * The backlog_num for mysql nio server
     * When you enlarge this backlog_num, you should enlarge the value in
     * the linux /proc/sys/net/core/somaxconn file at the same time
     */
    @ConfField public static int mysql_nio_backlog_num = 1024;

    /**
     * The connection timeout and socket timeout config for thrift server
     * The default value for thrift_client_timeout_ms is set to be zero to prevent readtimeout
     *
     */
    @ConfField public static int thrift_client_timeout_ms = 0;

    /**
     * The backlog_num for thrift server
     * When you enlarge this backlog_num, you should ensure it's value larger than
     * the linux /proc/sys/net/core/somaxconn config
     */
    @ConfField public static int thrift_backlog_num = 1024;

    /**
     * FE thrift server port
     */
    @ConfField public static int rpc_port = 9020;

    /**
     * FE mysql server port
     */
    @ConfField public static int query_port = 9030;

    /**
     * mysql service nio option.
     */
    @ConfField public static boolean mysql_service_nio_enabled = true;

    /**
     * num of thread to handle io events in mysql.
     */
    @ConfField public static int mysql_service_io_threads_num = 4;

    /**
     * max num of thread to handle task in mysql.
     */
    @ConfField public static int max_mysql_service_task_threads_num = 4096;

    /**
     * Cluster name will be shown as the title of web page
     */
    @ConfField public static String cluster_name = "Baidu Palo";

    /**
     * node(FE or BE) will be considered belonging to the same Palo cluster if they have same cluster id.
     * Cluster id is usually a random integer generated when master FE start at first time.
     * You can also specify one.
     */
    @ConfField public static int cluster_id = -1;

    /**
     * Cluster token used for internal authentication.
     */
    @ConfField public static String auth_token = "";

    // Configurations for load, clone, create table, alter table etc. We will rarely change them
    /**
     * Maximal waiting time for creating a single replica.
     * eg.
     *      if you create a table with #m tablets and #n replicas for each tablet,
     *      the create table request will run at most (m * n * tablet_create_timeout_second) before timeout.
     */
    @ConfField(mutable = true, masterOnly = true)
    public static int tablet_create_timeout_second = 1;

    /**
     * In order not to wait too long for create table(index), set a max timeout.
     */
    @ConfField(mutable = true, masterOnly = true)
    public static int max_create_table_timeout_second = 60;

    /**
     * Maximal waiting time for all publish version tasks of one transaction to be finished
     */
    @ConfField(mutable = true, masterOnly = true)
    public static int publish_version_timeout_second = 30; // 30 seconds

    /**
     * Maximal waiting time for all data inserted before one transaction to be committed
     * This is the timeout second for the command "commit"
     */
    @ConfField(mutable = true, masterOnly = true)
    public static int commit_timeout_second = 30; // 30 seconds

    /**
     * minimal intervals between two publish version action
     */
    @ConfField public static int publish_version_interval_ms = 10;

    /**
     * The thrift server max worker threads
     */
    @ConfField public static int thrift_server_max_worker_threads = 4096;

    /**
     * Maximal wait seconds for straggler node in load
     * eg.
     *      there are 3 replicas A, B, C
     *      load is already quorum finished(A,B) at t1 and C is not finished
     *      if (current_time - t1) > 300s, then palo will treat C as a failure node
     *      will call transaction manager to commit the transaction and tell transaction manager
     *      that C is failed
     *
     * This is also used when waiting for publish tasks
     *
     * TODO this parameter is the default value for all job and the DBA could specify it for separate job
     */
    @ConfField(mutable = true, masterOnly = true)
    public static int load_straggler_wait_second = 300;

    /**
     * The load scheduler running interval.
     * A load job will transfer its state from PENDING to LOADING to FINISHED.
     * The load scheduler will transfer load job from PENDING to LOADING
     *      while the txn callback will transfer load job from LOADING to FINISHED.
     * So a load job will cost at most one interval to finish when the concurrency has not reached the upper limit.
     */
    @ConfField public static int load_checker_interval_second = 5;

    /**
     * The spark load scheduler running interval.
     * Default 60 seconds, because spark load job is heavy and yarn client returns slowly.
     */
    @ConfField public static int spark_load_checker_interval_second = 60;

    /**
     * Concurrency of HIGH priority pending load jobs.
     * Load job priority is defined as HIGH or NORMAL.
     * All mini batch load jobs are HIGH priority, other types of load jobs are NORMAL priority.
     * Priority is set to avoid that a slow load job occupies a thread for a long time.
     * This is just a internal optimized scheduling policy.
     * Currently, you can not specified the job priority manually,
     * and do not change this if you know what you are doing.
     */
    @ConfField public static int load_pending_thread_num_high_priority = 3;
    /**
     * Concurrency of NORMAL priority pending load jobs.
     * Do not change this if you know what you are doing.
     */
    @ConfField public static int load_pending_thread_num_normal_priority = 10;
    /**
     * Concurrency of HIGH priority etl load jobs.
     * Do not change this if you know what you are doing.
     */
    @ConfField public static int load_etl_thread_num_high_priority = 3;
    /**
     * Concurrency of NORMAL priority etl load jobs.
     * Do not change this if you know what you are doing.
     */
    @ConfField public static int load_etl_thread_num_normal_priority = 10;
    /**
     * Concurrency of delete jobs.
     */
    @ConfField public static int delete_thread_num = 10;
    /**
     * Not available.
     */
    @ConfField(mutable = true, masterOnly = true)
    public static int load_input_size_limit_gb = 0; // GB, 0 is no limit
    /**
     * Not available.
     */
    @ConfField(mutable = true, masterOnly = true)
    public static int load_running_job_num_limit = 0; // 0 is no limit
    /**
     * Default broker load timeout
     */
    @ConfField(mutable = true, masterOnly = true)
    public static int broker_load_default_timeout_second = 14400; // 4 hour

    /**
     * Broker rpc timeout
     */
    @ConfField public static int broker_timeout_ms = 10000; // 10s
    /**
     * Default non-streaming mini load timeout
     */
    @Deprecated
    @ConfField(mutable = true, masterOnly = true)
    public static int mini_load_default_timeout_second = 3600; // 1 hour

    /**
     * Default insert load timeout
     */
    @ConfField(mutable = true, masterOnly = true)
    public static int insert_load_default_timeout_second = 3600; // 1 hour

    /**
     * Default stream load and streaming mini load timeout
     */
    @ConfField(mutable = true, masterOnly = true)
    public static int stream_load_default_timeout_second = 600; // 600s

    /**
     * Default stream load pre-commit status timeout
     */
    @ConfField(mutable = true, masterOnly = true)
    public static int stream_load_default_precommit_timeout_second = 3600; // 3600s

    /**
     * Max load timeout applicable to all type of load except for stream load
     */
    @ConfField(mutable = true, masterOnly = true)
    public static int max_load_timeout_second = 259200; // 3days

    /**
     * Max stream load and streaming mini load timeout
     */
    @ConfField(mutable = true, masterOnly = true)
    public static int max_stream_load_timeout_second = 259200; // 3days

    /**
     * Min stream load timeout applicable to all type of load
     */
    @ConfField(mutable = true, masterOnly = true)
    public static int min_load_timeout_second = 1; // 1s

    /**
     * Default hadoop load timeout
     */
    @ConfField(mutable = true, masterOnly = true)
    public static int hadoop_load_default_timeout_second = 86400 * 3; // 3 day

    // Configurations for spark load
    /**
     * Default spark dpp version
     */
    @ConfField
    public static String spark_dpp_version = "1.0.0";
    /**
     * Default spark load timeout
     */
    @ConfField(mutable = true, masterOnly = true)
    public static int spark_load_default_timeout_second = 86400; // 1 day

    /**
     * Default spark home dir
     */
    @ConfField(mutable = true, masterOnly = true)
    public static String spark_home_default_dir = PaloFe.DORIS_HOME_DIR + "/lib/spark2x";

    /**
     * Default spark dependencies path
     */
    @ConfField
    public static String spark_resource_path = "";

    /**
     * The specified spark launcher log dir
     */
    @ConfField
    public static String spark_launcher_log_dir = sys_log_dir + "/spark_launcher_log";

    /**
     * Default yarn client path
     */
    @ConfField
    public static String yarn_client_path = PaloFe.DORIS_HOME_DIR + "/lib/yarn-client/hadoop/bin/yarn";

    /**
     * Default yarn config file directory
     * Each time before running the yarn command, we need to check that the
     * config file exists under this path, and if not, create them.
     */
    @ConfField
    public static String yarn_config_dir = PaloFe.DORIS_HOME_DIR + "/lib/yarn-config";

    /**
     * Maximal intervals between two syncJob's commits.
     */
    @ConfField(mutable = true, masterOnly = true)
    public static long sync_commit_interval_second = 10;

    /**
     * Sync checker's running interval.
     */
    @ConfField public static int sync_checker_interval_second = 5;

    /**
     * max num of thread to handle sync task in sync task thread-pool.
     */
    @ConfField public static int max_sync_task_threads_num = 10;


    /**
     * Min event size that a sync job will commit.
     * When receiving events less than it, SyncJob will continue
     * to wait for the next batch of data until the time exceeds
     * `sync_commit_interval_second`.
     * The default value is 10000 (canal default event buffer size is 16384).
     * You should set it smaller than canal buffer size.
     */
    @ConfField(mutable = true, masterOnly = true)
    public static long min_sync_commit_size = 10000;

    /**
     * Min bytes that a sync job will commit.
     * When receiving bytes less than it, SyncJob will continue
     * to wait for the next batch of data until the time exceeds
     * `sync_commit_interval_second`.
     * The default value is 15 MB (canal default memory is 16 MB).
     * You should set it slightly smaller than canal memory.
     */
    @ConfField(mutable = true, masterOnly = true)
    public static long min_bytes_sync_commit = 15 * 1024 * 1024; // 15 MB

    /**
     * Max bytes that a sync job will commit.
     * When receiving bytes less than it, SyncJob will commit
     * all data immediately.
     * The default value is 64 MB (canal default memory is 16 MB).
     * You should set it larger than canal memory and
     * `min_bytes_sync_commit`.
     */
    @ConfField(mutable = true, masterOnly = true)
    public static long max_bytes_sync_commit = 64 * 1024 * 1024; // 64 MB

    /**
     * Default number of waiting jobs for routine load and version 2 of load
     * This is a desired number.
     * In some situation, such as switch the master, the current number is maybe more than desired_max_waiting_jobs
     */
    @ConfField(mutable = true, masterOnly = true)
    public static int desired_max_waiting_jobs = 100;

    /**
     * fetch stream load record interval.
     */
    @ConfField(mutable = true, masterOnly = true)
    public static int fetch_stream_load_record_interval_second = 120;

    /**
     * Default max number of recent stream load record that can be stored in memory.
     */
    @ConfField(mutable = true, masterOnly = true)
    public static int max_stream_load_record_size = 5000;

    /**
     * Default max number of recent iceberg database table creation record that can be stored in memory.
     */
    @ConfField(mutable = true, masterOnly = true)
    public static int max_iceberg_table_creation_record_size = 2000;

    /**
     * Whether to disable show stream load and clear stream load records in memory.
     */
    @ConfField(mutable = true, masterOnly = true)
    public static boolean disable_show_stream_load = false;

    /**
     * Whether to enable to write single replica for stream load and broker load.
     */
    @ConfField(mutable = true, masterOnly = true)
    public static boolean enable_single_replica_load = false;

    /**
     * maximum concurrent running txn num including prepare, commit txns under a single db
     * txn manager will reject coming txns
     */
    @ConfField(mutable = true, masterOnly = true)
    public static int max_running_txn_num_per_db = 100;

    /**
     * This configuration is just for compatible with old version,
     * this config has been replaced by async_loading_load_task_pool_size,
     * it will be removed in the future.
     */
    @Deprecated
    @ConfField(mutable = false, masterOnly = true)
    public static int async_load_task_pool_size = 10;

    /**
     * The pending_load task executor pool size. This pool size limits the max running pending_load tasks.
     * Currently, it only limits the pending_load task of broker load and spark load.
     * It should be less than 'max_running_txn_num_per_db'
     */
    @ConfField(mutable = false, masterOnly = true)
    public static int async_pending_load_task_pool_size = 10;

    /**
     * The loading_load task executor pool size. This pool size limits the max running loading_load tasks.
     * Currently, it only limits the loading_load task of broker load.
     */
    @ConfField(mutable = false, masterOnly = true)
    public static int async_loading_load_task_pool_size = async_load_task_pool_size;

    /**
     * Same meaning as *tablet_create_timeout_second*, but used when delete a tablet.
     */
    @ConfField(mutable = true, masterOnly = true)
    public static int tablet_delete_timeout_second = 2;
    /**
     * the minimal delay seconds between a replica is failed and fe try to recovery it using clone.
     */
    @ConfField(mutable = true, masterOnly = true)
    public static int replica_delay_recovery_second = 0;
    /**
     * Balance threshold of data size in BE.
     * The balance algorithm is:
     * 1. Calculate the average used capacity(AUC) of the entire cluster. (total data size / total backends num)
     * 2. The high water level is (AUC * (1 + clone_capacity_balance_threshold))
     * 3. The low water level is (AUC * (1 - clone_capacity_balance_threshold))
     * The Clone checker will try to move replica from high water level BE to low water level BE.
     */
    @ConfField(mutable = true, masterOnly = true)
    public static double clone_capacity_balance_threshold = 0.2;
    /**
     * Balance threshold of num of replicas in Backends.
     */
    @ConfField(mutable = true, masterOnly = true)
    public static double clone_distribution_balance_threshold = 0.2;
    /**
     * The high water of disk capacity used percent.
     * This is used for calculating load score of a backend.
     */
    @ConfField(mutable = true, masterOnly = true)
    public static double capacity_used_percent_high_water = 0.75;
    /**
     * Maximal timeout of ALTER TABLE request. Set long enough to fit your table data size.
     */
    @ConfField(mutable = true, masterOnly = true)
    public static int alter_table_timeout_second = 86400; // 1day
    /**
     * If a backend is down for *max_backend_down_time_second*, a BACKEND_DOWN event will be triggered.
     * Do not set this if you know what you are doing.
     */
    @ConfField(mutable = true, masterOnly = true)
    public static int max_backend_down_time_second = 3600; // 1h

    /**
     * If disable_storage_medium_check is true, ReportHandler would not check tablet's storage medium
     * and disable storage cool down function, the default value is false.
     * You can set the value true when you don't care what the storage medium of the tablet is.
     */
    @ConfField(mutable = true, masterOnly = true)
    public static boolean disable_storage_medium_check = false;
    /**
     * When create a table(or partition), you can specify its storage medium(HDD or SSD).
     * If not set, this specifies the default medium when created.
     */
    @ConfField public static String default_storage_medium = "HDD";
    /**
     * When create a table(or partition), you can specify its storage medium(HDD or SSD).
     * If set to SSD, this specifies the default duration that tablets will stay on SSD.
     * After that, tablets will be moved to HDD automatically.
     * You can set storage cooldown time in CREATE TABLE stmt.
     */
    @ConfField public static long storage_cooldown_second = 30 * 24 * 3600L; // 30 days
    /**
     * After dropping database(table/partition), you can recover it by using RECOVER stmt.
     * And this specifies the maximal data retention time. After time, the data will be deleted permanently.
     */
    @ConfField(mutable = true, masterOnly = true)
    public static long catalog_trash_expire_second = 86400L; // 1day
    /**
     * Maximal bytes that a single broker scanner will read.
     * Do not set this if you know what you are doing.
     */
    @ConfField(mutable = true, masterOnly = true)
    public static long min_bytes_per_broker_scanner = 67108864L; // 64MB
    /**
     * Maximal concurrency of broker scanners.
     * Do not set this if you know what you are doing.
     */
    @ConfField(mutable = true, masterOnly = true)
    public static int max_broker_concurrency = 10;

    /**
     * Export checker's running interval.
     */
    @ConfField public static int export_checker_interval_second = 5;
    /**
     * Limitation of the concurrency of running export jobs.
     * Default is 5.
     * 0 is unlimited
     */
    @ConfField(mutable = true, masterOnly = true)
    public static int export_running_job_num_limit = 5;
    /**
     * Default timeout of export jobs.
     */
    @ConfField(mutable = true, masterOnly = true)
    public static int export_task_default_timeout_second = 2 * 3600; // 2h
    /**
     * Number of tablets per export query plan
     */
    @ConfField(mutable = true, masterOnly = true)
    public static int export_tablet_num_per_task = 5;

    // Configurations for consistency check
    /**
     * Consistency checker will run from *consistency_check_start_time* to *consistency_check_end_time*.
     * If start time == end time, the checker will stop scheduling.
     * And default is disabled.
     * TODO(cmy): Disable by default because current checksum logic has some bugs.
     * And it will also bring some overhead.
     */
    @ConfField(mutable = true, masterOnly = true)
    public static String consistency_check_start_time = "23";
    @ConfField(mutable = true, masterOnly = true)
    public static String consistency_check_end_time = "23";
    /**
     * Default timeout of a single consistency check task. Set long enough to fit your tablet size.
     */
    @ConfField(mutable = true, masterOnly = true)
    public static long check_consistency_default_timeout_second = 600; // 10 min

    // Configurations for query engine
    /**
     * Maximal number of connections per FE.
     */
    @ConfField public static int qe_max_connection = 1024;

    /**
     * Maximal number of thread in connection-scheduler-pool.
     */
    @ConfField public static int max_connection_scheduler_threads_num = 4096;

    /**
     * The memory_limit for colocote join PlanFragment instance =
     * exec_mem_limit / min (query_colocate_join_memory_limit_penalty_factor, instance_num)
     */
    @ConfField(mutable = true)
    public static int query_colocate_join_memory_limit_penalty_factor = 1;

    /**
     * This configs can set to true to disable the automatic colocate tables's relocate and balance.
     * If 'disable_colocate_balance' is set to true,
     *   ColocateTableBalancer will not relocate and balance colocate tables.
     * Attention:
     *   Under normal circumstances, there is no need to turn off balance at all.
     *   Because once the balance is turned off, the unstable colocate table may not be restored
     *   Eventually the colocate plan cannot be used when querying.
     */
    @ConfField(mutable = true, masterOnly = true) public static boolean disable_colocate_balance = false;

    /**
     * The default user resource publishing timeout.
     */
    @ConfField public static int meta_publish_timeout_ms = 1000;
    @ConfField public static boolean proxy_auth_enable = false;
    @ConfField public static String proxy_auth_magic_prefix = "x@8";
    /**
     * Limit on the number of expr children of an expr tree.
     * Exceed this limit may cause long analysis time while holding database read lock.
     * Do not set this if you know what you are doing.
     */
    @ConfField(mutable = true)
    public static int expr_children_limit = 10000;
    /**
     * Limit on the depth of an expr tree.
     * Exceed this limit may cause long analysis time while holding db read lock.
     * Do not set this if you know what you are doing.
     */
    @ConfField(mutable = true)
    public static int expr_depth_limit = 3000;

    // Configurations for backup and restore
    /**
     * Plugins' path for BACKUP and RESTORE operations. Currently deprecated.
     */
    @Deprecated
    @ConfField public static String backup_plugin_path = "/tools/trans_file_tool/trans_files.sh";

    // Configurations for hadoop dpp
    /**
     * The following configurations are not available.
     */
    @ConfField public static String dpp_hadoop_client_path = "/lib/hadoop-client/hadoop/bin/hadoop";
    @ConfField public static long dpp_bytes_per_reduce = 100 * 1024 * 1024L; // 100M
    @ConfField public static String dpp_default_cluster = "palo-dpp";
    @ConfField public static String dpp_default_config_str = ""
            + "{"
            + "hadoop_configs : '"
            + "mapred.job.priority=NORMAL;"
            + "mapred.job.map.capacity=50;"
            + "mapred.job.reduce.capacity=50;"
            + "mapred.hce.replace.streaming=false;"
            + "abaci.long.stored.job=true;"
            + "dce.shuffle.enable=false;"
            + "dfs.client.authserver.force_stop=true;"
            + "dfs.client.auth.method=0"
            + "'}";
    @ConfField public static String dpp_config_str = ""
            + "{palo-dpp : {"
            + "hadoop_palo_path : '/dir',"
            + "hadoop_configs : '"
            + "fs.default.name=hdfs://host:port;"
            + "mapred.job.tracker=host:port;"
            + "hadoop.job.ugi=user,password"
            + "'}"
            + "}";

    // For forward compatibility, will be removed later.
    // check token when download image file.
    @ConfField public static boolean enable_token_check = true;

    /**
     * Set to true if you deploy Palo using thirdparty deploy manager
     * Valid options are:
     *      disable:    no deploy manager
     *      k8s:        Kubernetes
     *      ambari:     Ambari
     *      local:      Local File (for test or Boxer2 BCC version)
     */
    @ConfField public static String enable_deploy_manager = "disable";

    // If use k8s deploy manager locally, set this to true and prepare the certs files
    @ConfField public static boolean with_k8s_certs = false;

    // Set runtime locale when exec some cmds
    @ConfField public static String locale = "zh_CN.UTF-8";

    // default timeout of backup job
    @ConfField(mutable = true, masterOnly = true)
    public static int backup_job_default_timeout_ms = 86400 * 1000; // 1 day

    /**
     * 'storage_high_watermark_usage_percent' limit the max capacity usage percent of a Backend storage path.
     * 'storage_min_left_capacity_bytes' limit the minimum left capacity of a Backend storage path.
     * If both limitations are reached, this storage path can not be chose as tablet balance destination.
     * But for tablet recovery, we may exceed these limit for keeping data integrity as much as possible.
     */
    @ConfField(mutable = true, masterOnly = true)
    public static int storage_high_watermark_usage_percent = 85;
    @ConfField(mutable = true, masterOnly = true)
    public static long storage_min_left_capacity_bytes = 2 * 1024 * 1024 * 1024; // 2G

    /**
     * If capacity of disk reach the 'storage_flood_stage_usage_percent' and 'storage_flood_stage_left_capacity_bytes',
     * the following operation will be rejected:
     * 1. load job
     * 2. restore job
     */
    @ConfField(mutable = true, masterOnly = true)
    public static int storage_flood_stage_usage_percent = 95;
    @ConfField(mutable = true, masterOnly = true)
    public static long storage_flood_stage_left_capacity_bytes = 1 * 1024 * 1024 * 1024; // 100MB

    // update interval of tablet stat
    // All frontends will get tablet stat from all backends at each interval
    @ConfField public static int tablet_stat_update_interval_second = 60;  // 1 min

    /**
     * if set to false, auth check will be disable, in case some goes wrong with the new privilege system.
     */
    @ConfField public static boolean enable_auth_check = true;

    /**
     * Max bytes a broker scanner can process in one broker load job.
     * Commonly, each Backends has one broker scanner.
     */
    @ConfField(mutable = true, masterOnly = true)
    public static long max_bytes_per_broker_scanner = 3 * 1024 * 1024 * 1024L; // 3G

    /**
     * Max number of load jobs, include PENDING、ETL、LOADING、QUORUM_FINISHED.
     * If exceed this number, load job is not allowed to be submitted.
     */
    @ConfField(mutable = true, masterOnly = true)
    public static long max_unfinished_load_job = 1000;

    /**
     * If set to true, Planner will try to select replica of tablet on same host as this Frontend.
     * This may reduce network transmission in following case:
     * 1. N hosts with N Backends and N Frontends deployed.
     * 2. The data has N replicas.
     * 3. High concurrency queries are sent to all Frontends evenly
     * In this case, all Frontends can only use local replicas to do the query.
     * If you want to allow fallback to nonlocal replicas when no local replicas available,
     * set enable_local_replica_selection_fallback to true.
     */
    @ConfField(mutable = true)
    public static boolean enable_local_replica_selection = false;

    /**
     * Used with enable_local_replica_selection.
     * If the local replicas is not available, fallback to the nonlocal replicas.
     * */
    @ConfField(mutable = true)
    public static boolean enable_local_replica_selection_fallback = false;

    /**
     * The number of query retries.
     * A query may retry if we encounter RPC exception and no result has been sent to user.
     * You may reduce this number to avoid Avalanche disaster.
     */
    @ConfField(mutable = true)
    public static int max_query_retry_time = 1;

    /**
     * The tryLock timeout configuration of catalog lock.
     * Normally it does not need to change, unless you need to test something.
     */
    @ConfField(mutable = true)
    public static long catalog_try_lock_timeout_ms = 5000; // 5 sec

    /**
     * if this is set to true
     *    all pending load job will failed when call begin txn api
     *    all prepare load job will failed when call commit txn api
     *    all committed load job will waiting to be published
     */
    @ConfField(mutable = true, masterOnly = true)
    public static boolean disable_load_job = false;

    /*
     * One master daemon thread will update database used data quota for db txn manager
     * every db_used_data_quota_update_interval_secs
     */
    @ConfField(mutable = false, masterOnly = true)
    public static int db_used_data_quota_update_interval_secs = 300;

    /**
     * Load using hadoop cluster will be deprecated in future.
     * Set to true to disable this kind of load.
     */
    @ConfField(mutable = true, masterOnly = true)
    public static boolean disable_hadoop_load = false;

    /**
     * fe will call es api to get es index shard info every es_state_sync_interval_secs
     */
    @ConfField
    public static long es_state_sync_interval_second = 10;

    /**
     * fe will create iceberg table every iceberg_table_creation_interval_second
     */
    @ConfField(mutable = true, masterOnly = true)
    public static long iceberg_table_creation_interval_second = 10;

    /**
     * the factor of delay time before deciding to repair tablet.
     * if priority is VERY_HIGH, repair it immediately.
     * HIGH, delay tablet_repair_delay_factor_second * 1;
     * NORMAL: delay tablet_repair_delay_factor_second * 2;
     * LOW: delay tablet_repair_delay_factor_second * 3;
     */
    @ConfField(mutable = true, masterOnly = true)
    public static long tablet_repair_delay_factor_second = 60;

    /**
     * the default slot number per path in tablet scheduler
     * TODO(cmy): remove this config and dynamically adjust it by clone task statistic
     */
    @ConfField public static int schedule_slot_num_per_path = 2;

    /**
     * Deprecated after 0.10
     */
    @ConfField public static boolean use_new_tablet_scheduler = true;

    /**
     * the threshold of cluster balance score, if a backend's load score is 10% lower than average score,
     * this backend will be marked as LOW load, if load score is 10% higher than average score, HIGH load
     * will be marked.
     */
    @ConfField(mutable = true, masterOnly = true)
    public static double balance_load_score_threshold = 0.1; // 10%

    /**
     * if set to true, TabletScheduler will not do balance.
     */
    @ConfField(mutable = true, masterOnly = true)
    public static boolean disable_balance = false;

    /**
     * if set to true, TabletScheduler will not do disk balance.
     */
    @ConfField(mutable = true, masterOnly = true)
    public static boolean disable_disk_balance = false;

    // if the number of scheduled tablets in TabletScheduler exceed max_scheduling_tablets
    // skip checking.
    @ConfField(mutable = true, masterOnly = true)
    public static int max_scheduling_tablets = 2000;

    // if the number of balancing tablets in TabletScheduler exceed max_balancing_tablets,
    // no more balance check
    @ConfField(mutable = true, masterOnly = true)
    public static int max_balancing_tablets = 100;

    // Rebalancer type(ignore case): BeLoad, Partition. If type parse failed, use BeLoad as default.
    @ConfField(masterOnly = true)
    public static String tablet_rebalancer_type = "BeLoad";

    // Valid only if use PartitionRebalancer. If this changed, cached moves will be cleared.
    @ConfField(mutable = true, masterOnly = true)
    public static long partition_rebalance_move_expire_after_access = 600; // 600s

    // Valid only if use PartitionRebalancer
    @ConfField(mutable = true, masterOnly = true)
    public static int partition_rebalance_max_moves_num_per_selection = 10;

    // This threshold is to avoid piling up too many report task in FE, which may cause OOM exception.
    // In some large Doris cluster, eg: 100 Backends with ten million replicas, a tablet report may cost
    // several seconds after some modification of metadata(drop partition, etc..).
    // And one Backend will report tablets info every 1 min, so unlimited receiving reports is unacceptable.
    // TODO(cmy): we will optimize the processing speed of tablet report in future, but now, just discard
    // the report if queue size exceeding limit.
    // Some online time cost:
    // 1. disk report: 0-1 ms
    // 2. task report: 0-1 ms
    // 3. tablet report
    //      10000 replicas: 200ms
    @ConfField(mutable = true, masterOnly = true)
    public static int report_queue_size = 100;

    /**
     * If set to true, metric collector will be run as a daemon timer to collect metrics at fix interval
     */
    @ConfField public static boolean enable_metric_calculator = true;

    /**
     * the max routine load job num, including NEED_SCHEDULED, RUNNING, PAUSE
     */
    @ConfField(mutable = true, masterOnly = true)
    public static int max_routine_load_job_num = 100;

    /**
     * the max concurrent routine load task num of a single routine load job
     */
    @ConfField(mutable = true, masterOnly = true)
    public static int max_routine_load_task_concurrent_num = 5;

    /**
     * the max concurrent routine load task num per BE.
     * This is to limit the num of routine load tasks sending to a BE, and it should also less
     * than BE config 'routine_load_thread_pool_size'(default 10),
     * which is the routine load task thread pool size on BE.
     */
    @ConfField(mutable = true, masterOnly = true)
    public static int max_routine_load_task_num_per_be = 5;

    /**
     * The max number of files store in SmallFileMgr
     */
    @ConfField(mutable = true, masterOnly = true)
    public static int max_small_file_number = 100;

    /**
     * The max size of a single file store in SmallFileMgr
     */
    @ConfField(mutable = true, masterOnly = true)
    public static int max_small_file_size_bytes = 1024 * 1024; // 1MB

    /**
     * Save small files
     */
    @ConfField public static String small_file_dir = PaloFe.DORIS_HOME_DIR + "/small_files";

    /**
     * If set to true, the insert stmt with processing error will still return a label to user.
     * And user can use this label to check the load job's status.
     * The default value is false, which means if insert operation encounter errors,
     * exception will be thrown to user client directly without load label.
     */
    @ConfField(mutable = true, masterOnly = true) public static boolean using_old_load_usage_pattern = false;

    /**
     * This will limit the max recursion depth of hash distribution pruner.
     * eg: where a in (5 elements) and b in (4 elements) and c in (3 elements) and d in (2 elements).
     * a/b/c/d are distribution columns, so the recursion depth will be 5 * 4 * 3 * 2 = 120, larger than 100,
     * So that distribution pruner will no work and just return all buckets.
     *
     * Increase the depth can support distribution pruning for more elements, but may cost more CPU.
     */
    @ConfField(mutable = true, masterOnly = false)
    public static int max_distribution_pruner_recursion_depth = 100;

    /**
     * If the jvm memory used percent(heap or old mem pool) exceed this threshold, checkpoint thread will
     * not work to avoid OOM.
     */
    @ConfField(mutable = true, masterOnly = true)
    public static long metadata_checkpoint_memory_threshold = 70;

    /**
     * If set to true, the checkpoint thread will make the checkpoint regardless of the jvm memory used percent.
     */
    @ConfField(mutable = true, masterOnly = true)
    public static boolean force_do_metadata_checkpoint = false;

    /**
     * The multi cluster feature will be deprecated in version 0.12
     * set this config to true will disable all operations related to cluster feature, include:
     *   create/drop cluster
     *   add free backend/add backend to cluster/decommission cluster balance
     *   change the backends num of cluster
     *   link/migration db
     */
    @ConfField(mutable = true)
    public static boolean disable_cluster_feature = true;

    /**
     * Decide how often to check dynamic partition
     */
    @ConfField(mutable = true, masterOnly = true)
    public static long dynamic_partition_check_interval_seconds = 600;

    /**
     * If set to true, dynamic partition feature will open
     */
    @ConfField(mutable = true, masterOnly = true)
    public static boolean dynamic_partition_enable = true;

    /**
     * control rollup job concurrent limit
     */
    @ConfField(mutable = true, masterOnly = true)
    public static int max_running_rollup_job_num_per_table = 1;

    /**
     * If set to true, Doris will check if the compiled and running versions of Java are compatible
     */
    @ConfField
    public static boolean check_java_version = true;

    /**
     * it can't auto-resume routine load job as long as one of the backends is down
     */
    @ConfField(mutable = true, masterOnly = true)
    public static int max_tolerable_backend_down_num = 0;

    /**
     * a period for auto resume routine load
     */
    @ConfField(mutable = true, masterOnly = true)
    public static int period_of_auto_resume_min = 5;

    /**
     * If set to true, the backend will be automatically dropped after finishing decommission.
     * If set to false, the backend will not be dropped and remaining in DECOMMISSION state.
     */
    @ConfField(mutable = true, masterOnly = true)
    public static boolean drop_backend_after_decommission = true;

    /**
     * enable spark load for temporary use
     */
    @ConfField(mutable = true, masterOnly = true)
    public static boolean enable_spark_load = true;

    /**
     * enable use odbc table
     */
    @ConfField(mutable = true, masterOnly = true)
    public static boolean enable_odbc_table = true;

    /**
     * Define thrift server's server model, default is TThreadPoolServer model
     */
    @ConfField
    public static String thrift_server_type = ThriftServer.THREAD_POOL;

    /**
     * This config will decide whether to resend agent task when create_time for agent_task is set,
     * only when current_time - create_time > agent_task_resend_wait_time_ms can ReportHandler do resend agent task
     */
    @ConfField (mutable = true, masterOnly = true)
    public static long agent_task_resend_wait_time_ms = 5000;

    /**
     * min_clone_task_timeout_sec and max_clone_task_timeout_sec is to limit the
     * min and max timeout of a clone task.
     * Under normal circumstances, the timeout of a clone task is estimated by
     * the amount of data and the minimum transmission speed(5MB/s).
     * But in special cases, you may need to manually set these two configs
     * to ensure that the clone task will not fail due to timeout.
     */
    @ConfField(mutable = true, masterOnly = true)
    public static long min_clone_task_timeout_sec = 3 * 60; // 3min
    @ConfField(mutable = true, masterOnly = true)
    public static long max_clone_task_timeout_sec = 2 * 60 * 60; // 2h

    /**
     * If set to true, fe will enable sql result cache
     * This option is suitable for offline data update scenarios
     *                              case1   case2   case3   case4
     * enable_sql_cache             false   true    true    false
     * enable_partition_cache       false   false   true    true
     */
    @ConfField(mutable = true, masterOnly = false)
    public static boolean cache_enable_sql_mode = true;

    /**
     * If set to true, fe will get data from be cache,
     * This option is suitable for real-time updating of partial partitions.
     */
    @ConfField(mutable = true, masterOnly = false)
    public static boolean cache_enable_partition_mode = true;

    /**
     *  Minimum interval between last version when caching results,
     *  This parameter distinguishes between offline and real-time updates
     */
    @ConfField(mutable = true, masterOnly = false)
    public static int cache_last_version_interval_second = 900;

    /**
     * Set the maximum number of rows that can be cached
     */
    @ConfField(mutable = true, masterOnly = false)
    public static int cache_result_max_row_count = 3000;

    /**
     * Used to limit element num of InPredicate in delete statement.
     */
    @ConfField(mutable = true, masterOnly = true)
    public static int max_allowed_in_element_num_of_delete = 1024;

    /**
     * In some cases, some tablets may have all replicas damaged or lost.
     * At this time, the data has been lost, and the damaged tablets
     * will cause the entire query to fail, and the remaining healthy tablets cannot be queried.
     * In this case, you can set this configuration to true.
     * The system will replace damaged tablets with empty tablets to ensure that the query
     * can be executed. (but at this time the data has been lost, so the query results may be inaccurate)
     */
    @ConfField(mutable = true, masterOnly = true)
    public static boolean recover_with_empty_tablet = false;

    /**
     * Whether to add a delete sign column when create unique table
     */
    @ConfField(mutable = true, masterOnly = true)
    public static boolean enable_batch_delete_by_default = true;

    /**
     * Used to set default db data quota bytes.
     */
    @ConfField(mutable = true, masterOnly = true)
    public static long default_db_data_quota_bytes = 1024L * 1024 * 1024 * 1024 * 1024L; // 1PB

    /**
     * Used to set default db replica quota num.
     */
    @ConfField(mutable = true, masterOnly = true)
    public static long default_db_replica_quota_size = 1024 * 1024 * 1024;

    /*
     * Maximum percentage of data that can be filtered (due to reasons such as data is irregularly)
     * The default value is 0.
     */
    @ConfField(mutable = true, masterOnly = true)
    public static double default_max_filter_ratio = 0;

    /**
     * HTTP Server V2 is implemented by SpringBoot.
     * It uses an architecture that separates front and back ends.
     * Only enable httpv2 can user to use the new Frontend UI interface
     */
    @ConfField
    public static boolean enable_http_server_v2 = true;

    /*
     * Base path is the URL prefix for all API paths.
     * Some deployment environments need to configure additional base path to match resources.
     * This Api will return the path configured in Config.http_api_extra_base_path.
     * Default is empty, which means not set.
     */
    @ConfField
    public static String http_api_extra_base_path = "";

    /**
     * If set to true, FE will be started in BDBJE debug mode
     */
    @ConfField
    public static boolean enable_bdbje_debug_mode = false;

    /**
     * This config is used to try skip broker when access bos or other cloud storage via broker
     */
    @ConfField(mutable = true, masterOnly = true)
    public static boolean enable_access_file_without_broker = false;

    /**
     * Whether to allow the outfile function to export the results to the local disk.
     */
    @ConfField
    public static boolean enable_outfile_to_local = false;

    /**
     * Used to set the initial flow window size of the GRPC client channel, and also used to max message size.
     * When the result set is large, you may need to increase this value.
     */
    @ConfField
    public static int grpc_max_message_size_bytes = 1 * 1024 * 1024 * 1024; // 1GB

    /**
     * Used to set minimal number of replication per tablet.
     */
    @ConfField(mutable = true, masterOnly = true)
    public static short min_replication_num_per_tablet = 1;

    /**
     * Used to set maximal number of replication per tablet.
     */
    @ConfField(mutable = true, masterOnly = true)
    public static short max_replication_num_per_tablet = Short.MAX_VALUE;

    /**
     * Used to limit the maximum number of partitions that can be created when creating a dynamic partition table,
     * to avoid creating too many partitions at one time.
     * The number is determined by "start" and "end" in the dynamic partition parameters.
     */
    @ConfField(mutable = true, masterOnly = true)
    public static int max_dynamic_partition_num = 500;

    /**
     * Control the max num of backup/restore job per db
     */
    @ConfField(mutable = true, masterOnly = true)
    public static int max_backup_restore_job_num_per_db = 10;

    /**
     * Control the default max num of the instance for a user.
     */
    @ConfField(mutable = true)
    public static int default_max_query_instances = -1;

    /*
     * One master daemon thread will update global partition in memory
     * info every partition_in_memory_update_interval_secs
     */
    @ConfField(mutable = false, masterOnly = true)
    public static int partition_in_memory_update_interval_secs = 300;

    @ConfField(masterOnly = true)
    public static boolean enable_concurrent_update = false;

    /**
     * This configuration can only be configured during cluster initialization and cannot be modified during cluster
     * restart and upgrade after initialization is complete.
     *
     * 0: table names are stored as specified and comparisons are case sensitive.
     * 1: table names are stored in lowercase and comparisons are not case sensitive.
     * 2: table names are stored as given but compared in lowercase.
     */
    @ConfField(masterOnly = true)
    public static int lower_case_table_names = 0;

    @ConfField(mutable = true, masterOnly = true)
    public static int table_name_length_limit = 64;

    /*
     * The job scheduling interval of the schema change handler.
     * The user should not set this parameter.
     * This parameter is currently only used in the regression test environment to appropriately
     * reduce the running speed of the schema change job to test the correctness of the system
     * in the case of multiple tasks in parallel.
     */
    @ConfField(mutable = false, masterOnly = true)
    public static int default_schema_change_scheduler_interval_millisecond = 500;

    /*
     * If set to true, the thrift structure of query plan will be sent to BE in compact mode.
     * This will significantly reduce the size of rpc data, which can reduce the chance of rpc timeout.
     * But this may slightly decrease the concurrency of queries, because compress and decompress cost more CPU.
     */
    @ConfField(mutable = true, masterOnly = false)
    public static boolean use_compact_thrift_rpc = true;

    /*
     * If set to true, the tablet scheduler will not work, so that all tablet repair/balance task will not work.
     */
    @ConfField(mutable = true, masterOnly = true)
    public static boolean disable_tablet_scheduler = false;

    /*
     * When doing clone or repair tablet task, there may be replica is REDUNDANT state, which
     * should be dropped later. But there are be loading task on these replicas, so the default strategy
     * is to wait until the loading task finished before dropping them.
     * But the default strategy may takes very long time to handle these redundant replicas.
     * So we can set this config to true to not wait any loading task.
     * Set this config to true may cause loading task failed, but will
     * speed up the process of tablet balance and repair.
     */
    @ConfField(mutable = true, masterOnly = true)
    public static boolean enable_force_drop_redundant_replica = false;

    /*
     * auto set the slowest compaction replica's status to bad
     */
    @ConfField(mutable = true, masterOnly = true)
    public static boolean repair_slow_replica = false;

    /*
     * The relocation of a colocation group may involve a large number of tablets moving within the cluster.
     * Therefore, we should use a more conservative strategy to avoid relocation
     * of colocation groups as much as possible.
     * Reloaction usually occurs after a BE node goes offline or goes down.
     * This parameter is used to delay the determination of BE node unavailability.
     * The default is 30 minutes, i.e., if a BE node recovers within 30 minutes, relocation of the colocation group
     * will not be triggered.
     */
    @ConfField(mutable = true, masterOnly = true)
    public static long colocate_group_relocate_delay_second = 1800; // 30 min

    /*
     * If set to true, when creating table, Doris will allow to locate replicas of a tablet
     * on same host. And also the tablet repair and balance will be disabled.
     * This is only for local test, so that we can deploy multi BE on same host and create table
     * with multi replicas.
     * DO NOT use it for production env.
     */
    @ConfField
    public static boolean allow_replica_on_same_host = false;

    /**
     *  The version count threshold used to judge whether replica compaction is too slow
     */
    @ConfField(mutable = true)
    public static int min_version_count_indicate_replica_compaction_too_slow = 200;

    /**
     * The valid ratio threshold of the difference between the version count of the slowest replica and the fastest
     * replica. If repair_slow_replica is set to true, it is used to determine whether to repair the slowest replica
     */
    @ConfField(mutable = true, masterOnly = true)
    public static double valid_version_count_delta_ratio_between_replicas = 0.5;

    /**
     * The data size threshold used to judge whether replica is too large
     */
    @ConfField(mutable = true, masterOnly = true)
    public static long min_bytes_indicate_replica_too_large = 2 * 1024 * 1024 * 1024L;

    /**
     * If set to TRUE, the column definitions of iceberg table and the doris table must be consistent
     * If set to FALSE, Doris only creates columns of supported data types.
     * Default is true.
     */
    @ConfField(mutable = true, masterOnly = true)
    public static boolean iceberg_table_creation_strict_mode = true;

    // statistics
    /*
     * the max unfinished statistics job number
     */
    @ConfField(mutable = true, masterOnly = true)
    public static int cbo_max_statistics_job_num = 20;
    /*
     * the max timeout of a statistics task
     */
    @ConfField(mutable = true, masterOnly = true)
    public static int max_cbo_statistics_task_timeout_sec = 300;
    /*
     * the concurrency of statistics task
     */
    // TODO change it to mutable true
    @ConfField(mutable = false, masterOnly = true)
    public static int cbo_concurrency_statistics_task_num = 1;
    /*
     * default sample percentage
     * The value from 0 ~ 100. The 100 means no sampling and fetch all data.
     */
    @ConfField(mutable = true, masterOnly = true)
    public static int cbo_default_sample_percentage = 10;

    /**
     * If this configuration is enabled, you should also specify the trace_export_url.
     */
    @ConfField(mutable = false, masterOnly = false)
    public static boolean enable_tracing = false;

    /**
     * Current support for exporting traces:
     *   zipkin: Export traces directly to zipkin, which is used to enable the tracing feature quickly.
     *   collector: The collector can be used to receive and process traces and support export to a variety of
     *     third-party systems.
     * If this configuration is enabled, you should also specify the enable_tracing=true and trace_export_url.
     */
    @ConfField(mutable = false, masterOnly = false)
    public static String trace_exporter = "zipkin";

    /**
     * The endpoint to export spans to.
     * export to zipkin like: http://127.0.0.1:9411/api/v2/spans
     * export to collector like: http://127.0.0.1:4318/v1/traces
     */
    @ConfField(mutable = false, masterOnly = false)
    public static String trace_export_url = "http://127.0.0.1:9411/api/v2/spans";

    /**
     * If set to TRUE, the compaction slower replica will be skipped when select get queryable replicas
     * Default is true.
     */
    @ConfField(mutable = true)
    public static boolean skip_compaction_slower_replica = true;

    /**
     * Enable quantile_state type column
     * Default is false.
     * */
    @ConfField(mutable = true, masterOnly = true)
    public static boolean enable_quantile_state_type = false;

    @ConfField
    public static boolean enable_vectorized_load = true;

    @ConfField(mutable = false, masterOnly = true)
    public static int backend_rpc_timeout_ms = 60000; // 1 min

    /**
     * Temp config for multi catalog feature.
     * Should be removed when this feature is ready.
     */
    @ConfField(mutable = false, masterOnly = true)
    public static boolean enable_multi_catalog = false;

    @ConfField(mutable = true, masterOnly = false)
    public static long file_scan_node_split_size = 256 * 1024 * 1024; // 256mb

    @ConfField(mutable = true, masterOnly = false)
    public static long file_scan_node_split_num = 128;

    /*
     * If set to TRUE, the precision of decimal will be broaden to [1, 38].
     * Decimalv3 of storage layer needs to be enabled first.
     */
    @ConfField
    public static boolean enable_decimalv3 = false;

    /**
     * If set to TRUE, FE will:
     * 1. divide BE into high load and low load(no mid load) to force triggering tablet scheduling;
     * 2. ignore whether the cluster can be more balanced during tablet scheduling;
     *
     * It's used to test the reliability in single replica case when tablet scheduling are frequent.
     * Default is false.
     */
    @ConfField(mutable = true, masterOnly = true)
    public static boolean be_rebalancer_fuzzy_test = false;

    /**
     * If set to TRUE, FE will convert date/datetime to datev2/datetimev2(0) automatically.
     */
    @ConfField(mutable = true, masterOnly = true)
    public static boolean enable_date_conversion = false;

    @ConfField(mutable = false, masterOnly = true)
    public static boolean enable_multi_tags = false;

    /**
     * If set to TRUE, FE will convert DecimalV2 to DecimalV3 automatically.
     */
    @ConfField(mutable = true, masterOnly = true)
    public static boolean enable_decimal_conversion = false;

    /**
     * List of S3 API compatible object storage systems.
     */
    @ConfField
    public static String s3_compatible_object_storages = "s3,oss,cos,bos";

    /**
     * MetaService endpoint, ip:port, such as meta_service_endpoint = "192.0.0.10:8866"
     */
    @ConfField public static String meta_service_endpoint = "";

    @ConfField
    public static String cloud_unique_id = "";

    @ConfField
    public static boolean default_enable_light_schema_change = true;

    /**
     * Support complex data type ARRAY.
     */
    @ConfField(mutable = true, masterOnly = true)
    public static boolean enable_array_type = false;

    /**
     * Use new fe generate es dsl.
     */
    @ConfField(mutable = true)
    public static boolean enable_new_es_dsl = true;

    /**
     * The timeout of executing async remote fragment.
     * In normal case, the async remote fragment will be executed in a short time. If system are under high load
     * condition，try to set this timeout longer.
     */
    @ConfField(mutable = true)
    public static long remote_fragment_exec_timeout_ms = 5000; // 5 sec

    @ConfField
    public static String cloud_sql_server_cluster_name = "RESERVED_CLUSTER_NAME_FOR_SQL_SERVER";

    @ConfField
    public static String cloud_sql_server_cluster_id = "RESERVED_CLUSTER_ID_FOR_SQL_SERVER";
    /**
     * Use for control meta srv txn size
     */
    @ConfField
    public static int cloud_txn_tablet_batch_size = 50;

    /**
     * Temp config, should be removed when new file scan node is ready.
     */
    @ConfField(mutable = true)
    public static boolean enable_new_load_scan_node = false;

    /**
<<<<<<< HEAD
     * Default number of waiting copy jobs for the whole cluster
     */
    @ConfField
    public static int cluster_max_waiting_copy_jobs = 20;

    /**
     * Default number of max file num for per copy into job
     */
    @ConfField
    public static int max_file_num_per_copy_into_job = 50;

    /**
     * Default number of max meta size for per copy into job
     */
    @ConfField
    public static int max_meta_size_per_copy_into_job = 51200;
=======
     * Max data version of backends serialize block.
     */
    @ConfField(mutable = false)
    public static int max_be_exec_version = 1;

    /**
     * Min data version of backends serialize block.
     */
    @ConfField(mutable = false)
    public static int min_be_exec_version = 0;

    /**
     * Data version of backends serialize block.
     */
    @ConfField(mutable = true, masterOnly = true)
    public static int be_exec_version = max_be_exec_version;

    @ConfField(mutable = false)
    public static int statistic_job_scheduler_execution_interval_ms = 60 * 60 * 1000;

    @ConfField(mutable = false)
    public static int statistic_task_scheduler_execution_interval_ms = 60 * 60 * 1000;
>>>>>>> 441b450a
}<|MERGE_RESOLUTION|>--- conflicted
+++ resolved
@@ -1796,7 +1796,6 @@
     public static boolean enable_new_load_scan_node = false;
 
     /**
-<<<<<<< HEAD
      * Default number of waiting copy jobs for the whole cluster
      */
     @ConfField
@@ -1813,7 +1812,8 @@
      */
     @ConfField
     public static int max_meta_size_per_copy_into_job = 51200;
-=======
+
+    /**
      * Max data version of backends serialize block.
      */
     @ConfField(mutable = false)
@@ -1836,5 +1836,4 @@
 
     @ConfField(mutable = false)
     public static int statistic_task_scheduler_execution_interval_ms = 60 * 60 * 1000;
->>>>>>> 441b450a
 }