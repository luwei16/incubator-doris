// Licensed to the Apache Software Foundation (ASF) under one
// or more contributor license agreements.  See the NOTICE file
// distributed with this work for additional information
// regarding copyright ownership.  The ASF licenses this file
// to you under the Apache License, Version 2.0 (the
// "License"); you may not use this file except in compliance
// with the License.  You may obtain a copy of the License at
//
//   http://www.apache.org/licenses/LICENSE-2.0
//
// Unless required by applicable law or agreed to in writing,
// software distributed under the License is distributed on an
// "AS IS" BASIS, WITHOUT WARRANTIES OR CONDITIONS OF ANY
// KIND, either express or implied.  See the License for the
// specific language governing permissions and limitations
// under the License.

package org.apache.doris.common;

import org.apache.doris.PaloFe;

public class Config extends ConfigBase {

    /**
     * Dir of custom config file
     */
    @ConfField
    public static String custom_config_dir = PaloFe.DORIS_HOME_DIR + "/conf";

    /**
     * The max size of one sys log and audit log
     */
    @ConfField public static int log_roll_size_mb = 1024; // 1 GB

    /**
     * sys_log_dir:
     *      This specifies FE log dir. FE will produces 2 log files:
     *      fe.log:      all logs of FE process.
     *      fe.warn.log  all WARNING and ERROR log of FE process.
     *
     * sys_log_level:
     *      INFO, WARNING, ERROR, FATAL
     *
     * sys_log_roll_num:
     *      Maximal FE log files to be kept within an sys_log_roll_interval.
     *      default is 10, which means there will be at most 10 log files in a day
     *
     * sys_log_verbose_modules:
     *      Verbose modules. VERBOSE level is implemented by log4j DEBUG level.
     *      eg:
     *          sys_log_verbose_modules = org.apache.doris.catalog
     *      This will only print debug log of files in package org.apache.doris.catalog and all its sub packages.
     *
     * sys_log_roll_interval:
     *      DAY:  log suffix is yyyyMMdd
     *      HOUR: log suffix is yyyyMMddHH
     *
     * sys_log_delete_age:
     *      default is 7 days, if log's last modify time is 7 days ago, it will be deleted.
     *      support format:
     *          7d      7 days
     *          10h     10 hours
     *          60m     60 mins
     *          120s    120 seconds
     */
    @ConfField
    public static String sys_log_dir = PaloFe.DORIS_HOME_DIR + "/log";
    @ConfField public static String sys_log_level = "INFO";
    @ConfField public static int sys_log_roll_num = 10;
    @ConfField
    public static String[] sys_log_verbose_modules = {};
    @ConfField public static String sys_log_roll_interval = "DAY";
    @ConfField public static String sys_log_delete_age = "7d";
    @Deprecated
    @ConfField public static String sys_log_roll_mode = "SIZE-MB-1024";

    /**
     * audit_log_dir:
     *      This specifies FE audit log dir.
     *      Audit log fe.audit.log contains all requests with related infos such as user, host, cost, status, etc.
     *
     * audit_log_roll_num:
     *      Maximal FE audit log files to be kept within an audit_log_roll_interval.
     *
     * audit_log_modules:
     *       Slow query contains all queries which cost exceed *qe_slow_log_ms*
     *
     * qe_slow_log_ms:
     *      If the response time of a query exceed this threshold, it will be recorded in audit log as slow_query.
     *
     * audit_log_roll_interval:
     *      DAY:  log suffix is yyyyMMdd
     *      HOUR: log suffix is yyyyMMddHH
     *
     * audit_log_delete_age:
     *      default is 30 days, if log's last modify time is 30 days ago, it will be deleted.
     *      support format:
     *          7d      7 days
     *          10h     10 hours
     *          60m     60 mins
     *          120s    120 seconds
     */
    @ConfField
    public static String audit_log_dir = PaloFe.DORIS_HOME_DIR + "/log";
    @ConfField
    public static int audit_log_roll_num = 90;
    @ConfField
    public static String[] audit_log_modules = {"slow_query", "query", "load", "stream_load"};
    @ConfField(mutable = true)
    public static long qe_slow_log_ms = 5000;
    @ConfField
    public static String audit_log_roll_interval = "DAY";
    @ConfField
    public static String audit_log_delete_age = "30d";
    @Deprecated
    @ConfField
    public static String audit_log_roll_mode = "TIME-DAY";

    /**
     * plugin_dir:
     *      plugin install directory
     */
    @ConfField
    public static String plugin_dir = System.getenv("DORIS_HOME") + "/plugins";

    @ConfField(mutable = true, masterOnly = true)
    public static boolean plugin_enable = true;

    /**
     * The default parallelism of the load execution plan
     * on a single node when the broker load is submitted
     */
    @ConfField(mutable = true, masterOnly = true)
    public static int default_load_parallelism = 1;

    /**
     * Labels of finished or cancelled load jobs will be removed after *label_keep_max_second*
     * The removed labels can be reused.
     * Set a short time will lower the FE memory usage.
     * (Because all load jobs' info is kept in memory before being removed)
     */
    @ConfField(mutable = true)
    public static int label_keep_max_second = 3 * 24 * 3600; // 3 days

    // For some high frequency load job such as
    // INSERT, STREAMING LOAD, ROUTINE_LOAD_TASK, DELETE
    // Remove the finished job or task if expired.
    @ConfField(mutable = true, masterOnly = true)
    public static int streaming_label_keep_max_second = 43200; // 12 hour

    /**
     * The max keep time of some kind of jobs.
     * like alter job or export job.
     */
    @ConfField(mutable = true, masterOnly = true)
    public static int history_job_keep_max_second = 7 * 24 * 3600; // 7 days

    /**
     * the transaction will be cleaned after transaction_clean_interval_second seconds
     * if the transaction is visible or aborted
     * we should make this interval as short as possible and each clean cycle as soon as possible
     */
    @ConfField
    public static int transaction_clean_interval_second = 30;

    /**
     * Load label cleaner will run every *label_clean_interval_second* to clean the outdated jobs.
     */
    @ConfField
    public static int label_clean_interval_second = 1 * 3600; // 1 hours

    // Configurations for meta data durability
    /**
     * Doris meta data will be saved here.
     * The storage of this dir is highly recommended as to be:
     * 1. High write performance (SSD)
     * 2. Safe (RAID)
     */
    @ConfField
    public static String meta_dir = PaloFe.DORIS_HOME_DIR + "/doris-meta";

    /**
     * temp dir is used to save intermediate results of some process, such as backup and restore process.
     * file in this dir will be cleaned after these process is finished.
     */
    @ConfField public static String tmp_dir = PaloFe.DORIS_HOME_DIR + "/temp_dir";

    /**
     * Edit log type.
     * BDB: write log to bdbje
     * LOCAL: use local file to save edit log, only used for unit test
     */
    @ConfField
    public static String edit_log_type = "bdb";

    /**
     * bdbje port
     */
    @ConfField
    public static int edit_log_port = 9010;

    /**
     * Master FE will save image every *edit_log_roll_num* meta journals.
     */
    @ConfField(mutable = true, masterOnly = true)
    public static int edit_log_roll_num = 50000;

    /**
     * Non-master FE will stop offering service
     * if meta data delay gap exceeds *meta_delay_toleration_second*
     */
    @ConfField public static int meta_delay_toleration_second = 300;    // 5 min

    /**
     * Master FE sync policy of bdbje.
     * If you only deploy one Follower FE, set this to 'SYNC'. If you deploy more than 3 Follower FE,
     * you can set this and the following 'replica_sync_policy' to WRITE_NO_SYNC.
     * more info, see: http://docs.oracle.com/cd/E17277_02/html/java/com/sleepycat/je/Durability.SyncPolicy.html
     */
    @ConfField public static String master_sync_policy = "SYNC"; // SYNC, NO_SYNC, WRITE_NO_SYNC

    /**
     * Follower FE sync policy of bdbje.
     */
    @ConfField public static String replica_sync_policy = "SYNC"; // SYNC, NO_SYNC, WRITE_NO_SYNC

    /**
     * Replica ack policy of bdbje.
     * more info, see: http://docs.oracle.com/cd/E17277_02/html/java/com/sleepycat/je/Durability.ReplicaAckPolicy.html
     */
    @ConfField public static String replica_ack_policy = "SIMPLE_MAJORITY"; // ALL, NONE, SIMPLE_MAJORITY

    /**
     * The heartbeat timeout of bdbje between master and follower.
     * the default is 30 seconds, which is same as default value in bdbje.
     * If the network is experiencing transient problems, of some unexpected long java GC annoying you,
     * you can try to increase this value to decrease the chances of false timeouts
     */
    @ConfField
    public static int bdbje_heartbeat_timeout_second = 30;

    /**
     * The lock timeout of bdbje operation
     * If there are many LockTimeoutException in FE WARN log, you can try to increase this value
     */
    @ConfField
    public static int bdbje_lock_timeout_second = 1;

    /**
     * The replica ack timeout when writing to bdbje
     * When writing some relatively large logs, the ack time may time out, resulting in log writing failure.
     * At this time, you can increase this value appropriately.
     */
    @ConfField
    public static int bdbje_replica_ack_timeout_second = 10;

    /**
     * The desired upper limit on the number of bytes of reserved space to
     * retain in a replicated JE Environment.
     * You only need to decrease this value if your FE meta disk is really small.
     * And don't need to increase this value.
     */
    @ConfField
    public static int bdbje_reserved_disk_bytes = 1 * 1024 * 1024 * 1024; // 1G

    /**
     * num of thread to handle heartbeat events in heartbeat_mgr.
     */
    @ConfField(masterOnly = true)
    public static int heartbeat_mgr_threads_num = 8;

    @ConfField(masterOnly = true)
    public static int heartbeat_mgr_check_be_mgr_threads_num = 4;

    /**
     * blocking queue size to store heartbeat task in heartbeat_mgr.
     */
    @ConfField(masterOnly = true)
    public static int heartbeat_mgr_blocking_queue_size = 1024;

    /**
     * max num of thread to handle agent task in agent task thread-pool.
     */
    @ConfField(masterOnly = true)
    public static int max_agent_task_threads_num = 4096;

    /**
     * the max txn number which bdbje can rollback when trying to rejoin the group
     */
    @ConfField public static int txn_rollback_limit = 100;

    /**
     * Specified an IP for frontend, instead of the ip get by *InetAddress.getByName*.
     * This can be used when *InetAddress.getByName* get an unexpected IP address.
     * Default is "0.0.0.0", which means not set.
     * CAN NOT set this as a hostname, only IP.
     */
    @Deprecated
    @ConfField
    public static String frontend_address = "0.0.0.0";

    /**
     * Declare a selection strategy for those servers have many ips.
     * Note that there should at most one ip match this list.
     * this is a list in semicolon-delimited format, in CIDR notation, e.g. 10.10.10.0/24
     * If no ip match this rule, will choose one randomly.
     */
    @ConfField public static String priority_networks = "";

    /**
     * If true, FE will reset bdbje replication group(that is, to remove all electable nodes info)
     * and is supposed to start as Master.
     * If all the electable nodes can not start, we can copy the meta data
     * to another node and set this config to true to try to restart the FE.
     */
    @ConfField public static String metadata_failure_recovery = "false";

    /**
     * If true, non-master FE will ignore the meta data delay gap between Master FE and its self,
     * even if the metadata delay gap exceeds *meta_delay_toleration_second*.
     * Non-master FE will still offer read service.
     *
     * This is helpful when you try to stop the Master FE for a relatively long time for some reason,
     * but still wish the non-master FE can offer read service.
     */
    @ConfField(mutable = true)
    public static boolean ignore_meta_check = false;

    /**
     * Set the maximum acceptable clock skew between non-master FE to Master FE host.
     * This value is checked whenever a non-master FE establishes a connection to master FE via BDBJE.
     * The connection is abandoned if the clock skew is larger than this value.
     */
    @ConfField public static long max_bdbje_clock_delta_ms = 5000; // 5s

    /**
     * Fe http port
     * Currently, all FEs' http port must be same.
     */
    @ConfField public static int http_port = 8030;

    @ConfField public static int cloud_http_port = 8035;
    /**
     * Jetty container default configuration
     * Jetty's thread architecture model is very simple, divided into three thread pools:
     * acceptors,selectors and workers. Acceptors are responsible for accepting new connections,
     * and then hand over to selectors to process the unpacking of the HTTP message protocol,
     * and finally workers process the request. The first two thread pools adopt a non-blocking model,
     * and one thread can handle the read and write of many sockets, so the number of thread pools is small.
     *
     * For most projects, only 1-2 acceptors threads are needed, and 2 to 4 selectors threads are sufficient.
     * Workers are obstructive business logic, often have more database operations, and require a large number of
     * threads. The specific number depends on the proportion of QPS and IO events of the application. The higher the
     * QPS, the more threads are required, the higher the proportion of IO, the more threads waiting, and the more
     * total threads required.
     */
    @ConfField public static int jetty_server_acceptors = 2;
    @ConfField public static int jetty_server_selectors = 4;
    @ConfField public static int jetty_server_workers = 0;

    /**
     * Configure the default minimum and maximum number of threads for jetty.
     * The default minimum and maximum number of threads for jetty is 10 and the maximum is 200.
     * If this is relatively small in a high-concurrency import scenario,
     * users can adjust it according to their own conditions.
     */
    @ConfField public static int jetty_threadPool_minThreads = 20;
    @ConfField public static int jetty_threadPool_maxThreads = 400;

    /**
     * Jetty maximum number of bytes in put or post method,default:100MB
     */
    @ConfField public static int jetty_server_max_http_post_size = 100 * 1024 * 1024;

    /**
     * http header size configuration parameter, the default value is 10K
     */
    @ConfField public static int jetty_server_max_http_header_size = 10240;

    /**
     * Mini load disabled by default
     */
    @ConfField public static boolean disable_mini_load = true;

    /**
     * The backlog_num for mysql nio server
     * When you enlarge this backlog_num, you should enlarge the value in
     * the linux /proc/sys/net/core/somaxconn file at the same time
     */
    @ConfField public static int mysql_nio_backlog_num = 1024;

    /**
     * The connection timeout and socket timeout config for thrift server
     * The default value for thrift_client_timeout_ms is set to be zero to prevent readtimeout
     *
     */
    @ConfField public static int thrift_client_timeout_ms = 0;

    /**
     * The backlog_num for thrift server
     * When you enlarge this backlog_num, you should ensure it's value larger than
     * the linux /proc/sys/net/core/somaxconn config
     */
    @ConfField public static int thrift_backlog_num = 1024;

    /**
     * FE thrift server port
     */
    @ConfField public static int rpc_port = 9020;

    /**
     * FE mysql server port
     */
    @ConfField public static int query_port = 9030;

    /**
     * mysql service nio option.
     */
    @ConfField public static boolean mysql_service_nio_enabled = true;

    /**
     * num of thread to handle io events in mysql.
     */
    @ConfField public static int mysql_service_io_threads_num = 4;

    /**
     * max num of thread to handle task in mysql.
     */
    @ConfField public static int max_mysql_service_task_threads_num = 4096;

    /**
     * Cluster name will be shown as the title of web page
     */
    @ConfField public static String cluster_name = "Baidu Palo";

    /**
     * node(FE or BE) will be considered belonging to the same Palo cluster if they have same cluster id.
     * Cluster id is usually a random integer generated when master FE start at first time.
     * You can also specify one.
     */
    @ConfField public static int cluster_id = -1;

    /**
     * Cluster token used for internal authentication.
     */
    @ConfField public static String auth_token = "";

    // Configurations for load, clone, create table, alter table etc. We will rarely change them
    /**
     * Maximal waiting time for creating a single replica.
     * eg.
     *      if you create a table with #m tablets and #n replicas for each tablet,
     *      the create table request will run at most (m * n * tablet_create_timeout_second) before timeout.
     */
    @ConfField(mutable = true, masterOnly = true)
    public static int tablet_create_timeout_second = 1;

    /**
     * In order not to wait too long for create table(index), set a max timeout.
     */
    @ConfField(mutable = true, masterOnly = true)
    public static int max_create_table_timeout_second = 60;

    /**
     * Maximal waiting time for all publish version tasks of one transaction to be finished
     */
    @ConfField(mutable = true, masterOnly = true)
    public static int publish_version_timeout_second = 30; // 30 seconds

    /**
     * Maximal waiting time for all data inserted before one transaction to be committed
     * This is the timeout second for the command "commit"
     */
    @ConfField(mutable = true, masterOnly = true)
    public static int commit_timeout_second = 30; // 30 seconds

    /**
     * minimal intervals between two publish version action
     */
    @ConfField public static int publish_version_interval_ms = 10;

    /**
     * The thrift server max worker threads
     */
    @ConfField public static int thrift_server_max_worker_threads = 4096;

    /**
     * Maximal wait seconds for straggler node in load
     * eg.
     *      there are 3 replicas A, B, C
     *      load is already quorum finished(A,B) at t1 and C is not finished
     *      if (current_time - t1) > 300s, then palo will treat C as a failure node
     *      will call transaction manager to commit the transaction and tell transaction manager
     *      that C is failed
     *
     * This is also used when waiting for publish tasks
     *
     * TODO this parameter is the default value for all job and the DBA could specify it for separate job
     */
    @ConfField(mutable = true, masterOnly = true)
    public static int load_straggler_wait_second = 300;

    /**
     * The load scheduler running interval.
     * A load job will transfer its state from PENDING to LOADING to FINISHED.
     * The load scheduler will transfer load job from PENDING to LOADING
     *      while the txn callback will transfer load job from LOADING to FINISHED.
     * So a load job will cost at most one interval to finish when the concurrency has not reached the upper limit.
     */
    @ConfField public static int load_checker_interval_second = 5;

    /**
     * The spark load scheduler running interval.
     * Default 60 seconds, because spark load job is heavy and yarn client returns slowly.
     */
    @ConfField public static int spark_load_checker_interval_second = 60;

    /**
     * Concurrency of HIGH priority pending load jobs.
     * Load job priority is defined as HIGH or NORMAL.
     * All mini batch load jobs are HIGH priority, other types of load jobs are NORMAL priority.
     * Priority is set to avoid that a slow load job occupies a thread for a long time.
     * This is just a internal optimized scheduling policy.
     * Currently, you can not specified the job priority manually,
     * and do not change this if you know what you are doing.
     */
    @ConfField public static int load_pending_thread_num_high_priority = 3;
    /**
     * Concurrency of NORMAL priority pending load jobs.
     * Do not change this if you know what you are doing.
     */
    @ConfField public static int load_pending_thread_num_normal_priority = 10;
    /**
     * Concurrency of HIGH priority etl load jobs.
     * Do not change this if you know what you are doing.
     */
    @ConfField public static int load_etl_thread_num_high_priority = 3;
    /**
     * Concurrency of NORMAL priority etl load jobs.
     * Do not change this if you know what you are doing.
     */
    @ConfField public static int load_etl_thread_num_normal_priority = 10;
    /**
     * Concurrency of delete jobs.
     */
    @ConfField public static int delete_thread_num = 10;
    /**
     * Not available.
     */
    @ConfField(mutable = true, masterOnly = true)
    public static int load_input_size_limit_gb = 0; // GB, 0 is no limit
    /**
     * Not available.
     */
    @ConfField(mutable = true, masterOnly = true)
    public static int load_running_job_num_limit = 0; // 0 is no limit
    /**
     * Default broker load timeout
     */
    @ConfField(mutable = true, masterOnly = true)
    public static int broker_load_default_timeout_second = 14400; // 4 hour

    /**
     * Broker rpc timeout
     */
    @ConfField public static int broker_timeout_ms = 10000; // 10s
    /**
     * Default non-streaming mini load timeout
     */
    @Deprecated
    @ConfField(mutable = true, masterOnly = true)
    public static int mini_load_default_timeout_second = 3600; // 1 hour

    /**
     * Default insert load timeout
     */
    @ConfField(mutable = true, masterOnly = true)
    public static int insert_load_default_timeout_second = 3600; // 1 hour

    /**
     * Default stream load and streaming mini load timeout
     */
    @ConfField(mutable = true, masterOnly = true)
    public static int stream_load_default_timeout_second = 600; // 600s

    /**
     * Default stream load pre-commit status timeout
     */
    @ConfField(mutable = true, masterOnly = true)
    public static int stream_load_default_precommit_timeout_second = 3600; // 3600s

    /**
     * Max load timeout applicable to all type of load except for stream load
     */
    @ConfField(mutable = true, masterOnly = true)
    public static int max_load_timeout_second = 259200; // 3days

    /**
     * Max stream load and streaming mini load timeout
     */
    @ConfField(mutable = true, masterOnly = true)
    public static int max_stream_load_timeout_second = 259200; // 3days

    /**
     * Min stream load timeout applicable to all type of load
     */
    @ConfField(mutable = true, masterOnly = true)
    public static int min_load_timeout_second = 1; // 1s

    /**
     * Default hadoop load timeout
     */
    @ConfField(mutable = true, masterOnly = true)
    public static int hadoop_load_default_timeout_second = 86400 * 3; // 3 day

    // Configurations for spark load
    /**
     * Default spark dpp version
     */
    @ConfField
    public static String spark_dpp_version = "1.0.0";
    /**
     * Default spark load timeout
     */
    @ConfField(mutable = true, masterOnly = true)
    public static int spark_load_default_timeout_second = 86400; // 1 day

    /**
     * Default spark home dir
     */
    @ConfField(mutable = true, masterOnly = true)
    public static String spark_home_default_dir = PaloFe.DORIS_HOME_DIR + "/lib/spark2x";

    /**
     * Default spark dependencies path
     */
    @ConfField
    public static String spark_resource_path = "";

    /**
     * The specified spark launcher log dir
     */
    @ConfField
    public static String spark_launcher_log_dir = sys_log_dir + "/spark_launcher_log";

    /**
     * Default yarn client path
     */
    @ConfField
    public static String yarn_client_path = PaloFe.DORIS_HOME_DIR + "/lib/yarn-client/hadoop/bin/yarn";

    /**
     * Default yarn config file directory
     * Each time before running the yarn command, we need to check that the
     * config file exists under this path, and if not, create them.
     */
    @ConfField
    public static String yarn_config_dir = PaloFe.DORIS_HOME_DIR + "/lib/yarn-config";

    /**
     * Maximal intervals between two syncJob's commits.
     */
    @ConfField(mutable = true, masterOnly = true)
    public static long sync_commit_interval_second = 10;

    /**
     * Sync checker's running interval.
     */
    @ConfField public static int sync_checker_interval_second = 5;

    /**
     * max num of thread to handle sync task in sync task thread-pool.
     */
    @ConfField public static int max_sync_task_threads_num = 10;


    /**
     * Min event size that a sync job will commit.
     * When receiving events less than it, SyncJob will continue
     * to wait for the next batch of data until the time exceeds
     * `sync_commit_interval_second`.
     * The default value is 10000 (canal default event buffer size is 16384).
     * You should set it smaller than canal buffer size.
     */
    @ConfField(mutable = true, masterOnly = true)
    public static long min_sync_commit_size = 10000;

    /**
     * Min bytes that a sync job will commit.
     * When receiving bytes less than it, SyncJob will continue
     * to wait for the next batch of data until the time exceeds
     * `sync_commit_interval_second`.
     * The default value is 15 MB (canal default memory is 16 MB).
     * You should set it slightly smaller than canal memory.
     */
    @ConfField(mutable = true, masterOnly = true)
    public static long min_bytes_sync_commit = 15 * 1024 * 1024; // 15 MB

    /**
     * Max bytes that a sync job will commit.
     * When receiving bytes less than it, SyncJob will commit
     * all data immediately.
     * The default value is 64 MB (canal default memory is 16 MB).
     * You should set it larger than canal memory and
     * `min_bytes_sync_commit`.
     */
    @ConfField(mutable = true, masterOnly = true)
    public static long max_bytes_sync_commit = 64 * 1024 * 1024; // 64 MB

    /**
     * Default number of waiting jobs for routine load and version 2 of load
     * This is a desired number.
     * In some situation, such as switch the master, the current number is maybe more than desired_max_waiting_jobs
     */
    @ConfField(mutable = true, masterOnly = true)
    public static int desired_max_waiting_jobs = 100;

    /**
     * fetch stream load record interval.
     */
    @ConfField(mutable = true, masterOnly = true)
    public static int fetch_stream_load_record_interval_second = 120;

    /**
     * Default max number of recent stream load record that can be stored in memory.
     */
    @ConfField(mutable = true, masterOnly = true)
    public static int max_stream_load_record_size = 5000;

    /**
     * Default max number of recent iceberg database table creation record that can be stored in memory.
     */
    @ConfField(mutable = true, masterOnly = true)
    public static int max_iceberg_table_creation_record_size = 2000;

    /**
     * Whether to disable show stream load and clear stream load records in memory.
     */
    @ConfField(mutable = true, masterOnly = true)
    public static boolean disable_show_stream_load = false;

    /**
     * Whether to enable to write single replica for stream load and broker load.
     */
    @ConfField(mutable = true, masterOnly = true)
    public static boolean enable_single_replica_load = false;

    /**
     * maximum concurrent running txn num including prepare, commit txns under a single db
     * txn manager will reject coming txns
     */
    @ConfField(mutable = true, masterOnly = true)
    public static int max_running_txn_num_per_db = 100;

    /**
     * This configuration is just for compatible with old version,
     * this config has been replaced by async_loading_load_task_pool_size,
     * it will be removed in the future.
     */
    @Deprecated
    @ConfField(mutable = false, masterOnly = true)
    public static int async_load_task_pool_size = 10;

    /**
     * The pending_load task executor pool size. This pool size limits the max running pending_load tasks.
     * Currently, it only limits the pending_load task of broker load and spark load.
     * It should be less than 'max_running_txn_num_per_db'
     */
    @ConfField(mutable = false, masterOnly = true)
    public static int async_pending_load_task_pool_size = 10;

    /**
     * The loading_load task executor pool size. This pool size limits the max running loading_load tasks.
     * Currently, it only limits the loading_load task of broker load.
     */
    @ConfField(mutable = false, masterOnly = true)
    public static int async_loading_load_task_pool_size = async_load_task_pool_size;

    /**
     * Same meaning as *tablet_create_timeout_second*, but used when delete a tablet.
     */
    @ConfField(mutable = true, masterOnly = true)
    public static int tablet_delete_timeout_second = 2;
    /**
     * the minimal delay seconds between a replica is failed and fe try to recovery it using clone.
     */
    @ConfField(mutable = true, masterOnly = true)
    public static int replica_delay_recovery_second = 0;
    /**
     * Balance threshold of data size in BE.
     * The balance algorithm is:
     * 1. Calculate the average used capacity(AUC) of the entire cluster. (total data size / total backends num)
     * 2. The high water level is (AUC * (1 + clone_capacity_balance_threshold))
     * 3. The low water level is (AUC * (1 - clone_capacity_balance_threshold))
     * The Clone checker will try to move replica from high water level BE to low water level BE.
     */
    @ConfField(mutable = true, masterOnly = true)
    public static double clone_capacity_balance_threshold = 0.2;
    /**
     * Balance threshold of num of replicas in Backends.
     */
    @ConfField(mutable = true, masterOnly = true)
    public static double clone_distribution_balance_threshold = 0.2;
    /**
     * The high water of disk capacity used percent.
     * This is used for calculating load score of a backend.
     */
    @ConfField(mutable = true, masterOnly = true)
    public static double capacity_used_percent_high_water = 0.75;
    /**
     * Maximal timeout of ALTER TABLE request. Set long enough to fit your table data size.
     */
    @ConfField(mutable = true, masterOnly = true)
    public static int alter_table_timeout_second = 86400; // 1day
    /**
     * If a backend is down for *max_backend_down_time_second*, a BACKEND_DOWN event will be triggered.
     * Do not set this if you know what you are doing.
     */
    @ConfField(mutable = true, masterOnly = true)
    public static int max_backend_down_time_second = 3600; // 1h

    /**
     * If disable_storage_medium_check is true, ReportHandler would not check tablet's storage medium
     * and disable storage cool down function, the default value is false.
     * You can set the value true when you don't care what the storage medium of the tablet is.
     */
    @ConfField(mutable = true, masterOnly = true)
    public static boolean disable_storage_medium_check = false;
    /**
     * When create a table(or partition), you can specify its storage medium(HDD or SSD).
     * If not set, this specifies the default medium when created.
     */
    @ConfField public static String default_storage_medium = "HDD";
    /**
     * When create a table(or partition), you can specify its storage medium(HDD or SSD).
     * If set to SSD, this specifies the default duration that tablets will stay on SSD.
     * After that, tablets will be moved to HDD automatically.
     * You can set storage cooldown time in CREATE TABLE stmt.
     */
    @ConfField public static long storage_cooldown_second = 30 * 24 * 3600L; // 30 days
    /**
     * After dropping database(table/partition), you can recover it by using RECOVER stmt.
     * And this specifies the maximal data retention time. After time, the data will be deleted permanently.
     */
    @ConfField(mutable = true, masterOnly = true)
    public static long catalog_trash_expire_second = 86400L; // 1day
    /**
     * Maximal bytes that a single broker scanner will read.
     * Do not set this if you know what you are doing.
     */
    @ConfField(mutable = true, masterOnly = true)
    public static long min_bytes_per_broker_scanner = 67108864L; // 64MB
    /**
     * Maximal concurrency of broker scanners.
     * Do not set this if you know what you are doing.
     */
    @ConfField(mutable = true, masterOnly = true)
    public static int max_broker_concurrency = 10;

    /**
     * Export checker's running interval.
     */
    @ConfField public static int export_checker_interval_second = 5;
    /**
     * Limitation of the concurrency of running export jobs.
     * Default is 5.
     * 0 is unlimited
     */
    @ConfField(mutable = true, masterOnly = true)
    public static int export_running_job_num_limit = 5;
    /**
     * Default timeout of export jobs.
     */
    @ConfField(mutable = true, masterOnly = true)
    public static int export_task_default_timeout_second = 2 * 3600; // 2h
    /**
     * Number of tablets per export query plan
     */
    @ConfField(mutable = true, masterOnly = true)
    public static int export_tablet_num_per_task = 5;

    // Configurations for consistency check
    /**
     * Consistency checker will run from *consistency_check_start_time* to *consistency_check_end_time*.
     * If start time == end time, the checker will stop scheduling.
     * And default is disabled.
     * TODO(cmy): Disable by default because current checksum logic has some bugs.
     * And it will also bring some overhead.
     */
    @ConfField(mutable = true, masterOnly = true)
    public static String consistency_check_start_time = "23";
    @ConfField(mutable = true, masterOnly = true)
    public static String consistency_check_end_time = "23";
    /**
     * Default timeout of a single consistency check task. Set long enough to fit your tablet size.
     */
    @ConfField(mutable = true, masterOnly = true)
    public static long check_consistency_default_timeout_second = 600; // 10 min

    // Configurations for query engine
    /**
     * Maximal number of connections per FE.
     */
    @ConfField public static int qe_max_connection = 1024;

    /**
     * Maximal number of thread in connection-scheduler-pool.
     */
    @ConfField public static int max_connection_scheduler_threads_num = 4096;

    /**
     * The memory_limit for colocote join PlanFragment instance =
     * exec_mem_limit / min (query_colocate_join_memory_limit_penalty_factor, instance_num)
     */
    @ConfField(mutable = true)
    public static int query_colocate_join_memory_limit_penalty_factor = 1;

    /**
     * This configs can set to true to disable the automatic colocate tables's relocate and balance.
     * If 'disable_colocate_balance' is set to true,
     *   ColocateTableBalancer will not relocate and balance colocate tables.
     * Attention:
     *   Under normal circumstances, there is no need to turn off balance at all.
     *   Because once the balance is turned off, the unstable colocate table may not be restored
     *   Eventually the colocate plan cannot be used when querying.
     */
    @ConfField(mutable = true, masterOnly = true) public static boolean disable_colocate_balance = false;

    /**
     * The default user resource publishing timeout.
     */
    @ConfField public static int meta_publish_timeout_ms = 1000;
    @ConfField public static boolean proxy_auth_enable = false;
    @ConfField public static String proxy_auth_magic_prefix = "x@8";
    /**
     * Limit on the number of expr children of an expr tree.
     * Exceed this limit may cause long analysis time while holding database read lock.
     * Do not set this if you know what you are doing.
     */
    @ConfField(mutable = true)
    public static int expr_children_limit = 10000;
    /**
     * Limit on the depth of an expr tree.
     * Exceed this limit may cause long analysis time while holding db read lock.
     * Do not set this if you know what you are doing.
     */
    @ConfField(mutable = true)
    public static int expr_depth_limit = 3000;

    // Configurations for backup and restore
    /**
     * Plugins' path for BACKUP and RESTORE operations. Currently deprecated.
     */
    @Deprecated
    @ConfField public static String backup_plugin_path = "/tools/trans_file_tool/trans_files.sh";

    // Configurations for hadoop dpp
    /**
     * The following configurations are not available.
     */
    @ConfField public static String dpp_hadoop_client_path = "/lib/hadoop-client/hadoop/bin/hadoop";
    @ConfField public static long dpp_bytes_per_reduce = 100 * 1024 * 1024L; // 100M
    @ConfField public static String dpp_default_cluster = "palo-dpp";
    @ConfField public static String dpp_default_config_str = ""
            + "{"
            + "hadoop_configs : '"
            + "mapred.job.priority=NORMAL;"
            + "mapred.job.map.capacity=50;"
            + "mapred.job.reduce.capacity=50;"
            + "mapred.hce.replace.streaming=false;"
            + "abaci.long.stored.job=true;"
            + "dce.shuffle.enable=false;"
            + "dfs.client.authserver.force_stop=true;"
            + "dfs.client.auth.method=0"
            + "'}";
    @ConfField public static String dpp_config_str = ""
            + "{palo-dpp : {"
            + "hadoop_palo_path : '/dir',"
            + "hadoop_configs : '"
            + "fs.default.name=hdfs://host:port;"
            + "mapred.job.tracker=host:port;"
            + "hadoop.job.ugi=user,password"
            + "'}"
            + "}";

    // For forward compatibility, will be removed later.
    // check token when download image file.
    @ConfField public static boolean enable_token_check = true;

    /**
     * Set to true if you deploy Palo using thirdparty deploy manager
     * Valid options are:
     *      disable:    no deploy manager
     *      k8s:        Kubernetes
     *      ambari:     Ambari
     *      local:      Local File (for test or Boxer2 BCC version)
     */
    @ConfField public static String enable_deploy_manager = "disable";

    // If use k8s deploy manager locally, set this to true and prepare the certs files
    @ConfField public static boolean with_k8s_certs = false;

    // Set runtime locale when exec some cmds
    @ConfField public static String locale = "zh_CN.UTF-8";

    // default timeout of backup job
    @ConfField(mutable = true, masterOnly = true)
    public static int backup_job_default_timeout_ms = 86400 * 1000; // 1 day

    /**
     * 'storage_high_watermark_usage_percent' limit the max capacity usage percent of a Backend storage path.
     * 'storage_min_left_capacity_bytes' limit the minimum left capacity of a Backend storage path.
     * If both limitations are reached, this storage path can not be chose as tablet balance destination.
     * But for tablet recovery, we may exceed these limit for keeping data integrity as much as possible.
     */
    @ConfField(mutable = true, masterOnly = true)
    public static int storage_high_watermark_usage_percent = 85;
    @ConfField(mutable = true, masterOnly = true)
    public static long storage_min_left_capacity_bytes = 2 * 1024 * 1024 * 1024; // 2G

    /**
     * If capacity of disk reach the 'storage_flood_stage_usage_percent' and 'storage_flood_stage_left_capacity_bytes',
     * the following operation will be rejected:
     * 1. load job
     * 2. restore job
     */
    @ConfField(mutable = true, masterOnly = true)
    public static int storage_flood_stage_usage_percent = 95;
    @ConfField(mutable = true, masterOnly = true)
    public static long storage_flood_stage_left_capacity_bytes = 1 * 1024 * 1024 * 1024; // 100MB

    // update interval of tablet stat
    // All frontends will get tablet stat from all backends at each interval
    @ConfField public static int tablet_stat_update_interval_second = 60;  // 1 min

    /**
     * Max bytes a broker scanner can process in one broker load job.
     * Commonly, each Backends has one broker scanner.
     */
    @ConfField(mutable = true, masterOnly = true)
    public static long max_bytes_per_broker_scanner = 3 * 1024 * 1024 * 1024L; // 3G

    /**
     * Max number of load jobs, include PENDING、ETL、LOADING、QUORUM_FINISHED.
     * If exceed this number, load job is not allowed to be submitted.
     */
    @ConfField(mutable = true, masterOnly = true)
    public static long max_unfinished_load_job = 1000;

    /**
     * If set to true, Planner will try to select replica of tablet on same host as this Frontend.
     * This may reduce network transmission in following case:
     * 1. N hosts with N Backends and N Frontends deployed.
     * 2. The data has N replicas.
     * 3. High concurrency queries are sent to all Frontends evenly
     * In this case, all Frontends can only use local replicas to do the query.
     * If you want to allow fallback to nonlocal replicas when no local replicas available,
     * set enable_local_replica_selection_fallback to true.
     */
    @ConfField(mutable = true)
    public static boolean enable_local_replica_selection = false;

    /**
     * Used with enable_local_replica_selection.
     * If the local replicas is not available, fallback to the nonlocal replicas.
     * */
    @ConfField(mutable = true)
    public static boolean enable_local_replica_selection_fallback = false;

    /**
     * The number of query retries.
     * A query may retry if we encounter RPC exception and no result has been sent to user.
     * You may reduce this number to avoid Avalanche disaster.
     */
    @ConfField(mutable = true)
    public static int max_query_retry_time = 1;

    /**
     * The tryLock timeout configuration of catalog lock.
     * Normally it does not need to change, unless you need to test something.
     */
    @ConfField(mutable = true)
    public static long catalog_try_lock_timeout_ms = 5000; // 5 sec

    /**
     * if this is set to true
     *    all pending load job will failed when call begin txn api
     *    all prepare load job will failed when call commit txn api
     *    all committed load job will waiting to be published
     */
    @ConfField(mutable = true, masterOnly = true)
    public static boolean disable_load_job = false;

    /*
     * One master daemon thread will update database used data quota for db txn manager
     * every db_used_data_quota_update_interval_secs
     */
    @ConfField(mutable = false, masterOnly = true)
    public static int db_used_data_quota_update_interval_secs = 300;

    /**
     * Load using hadoop cluster will be deprecated in future.
     * Set to true to disable this kind of load.
     */
    @ConfField(mutable = true, masterOnly = true)
    public static boolean disable_hadoop_load = false;

    /**
     * fe will call es api to get es index shard info every es_state_sync_interval_secs
     */
    @ConfField
    public static long es_state_sync_interval_second = 10;

    /**
     * fe will create iceberg table every iceberg_table_creation_interval_second
     */
    @ConfField(mutable = true, masterOnly = true)
    public static long iceberg_table_creation_interval_second = 10;

    /**
     * the factor of delay time before deciding to repair tablet.
     * if priority is VERY_HIGH, repair it immediately.
     * HIGH, delay tablet_repair_delay_factor_second * 1;
     * NORMAL: delay tablet_repair_delay_factor_second * 2;
     * LOW: delay tablet_repair_delay_factor_second * 3;
     */
    @ConfField(mutable = true, masterOnly = true)
    public static long tablet_repair_delay_factor_second = 60;

    /**
     * the default slot number per path in tablet scheduler
     * TODO(cmy): remove this config and dynamically adjust it by clone task statistic
     */
    @ConfField public static int schedule_slot_num_per_path = 2;

    /**
     * Deprecated after 0.10
     */
    @ConfField public static boolean use_new_tablet_scheduler = true;

    /**
     * the threshold of cluster balance score, if a backend's load score is 10% lower than average score,
     * this backend will be marked as LOW load, if load score is 10% higher than average score, HIGH load
     * will be marked.
     */
    @ConfField(mutable = true, masterOnly = true)
    public static double balance_load_score_threshold = 0.1; // 10%

    /**
     * if set to true, TabletScheduler will not do balance.
     */
    @ConfField(mutable = true, masterOnly = true)
    public static boolean disable_balance = false;

    /**
     * if set to true, TabletScheduler will not do disk balance.
     */
    @ConfField(mutable = true, masterOnly = true)
    public static boolean disable_disk_balance = false;

    // if the number of scheduled tablets in TabletScheduler exceed max_scheduling_tablets
    // skip checking.
    @ConfField(mutable = true, masterOnly = true)
    public static int max_scheduling_tablets = 2000;

    // if the number of balancing tablets in TabletScheduler exceed max_balancing_tablets,
    // no more balance check
    @ConfField(mutable = true, masterOnly = true)
    public static int max_balancing_tablets = 100;

    // Rebalancer type(ignore case): BeLoad, Partition. If type parse failed, use BeLoad as default.
    @ConfField(masterOnly = true)
    public static String tablet_rebalancer_type = "BeLoad";

    // Valid only if use PartitionRebalancer. If this changed, cached moves will be cleared.
    @ConfField(mutable = true, masterOnly = true)
    public static long partition_rebalance_move_expire_after_access = 600; // 600s

    // Valid only if use PartitionRebalancer
    @ConfField(mutable = true, masterOnly = true)
    public static int partition_rebalance_max_moves_num_per_selection = 10;

    // This threshold is to avoid piling up too many report task in FE, which may cause OOM exception.
    // In some large Doris cluster, eg: 100 Backends with ten million replicas, a tablet report may cost
    // several seconds after some modification of metadata(drop partition, etc..).
    // And one Backend will report tablets info every 1 min, so unlimited receiving reports is unacceptable.
    // TODO(cmy): we will optimize the processing speed of tablet report in future, but now, just discard
    // the report if queue size exceeding limit.
    // Some online time cost:
    // 1. disk report: 0-1 ms
    // 2. task report: 0-1 ms
    // 3. tablet report
    //      10000 replicas: 200ms
    @ConfField(mutable = true, masterOnly = true)
    public static int report_queue_size = 100;

    /**
     * If set to true, metric collector will be run as a daemon timer to collect metrics at fix interval
     */
    @ConfField public static boolean enable_metric_calculator = true;

    /**
     * the max routine load job num, including NEED_SCHEDULED, RUNNING, PAUSE
     */
    @ConfField(mutable = true, masterOnly = true)
    public static int max_routine_load_job_num = 100;

    /**
     * the max concurrent routine load task num of a single routine load job
     */
    @ConfField(mutable = true, masterOnly = true)
    public static int max_routine_load_task_concurrent_num = 5;

    /**
     * the max concurrent routine load task num per BE.
     * This is to limit the num of routine load tasks sending to a BE, and it should also less
     * than BE config 'routine_load_thread_pool_size'(default 10),
     * which is the routine load task thread pool size on BE.
     */
    @ConfField(mutable = true, masterOnly = true)
    public static int max_routine_load_task_num_per_be = 5;

    /**
     * The max number of files store in SmallFileMgr
     */
    @ConfField(mutable = true, masterOnly = true)
    public static int max_small_file_number = 100;

    /**
     * The max size of a single file store in SmallFileMgr
     */
    @ConfField(mutable = true, masterOnly = true)
    public static int max_small_file_size_bytes = 1024 * 1024; // 1MB

    /**
     * Save small files
     */
    @ConfField public static String small_file_dir = PaloFe.DORIS_HOME_DIR + "/small_files";

    /**
     * If set to true, the insert stmt with processing error will still return a label to user.
     * And user can use this label to check the load job's status.
     * The default value is false, which means if insert operation encounter errors,
     * exception will be thrown to user client directly without load label.
     */
    @ConfField(mutable = true, masterOnly = true) public static boolean using_old_load_usage_pattern = false;

    /**
     * This will limit the max recursion depth of hash distribution pruner.
     * eg: where a in (5 elements) and b in (4 elements) and c in (3 elements) and d in (2 elements).
     * a/b/c/d are distribution columns, so the recursion depth will be 5 * 4 * 3 * 2 = 120, larger than 100,
     * So that distribution pruner will no work and just return all buckets.
     *
     * Increase the depth can support distribution pruning for more elements, but may cost more CPU.
     */
    @ConfField(mutable = true, masterOnly = false)
    public static int max_distribution_pruner_recursion_depth = 100;

    /**
     * If the jvm memory used percent(heap or old mem pool) exceed this threshold, checkpoint thread will
     * not work to avoid OOM.
     */
    @ConfField(mutable = true, masterOnly = true)
    public static long metadata_checkpoint_memory_threshold = 70;

    /**
     * If set to true, the checkpoint thread will make the checkpoint regardless of the jvm memory used percent.
     */
    @ConfField(mutable = true, masterOnly = true)
    public static boolean force_do_metadata_checkpoint = false;

    /**
     * The multi cluster feature will be deprecated in version 0.12
     * set this config to true will disable all operations related to cluster feature, include:
     *   create/drop cluster
     *   add free backend/add backend to cluster/decommission cluster balance
     *   change the backends num of cluster
     *   link/migration db
     */
    @ConfField(mutable = true)
    public static boolean disable_cluster_feature = true;

    /**
     * Decide how often to check dynamic partition
     */
    @ConfField(mutable = true, masterOnly = true)
    public static long dynamic_partition_check_interval_seconds = 600;

    /**
     * If set to true, dynamic partition feature will open
     */
    @ConfField(mutable = true, masterOnly = true)
    public static boolean dynamic_partition_enable = true;

    /**
     * control rollup job concurrent limit
     */
    @ConfField(mutable = true, masterOnly = true)
    public static int max_running_rollup_job_num_per_table = 1;

    /**
     * If set to true, Doris will check if the compiled and running versions of Java are compatible
     */
    @ConfField
    public static boolean check_java_version = true;

    /**
     * it can't auto-resume routine load job as long as one of the backends is down
     */
    @ConfField(mutable = true, masterOnly = true)
    public static int max_tolerable_backend_down_num = 0;

    /**
     * a period for auto resume routine load
     */
    @ConfField(mutable = true, masterOnly = true)
    public static int period_of_auto_resume_min = 5;

    /**
     * If set to true, the backend will be automatically dropped after finishing decommission.
     * If set to false, the backend will not be dropped and remaining in DECOMMISSION state.
     */
    @ConfField(mutable = true, masterOnly = true)
    public static boolean drop_backend_after_decommission = true;

    /**
     * enable spark load for temporary use
     */
    @ConfField(mutable = true, masterOnly = true)
    public static boolean enable_spark_load = true;

    /**
     * enable use odbc table
     */
    @ConfField(mutable = true, masterOnly = true)
    public static boolean enable_odbc_table = true;

    /**
     * Define thrift server's server model, default is TThreadPoolServer model
     */
    @ConfField
    public static String thrift_server_type = ThriftServer.THREAD_POOL;

    /**
     * This config will decide whether to resend agent task when create_time for agent_task is set,
     * only when current_time - create_time > agent_task_resend_wait_time_ms can ReportHandler do resend agent task
     */
    @ConfField (mutable = true, masterOnly = true)
    public static long agent_task_resend_wait_time_ms = 5000;

    /**
     * min_clone_task_timeout_sec and max_clone_task_timeout_sec is to limit the
     * min and max timeout of a clone task.
     * Under normal circumstances, the timeout of a clone task is estimated by
     * the amount of data and the minimum transmission speed(5MB/s).
     * But in special cases, you may need to manually set these two configs
     * to ensure that the clone task will not fail due to timeout.
     */
    @ConfField(mutable = true, masterOnly = true)
    public static long min_clone_task_timeout_sec = 3 * 60; // 3min
    @ConfField(mutable = true, masterOnly = true)
    public static long max_clone_task_timeout_sec = 2 * 60 * 60; // 2h

    /**
     * If set to true, fe will enable sql result cache
     * This option is suitable for offline data update scenarios
     *                              case1   case2   case3   case4
     * enable_sql_cache             false   true    true    false
     * enable_partition_cache       false   false   true    true
     */
    @ConfField(mutable = true, masterOnly = false)
    public static boolean cache_enable_sql_mode = true;

    /**
     * If set to true, fe will get data from be cache,
     * This option is suitable for real-time updating of partial partitions.
     */
    @ConfField(mutable = true, masterOnly = false)
    public static boolean cache_enable_partition_mode = true;

    /**
     *  Minimum interval between last version when caching results,
     *  This parameter distinguishes between offline and real-time updates
     */
    @ConfField(mutable = true, masterOnly = false)
    public static int cache_last_version_interval_second = 900;

    /**
     * Set the maximum number of rows that can be cached
     */
    @ConfField(mutable = true, masterOnly = false)
    public static int cache_result_max_row_count = 3000;

    /**
     * Used to limit element num of InPredicate in delete statement.
     */
    @ConfField(mutable = true, masterOnly = true)
    public static int max_allowed_in_element_num_of_delete = 1024;

    /**
     * In some cases, some tablets may have all replicas damaged or lost.
     * At this time, the data has been lost, and the damaged tablets
     * will cause the entire query to fail, and the remaining healthy tablets cannot be queried.
     * In this case, you can set this configuration to true.
     * The system will replace damaged tablets with empty tablets to ensure that the query
     * can be executed. (but at this time the data has been lost, so the query results may be inaccurate)
     */
    @ConfField(mutable = true, masterOnly = true)
    public static boolean recover_with_empty_tablet = false;

    /**
     * Whether to add a delete sign column when create unique table
     */
    @ConfField(mutable = true, masterOnly = true)
    public static boolean enable_batch_delete_by_default = true;

    /**
     * Used to set default db data quota bytes.
     */
    @ConfField(mutable = true, masterOnly = true)
    public static long default_db_data_quota_bytes = 1024L * 1024 * 1024 * 1024 * 1024L; // 1PB

    /**
     * Used to set default db replica quota num.
     */
    @ConfField(mutable = true, masterOnly = true)
    public static long default_db_replica_quota_size = 1024 * 1024 * 1024;

    /*
     * Maximum percentage of data that can be filtered (due to reasons such as data is irregularly)
     * The default value is 0.
     */
    @ConfField(mutable = true, masterOnly = true)
    public static double default_max_filter_ratio = 0;

    /**
     * HTTP Server V2 is implemented by SpringBoot.
     * It uses an architecture that separates front and back ends.
     * Only enable httpv2 can user to use the new Frontend UI interface
     */
    @ConfField
    public static boolean enable_http_server_v2 = true;

    /*
     * Base path is the URL prefix for all API paths.
     * Some deployment environments need to configure additional base path to match resources.
     * This Api will return the path configured in Config.http_api_extra_base_path.
     * Default is empty, which means not set.
     */
    @ConfField
    public static String http_api_extra_base_path = "";

    /**
     * If set to true, FE will be started in BDBJE debug mode
     */
    @ConfField
    public static boolean enable_bdbje_debug_mode = false;

    /**
     * This config is used to try skip broker when access bos or other cloud storage via broker
     */
    @ConfField(mutable = true, masterOnly = true)
    public static boolean enable_access_file_without_broker = false;

    /**
     * Whether to allow the outfile function to export the results to the local disk.
     */
    @ConfField
    public static boolean enable_outfile_to_local = false;

    /**
     * Used to set the initial flow window size of the GRPC client channel, and also used to max message size.
     * When the result set is large, you may need to increase this value.
     */
    @ConfField
    public static int grpc_max_message_size_bytes = 1 * 1024 * 1024 * 1024; // 1GB

    /**
     * Used to set minimal number of replication per tablet.
     */
    @ConfField(mutable = true, masterOnly = true)
    public static short min_replication_num_per_tablet = 1;

    /**
     * Used to set maximal number of replication per tablet.
     */
    @ConfField(mutable = true, masterOnly = true)
    public static short max_replication_num_per_tablet = Short.MAX_VALUE;

    /**
     * Used to limit the maximum number of partitions that can be created when creating a dynamic partition table,
     * to avoid creating too many partitions at one time.
     * The number is determined by "start" and "end" in the dynamic partition parameters.
     */
    @ConfField(mutable = true, masterOnly = true)
    public static int max_dynamic_partition_num = 500;

    /**
     * Control the max num of backup/restore job per db
     */
    @ConfField(mutable = true, masterOnly = true)
    public static int max_backup_restore_job_num_per_db = 10;

    /**
     * Control the default max num of the instance for a user.
     */
    @ConfField(mutable = true)
    public static int default_max_query_instances = -1;

    /*
     * One master daemon thread will update global partition in memory
     * info every partition_in_memory_update_interval_secs
     */
    @ConfField(mutable = false, masterOnly = true)
    public static int partition_in_memory_update_interval_secs = 300;

    @ConfField(masterOnly = true)
    public static boolean enable_concurrent_update = false;

    /**
     * This configuration can only be configured during cluster initialization and cannot be modified during cluster
     * restart and upgrade after initialization is complete.
     *
     * 0: table names are stored as specified and comparisons are case sensitive.
     * 1: table names are stored in lowercase and comparisons are not case sensitive.
     * 2: table names are stored as given but compared in lowercase.
     */
    @ConfField(masterOnly = true)
    public static int lower_case_table_names = 0;

    @ConfField(mutable = true, masterOnly = true)
    public static int table_name_length_limit = 64;

    /*
     * The job scheduling interval of the schema change handler.
     * The user should not set this parameter.
     * This parameter is currently only used in the regression test environment to appropriately
     * reduce the running speed of the schema change job to test the correctness of the system
     * in the case of multiple tasks in parallel.
     */
    @ConfField(mutable = false, masterOnly = true)
    public static int default_schema_change_scheduler_interval_millisecond = 500;

    /*
     * If set to true, the thrift structure of query plan will be sent to BE in compact mode.
     * This will significantly reduce the size of rpc data, which can reduce the chance of rpc timeout.
     * But this may slightly decrease the concurrency of queries, because compress and decompress cost more CPU.
     */
    @ConfField(mutable = true, masterOnly = false)
    public static boolean use_compact_thrift_rpc = true;

    /*
     * If set to true, the tablet scheduler will not work, so that all tablet repair/balance task will not work.
     */
    @ConfField(mutable = true, masterOnly = true)
    public static boolean disable_tablet_scheduler = false;

    /*
     * When doing clone or repair tablet task, there may be replica is REDUNDANT state, which
     * should be dropped later. But there are be loading task on these replicas, so the default strategy
     * is to wait until the loading task finished before dropping them.
     * But the default strategy may takes very long time to handle these redundant replicas.
     * So we can set this config to true to not wait any loading task.
     * Set this config to true may cause loading task failed, but will
     * speed up the process of tablet balance and repair.
     */
    @ConfField(mutable = true, masterOnly = true)
    public static boolean enable_force_drop_redundant_replica = false;

    /*
     * auto set the slowest compaction replica's status to bad
     */
    @ConfField(mutable = true, masterOnly = true)
    public static boolean repair_slow_replica = false;

    /*
     * The relocation of a colocation group may involve a large number of tablets moving within the cluster.
     * Therefore, we should use a more conservative strategy to avoid relocation
     * of colocation groups as much as possible.
     * Reloaction usually occurs after a BE node goes offline or goes down.
     * This parameter is used to delay the determination of BE node unavailability.
     * The default is 30 minutes, i.e., if a BE node recovers within 30 minutes, relocation of the colocation group
     * will not be triggered.
     */
    @ConfField(mutable = true, masterOnly = true)
    public static long colocate_group_relocate_delay_second = 1800; // 30 min

    /*
     * If set to true, when creating table, Doris will allow to locate replicas of a tablet
     * on same host. And also the tablet repair and balance will be disabled.
     * This is only for local test, so that we can deploy multi BE on same host and create table
     * with multi replicas.
     * DO NOT use it for production env.
     */
    @ConfField
    public static boolean allow_replica_on_same_host = false;

    /**
     *  The version count threshold used to judge whether replica compaction is too slow
     */
    @ConfField(mutable = true)
    public static int min_version_count_indicate_replica_compaction_too_slow = 200;

    /**
     * The valid ratio threshold of the difference between the version count of the slowest replica and the fastest
     * replica. If repair_slow_replica is set to true, it is used to determine whether to repair the slowest replica
     */
    @ConfField(mutable = true, masterOnly = true)
    public static double valid_version_count_delta_ratio_between_replicas = 0.5;

    /**
     * The data size threshold used to judge whether replica is too large
     */
    @ConfField(mutable = true, masterOnly = true)
    public static long min_bytes_indicate_replica_too_large = 2 * 1024 * 1024 * 1024L;

    /**
     * If set to TRUE, the column definitions of iceberg table and the doris table must be consistent
     * If set to FALSE, Doris only creates columns of supported data types.
     * Default is true.
     */
    @ConfField(mutable = true, masterOnly = true)
    public static boolean iceberg_table_creation_strict_mode = true;

    // statistics
    /*
     * the max unfinished statistics job number
     */
    @ConfField(mutable = true, masterOnly = true)
    public static int cbo_max_statistics_job_num = 20;
    /*
     * the max timeout of a statistics task
     */
    @ConfField(mutable = true, masterOnly = true)
    public static int max_cbo_statistics_task_timeout_sec = 300;
    /*
     * the concurrency of statistics task
     */
    // TODO change it to mutable true
    @ConfField(mutable = false, masterOnly = true)
    public static int cbo_concurrency_statistics_task_num = 10;
    /*
     * default sample percentage
     * The value from 0 ~ 100. The 100 means no sampling and fetch all data.
     */
    @ConfField(mutable = true, masterOnly = true)
    public static int cbo_default_sample_percentage = 10;

    /**
     * If this configuration is enabled, you should also specify the trace_export_url.
     */
    @ConfField(mutable = false, masterOnly = false)
    public static boolean enable_tracing = false;

    /**
     * Current support for exporting traces:
     *   zipkin: Export traces directly to zipkin, which is used to enable the tracing feature quickly.
     *   collector: The collector can be used to receive and process traces and support export to a variety of
     *     third-party systems.
     * If this configuration is enabled, you should also specify the enable_tracing=true and trace_export_url.
     */
    @ConfField(mutable = false, masterOnly = false)
    public static String trace_exporter = "zipkin";

    /**
     * The endpoint to export spans to.
     * export to zipkin like: http://127.0.0.1:9411/api/v2/spans
     * export to collector like: http://127.0.0.1:4318/v1/traces
     */
    @ConfField(mutable = false, masterOnly = false)
    public static String trace_export_url = "http://127.0.0.1:9411/api/v2/spans";

    /**
     * If set to TRUE, the compaction slower replica will be skipped when select get queryable replicas
     * Default is true.
     */
    @ConfField(mutable = true)
    public static boolean skip_compaction_slower_replica = true;

    /**
     * Enable quantile_state type column
     * Default is false.
     * */
    @ConfField(mutable = true, masterOnly = true)
    public static boolean enable_quantile_state_type = false;

    @ConfField
    public static boolean enable_vectorized_load = true;

    @ConfField(mutable = false, masterOnly = true)
    public static int backend_rpc_timeout_ms = 60000; // 1 min

    /**
     * Temp config for multi catalog feature.
     * Should be removed when this feature is ready.
     */
    @ConfField(mutable = false, masterOnly = true)
    public static boolean enable_multi_catalog = false;

    @ConfField(mutable = true, masterOnly = false)
    public static long file_scan_node_split_size = 256 * 1024 * 1024; // 256mb

    @ConfField(mutable = true, masterOnly = false)
    public static long file_scan_node_split_num = 128;

    /*
     * If set to TRUE, the precision of decimal will be broaden to [1, 38].
     * Decimalv3 of storage layer needs to be enabled first.
     */
    @ConfField
    public static boolean enable_decimalv3 = false;

    /**
     * If set to TRUE, FE will:
     * 1. divide BE into high load and low load(no mid load) to force triggering tablet scheduling;
     * 2. ignore whether the cluster can be more balanced during tablet scheduling;
     *
     * It's used to test the reliability in single replica case when tablet scheduling are frequent.
     * Default is false.
     */
    @ConfField(mutable = true, masterOnly = true)
    public static boolean be_rebalancer_fuzzy_test = false;

    /**
     * If set to TRUE, FE will convert date/datetime to datev2/datetimev2(0) automatically.
     */
    @ConfField(mutable = true, masterOnly = true)
    public static boolean enable_date_conversion = false;

    @ConfField(mutable = false, masterOnly = true)
    public static boolean enable_multi_tags = false;

    /**
     * If set to TRUE, FE will convert DecimalV2 to DecimalV3 automatically.
     */
    @ConfField(mutable = true, masterOnly = true)
    public static boolean enable_decimal_conversion = false;

    /**
     * List of S3 API compatible object storage systems.
     */
    @ConfField
    public static String s3_compatible_object_storages = "s3,oss,cos,bos";

    /**
     * MetaService endpoint, ip:port, such as meta_service_endpoint = "192.0.0.10:8866"
     */
    @ConfField public static String meta_service_endpoint = "";

    @ConfField
    public static String cloud_unique_id = "";

    @ConfField
    public static boolean default_enable_light_schema_change = true;

    /**
     * Support complex data type ARRAY.
     */
    @ConfField(mutable = true, masterOnly = true)
    public static boolean enable_array_type = false;

    /**
     * Use new fe generate es dsl.
     */
    @ConfField(mutable = true)
    public static boolean enable_new_es_dsl = true;

    /**
     * The timeout of executing async remote fragment.
     * In normal case, the async remote fragment will be executed in a short time. If system are under high load
     * condition，try to set this timeout longer.
     */
    @ConfField(mutable = true)
    public static long remote_fragment_exec_timeout_ms = 5000; // 5 sec

    @ConfField
    public static String cloud_sql_server_cluster_name = "RESERVED_CLUSTER_NAME_FOR_SQL_SERVER";

    @ConfField
    public static String cloud_sql_server_cluster_id = "RESERVED_CLUSTER_ID_FOR_SQL_SERVER";
    /**
     * Use for control meta srv txn size
     */
    @ConfField
    public static int cloud_txn_tablet_batch_size = 50;

<<<<<<< HEAD
    @ConfField
    public static long tablet_rebalancer_interval_second = 20;

    @ConfField
    public static int balance_tablet_num_per_run = 5;

    @ConfField
    public static double cloud_rebalance_percent_threshold = 0.1;

    @ConfField
    public static double cloud_rebalance_number_threshold = 0.1;

    /**
     * if set to false, auth check will be disable,  in case something goes wrong with the new privilege system.
     */
    @ConfField public static boolean cloud_enable_auth_check = true;

=======
>>>>>>> 647c231a
    /**
     * Temp config, should be removed when new file scan node is ready.
     */
    @ConfField(mutable = true)
    public static boolean enable_new_load_scan_node = false;

    /**
     * Default number of waiting copy jobs for the whole cluster
     */
    @ConfField
    public static int cluster_max_waiting_copy_jobs = 20;

    /**
     * Default number of max file num for per copy into job
     */
    @ConfField
    public static int max_file_num_per_copy_into_job = 50;

    /**
     * Default number of max meta size for per copy into job
     */
    @ConfField
    public static int max_meta_size_per_copy_into_job = 51200;

    /**
     * Max data version of backends serialize block.
     */
    @ConfField(mutable = false)
    public static int max_be_exec_version = 1;

    /**
     * Min data version of backends serialize block.
     */
    @ConfField(mutable = false)
    public static int min_be_exec_version = 0;

    /**
     * Data version of backends serialize block.
     */
    @ConfField(mutable = true, masterOnly = true)
    public static int be_exec_version = max_be_exec_version;

    @ConfField(mutable = false)
    public static int statistic_job_scheduler_execution_interval_ms = 60 * 1000;

    @ConfField(mutable = false)
    public static int statistic_task_scheduler_execution_interval_ms = 60 * 1000;

    @ConfField
    public static boolean replication_num_forced_in_cloud_mode = false;

    @ConfField(mutable = false)
    public static int statement_submitter_threads_num = 64;

    @ConfField(mutable = false)
<<<<<<< HEAD
    public static int cloud_copy_txn_conflict_error_retry_num = 5;
=======
    public static int statistic_task_scheduler_execution_interval_ms = 60 * 60 * 1000;

    @ConfField(mutable = false)
    public static int topn_two_phase_limit_threshold = 4096;
>>>>>>> 647c231a
}<|MERGE_RESOLUTION|>--- conflicted
+++ resolved
@@ -1784,7 +1784,6 @@
     @ConfField
     public static int cloud_txn_tablet_batch_size = 50;
 
-<<<<<<< HEAD
     @ConfField
     public static long tablet_rebalancer_interval_second = 20;
 
@@ -1802,8 +1801,6 @@
      */
     @ConfField public static boolean cloud_enable_auth_check = true;
 
-=======
->>>>>>> 647c231a
     /**
      * Temp config, should be removed when new file scan node is ready.
      */
@@ -1859,12 +1856,8 @@
     public static int statement_submitter_threads_num = 64;
 
     @ConfField(mutable = false)
-<<<<<<< HEAD
     public static int cloud_copy_txn_conflict_error_retry_num = 5;
-=======
-    public static int statistic_task_scheduler_execution_interval_ms = 60 * 60 * 1000;
 
     @ConfField(mutable = false)
     public static int topn_two_phase_limit_threshold = 4096;
->>>>>>> 647c231a
 }