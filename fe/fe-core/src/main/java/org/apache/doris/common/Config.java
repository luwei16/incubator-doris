// Licensed to the Apache Software Foundation (ASF) under one
// or more contributor license agreements.  See the NOTICE file
// distributed with this work for additional information
// regarding copyright ownership.  The ASF licenses this file
// to you under the Apache License, Version 2.0 (the
// "License"); you may not use this file except in compliance
// with the License.  You may obtain a copy of the License at
//
//   http://www.apache.org/licenses/LICENSE-2.0
//
// Unless required by applicable law or agreed to in writing,
// software distributed under the License is distributed on an
// "AS IS" BASIS, WITHOUT WARRANTIES OR CONDITIONS OF ANY
// KIND, either express or implied.  See the License for the
// specific language governing permissions and limitations
// under the License.

package org.apache.doris.common;

import org.apache.doris.PaloFe;

public class Config extends ConfigBase {

    /**
     * Dir of custom config file
     */
    @ConfField
    public static String custom_config_dir = PaloFe.DORIS_HOME_DIR + "/conf";

    /**
     * The max size of one sys log and audit log
     */
    @ConfField public static int log_roll_size_mb = 1024; // 1 GB

    /**
     * sys_log_dir:
     *      This specifies FE log dir. FE will produces 2 log files:
     *      fe.log:      all logs of FE process.
     *      fe.warn.log  all WARNING and ERROR log of FE process.
     *
     * sys_log_level:
     *      INFO, WARNING, ERROR, FATAL
     *
     * sys_log_roll_num:
     *      Maximal FE log files to be kept within an sys_log_roll_interval.
     *      default is 10, which means there will be at most 10 log files in a day
     *
     * sys_log_verbose_modules:
     *      Verbose modules. VERBOSE level is implemented by log4j DEBUG level.
     *      eg:
     *          sys_log_verbose_modules = org.apache.doris.catalog
     *      This will only print debug log of files in package org.apache.doris.catalog and all its sub packages.
     *
     * sys_log_roll_interval:
     *      DAY:  log suffix is yyyyMMdd
     *      HOUR: log suffix is yyyyMMddHH
     *
     * sys_log_delete_age:
     *      default is 7 days, if log's last modify time is 7 days ago, it will be deleted.
     *      support format:
     *          7d      7 days
     *          10h     10 hours
     *          60m     60 mins
     *          120s    120 seconds
     */
    @ConfField
    public static String sys_log_dir = PaloFe.DORIS_HOME_DIR + "/log";
    @ConfField public static String sys_log_level = "INFO";
    @ConfField public static int sys_log_roll_num = 10;
    @ConfField
    public static String[] sys_log_verbose_modules = {};
    @ConfField public static String sys_log_roll_interval = "DAY";
    @ConfField public static String sys_log_delete_age = "7d";
    @Deprecated
    @ConfField public static String sys_log_roll_mode = "SIZE-MB-1024";

    /**
     * audit_log_dir:
     *      This specifies FE audit log dir.
     *      Audit log fe.audit.log contains all requests with related infos such as user, host, cost, status, etc.
     *
     * audit_log_roll_num:
     *      Maximal FE audit log files to be kept within an audit_log_roll_interval.
     *
     * audit_log_modules:
     *       Slow query contains all queries which cost exceed *qe_slow_log_ms*
     *
     * qe_slow_log_ms:
     *      If the response time of a query exceed this threshold, it will be recorded in audit log as slow_query.
     *
     * audit_log_roll_interval:
     *      DAY:  log suffix is yyyyMMdd
     *      HOUR: log suffix is yyyyMMddHH
     *
     * audit_log_delete_age:
     *      default is 30 days, if log's last modify time is 30 days ago, it will be deleted.
     *      support format:
     *          7d      7 days
     *          10h     10 hours
     *          60m     60 mins
     *          120s    120 seconds
     */
    @ConfField
    public static String audit_log_dir = PaloFe.DORIS_HOME_DIR + "/log";
    @ConfField
    public static int audit_log_roll_num = 90;
    @ConfField
    public static String[] audit_log_modules = {"slow_query", "query", "load", "stream_load"};
    @ConfField(mutable = true)
    public static long qe_slow_log_ms = 5000;
    @ConfField
    public static String audit_log_roll_interval = "DAY";
    @ConfField
    public static String audit_log_delete_age = "30d";
    @Deprecated
    @ConfField
    public static String audit_log_roll_mode = "TIME-DAY";

    /**
     * plugin_dir:
     *      plugin install directory
     */
    @ConfField
    public static String plugin_dir = System.getenv("DORIS_HOME") + "/plugins";

    @ConfField(mutable = true, masterOnly = true)
    public static boolean plugin_enable = true;

    /**
     * The default parallelism of the load execution plan
     * on a single node when the broker load is submitted
     */
    @ConfField(mutable = true, masterOnly = true)
    public static int default_load_parallelism = 1;

    /**
     * Labels of finished or cancelled load jobs will be removed after *label_keep_max_second*
     * The removed labels can be reused.
     * Set a short time will lower the FE memory usage.
     * (Because all load jobs' info is kept in memory before being removed)
     */
    @ConfField(mutable = true)
    public static int label_keep_max_second = 3 * 24 * 3600; // 3 days

    // For some high frequency load job such as
    // INSERT, STREAMING LOAD, ROUTINE_LOAD_TASK, DELETE
    // Remove the finished job or task if expired.
    @ConfField(mutable = true, masterOnly = true)
    public static int streaming_label_keep_max_second = 43200; // 12 hour

    /**
     * The max keep time of some kind of jobs.
     * like alter job or export job.
     */
    @ConfField(mutable = true, masterOnly = true)
    public static int history_job_keep_max_second = 7 * 24 * 3600; // 7 days

    /**
     * the transaction will be cleaned after transaction_clean_interval_second seconds
     * if the transaction is visible or aborted
     * we should make this interval as short as possible and each clean cycle as soon as possible
     */
    @ConfField
    public static int transaction_clean_interval_second = 30;

    /**
     * Load label cleaner will run every *label_clean_interval_second* to clean the outdated jobs.
     */
    @ConfField
    public static int label_clean_interval_second = 1 * 3600; // 1 hours

    // Configurations for meta data durability
    /**
     * Doris meta data will be saved here.
     * The storage of this dir is highly recommended as to be:
     * 1. High write performance (SSD)
     * 2. Safe (RAID)
     */
    @ConfField
    public static String meta_dir = PaloFe.DORIS_HOME_DIR + "/doris-meta";

    /**
     * temp dir is used to save intermediate results of some process, such as backup and restore process.
     * file in this dir will be cleaned after these process is finished.
     */
    @ConfField public static String tmp_dir = PaloFe.DORIS_HOME_DIR + "/temp_dir";

    /**
     * Edit log type.
     * BDB: write log to bdbje
     * LOCAL: use local file to save edit log, only used for unit test
     */
    @ConfField
    public static String edit_log_type = "bdb";

    /**
     * bdbje port
     */
    @ConfField
    public static int edit_log_port = 9010;

    /**
     * Master FE will save image every *edit_log_roll_num* meta journals.
     */
    @ConfField(mutable = true, masterOnly = true)
    public static int edit_log_roll_num = 50000;

    /**
     * Non-master FE will stop offering service
     * if meta data delay gap exceeds *meta_delay_toleration_second*
     */
    @ConfField public static int meta_delay_toleration_second = 300;    // 5 min

    /**
     * Master FE sync policy of bdbje.
     * If you only deploy one Follower FE, set this to 'SYNC'. If you deploy more than 3 Follower FE,
     * you can set this and the following 'replica_sync_policy' to WRITE_NO_SYNC.
     * more info, see: http://docs.oracle.com/cd/E17277_02/html/java/com/sleepycat/je/Durability.SyncPolicy.html
     */
    @ConfField public static String master_sync_policy = "SYNC"; // SYNC, NO_SYNC, WRITE_NO_SYNC

    /**
     * Follower FE sync policy of bdbje.
     */
    @ConfField public static String replica_sync_policy = "SYNC"; // SYNC, NO_SYNC, WRITE_NO_SYNC

    /**
     * Replica ack policy of bdbje.
     * more info, see: http://docs.oracle.com/cd/E17277_02/html/java/com/sleepycat/je/Durability.ReplicaAckPolicy.html
     */
    @ConfField public static String replica_ack_policy = "SIMPLE_MAJORITY"; // ALL, NONE, SIMPLE_MAJORITY

    /**
     * The heartbeat timeout of bdbje between master and follower.
     * the default is 30 seconds, which is same as default value in bdbje.
     * If the network is experiencing transient problems, of some unexpected long java GC annoying you,
     * you can try to increase this value to decrease the chances of false timeouts
     */
    @ConfField
    public static int bdbje_heartbeat_timeout_second = 30;

    /**
     * The lock timeout of bdbje operation
     * If there are many LockTimeoutException in FE WARN log, you can try to increase this value
     */
    @ConfField
    public static int bdbje_lock_timeout_second = 1;

    /**
     * The replica ack timeout when writing to bdbje
     * When writing some relatively large logs, the ack time may time out, resulting in log writing failure.
     * At this time, you can increase this value appropriately.
     */
    @ConfField
    public static int bdbje_replica_ack_timeout_second = 10;

    /**
     * The desired upper limit on the number of bytes of reserved space to
     * retain in a replicated JE Environment.
     * You only need to decrease this value if your FE meta disk is really small.
     * And don't need to increase this value.
     */
    @ConfField
    public static int bdbje_reserved_disk_bytes = 1 * 1024 * 1024 * 1024; // 1G

    /**
     * num of thread to handle heartbeat events in heartbeat_mgr.
     */
    @ConfField(masterOnly = true)
    public static int heartbeat_mgr_threads_num = 8;

    @ConfField(masterOnly = true)
    public static int heartbeat_mgr_check_be_mgr_threads_num = 4;

    /**
     * blocking queue size to store heartbeat task in heartbeat_mgr.
     */
    @ConfField(masterOnly = true)
    public static int heartbeat_mgr_blocking_queue_size = 1024;

    /**
     * max num of thread to handle agent task in agent task thread-pool.
     */
    @ConfField(masterOnly = true)
    public static int max_agent_task_threads_num = 4096;

    /**
     * the max txn number which bdbje can rollback when trying to rejoin the group
     */
    @ConfField public static int txn_rollback_limit = 100;

    /**
     * Specified an IP for frontend, instead of the ip get by *InetAddress.getByName*.
     * This can be used when *InetAddress.getByName* get an unexpected IP address.
     * Default is "0.0.0.0", which means not set.
     * CAN NOT set this as a hostname, only IP.
     */
    @Deprecated
    @ConfField
    public static String frontend_address = "0.0.0.0";

    /**
     * Declare a selection strategy for those servers have many ips.
     * Note that there should at most one ip match this list.
     * this is a list in semicolon-delimited format, in CIDR notation, e.g. 10.10.10.0/24
     * If no ip match this rule, will choose one randomly.
     */
    @ConfField public static String priority_networks = "";

    /**
     * If true, FE will reset bdbje replication group(that is, to remove all electable nodes info)
     * and is supposed to start as Master.
     * If all the electable nodes can not start, we can copy the meta data
     * to another node and set this config to true to try to restart the FE.
     */
    @ConfField public static String metadata_failure_recovery = "false";

    /**
     * If true, non-master FE will ignore the meta data delay gap between Master FE and its self,
     * even if the metadata delay gap exceeds *meta_delay_toleration_second*.
     * Non-master FE will still offer read service.
     *
     * This is helpful when you try to stop the Master FE for a relatively long time for some reason,
     * but still wish the non-master FE can offer read service.
     */
    @ConfField(mutable = true)
    public static boolean ignore_meta_check = false;

    /**
     * Set the maximum acceptable clock skew between non-master FE to Master FE host.
     * This value is checked whenever a non-master FE establishes a connection to master FE via BDBJE.
     * The connection is abandoned if the clock skew is larger than this value.
     */
    @ConfField public static long max_bdbje_clock_delta_ms = 5000; // 5s

    /**
     * Fe http port
     * Currently, all FEs' http port must be same.
     */
    @ConfField public static int http_port = 8030;

    @ConfField public static int cloud_http_port = 8035;
    /**
     * Jetty container default configuration
     * Jetty's thread architecture model is very simple, divided into three thread pools:
     * acceptors,selectors and workers. Acceptors are responsible for accepting new connections,
     * and then hand over to selectors to process the unpacking of the HTTP message protocol,
     * and finally workers process the request. The first two thread pools adopt a non-blocking model,
     * and one thread can handle the read and write of many sockets, so the number of thread pools is small.
     *
     * For most projects, only 1-2 acceptors threads are needed, and 2 to 4 selectors threads are sufficient.
     * Workers are obstructive business logic, often have more database operations, and require a large number of
     * threads. The specific number depends on the proportion of QPS and IO events of the application. The higher the
     * QPS, the more threads are required, the higher the proportion of IO, the more threads waiting, and the more
     * total threads required.
     */
    @ConfField public static int jetty_server_acceptors = 2;
    @ConfField public static int jetty_server_selectors = 4;
    @ConfField public static int jetty_server_workers = 0;

    /**
     * Configure the default minimum and maximum number of threads for jetty.
     * The default minimum and maximum number of threads for jetty is 10 and the maximum is 200.
     * If this is relatively small in a high-concurrency import scenario,
     * users can adjust it according to their own conditions.
     */
    @ConfField public static int jetty_threadPool_minThreads = 20;
    @ConfField public static int jetty_threadPool_maxThreads = 400;

    /**
     * Jetty maximum number of bytes in put or post method,default:100MB
     */
    @ConfField public static int jetty_server_max_http_post_size = 100 * 1024 * 1024;

    /**
     * http header size configuration parameter, the default value is 10K
     */
    @ConfField public static int jetty_server_max_http_header_size = 10240;

    /**
     * Mini load disabled by default
     */
    @ConfField public static boolean disable_mini_load = true;

    /**
     * The backlog_num for mysql nio server
     * When you enlarge this backlog_num, you should enlarge the value in
     * the linux /proc/sys/net/core/somaxconn file at the same time
     */
    @ConfField public static int mysql_nio_backlog_num = 1024;

    /**
     * The connection timeout and socket timeout config for thrift server
     * The default value for thrift_client_timeout_ms is set to be zero to prevent readtimeout
     *
     */
    @ConfField public static int thrift_client_timeout_ms = 0;

    /**
     * The backlog_num for thrift server
     * When you enlarge this backlog_num, you should ensure it's value larger than
     * the linux /proc/sys/net/core/somaxconn config
     */
    @ConfField public static int thrift_backlog_num = 1024;

    /**
     * FE thrift server port
     */
    @ConfField public static int rpc_port = 9020;

    /**
     * FE mysql server port
     */
    @ConfField public static int query_port = 9030;

    /**
     * num of thread to handle io events in mysql.
     */
    @ConfField public static int mysql_service_io_threads_num = 4;

    /**
     * max num of thread to handle task in mysql.
     */
    @ConfField public static int max_mysql_service_task_threads_num = 4096;

    /**
     * Cluster name will be shown as the title of web page
     */
    @ConfField public static String cluster_name = "Baidu Palo";

    /**
     * node(FE or BE) will be considered belonging to the same Palo cluster if they have same cluster id.
     * Cluster id is usually a random integer generated when master FE start at first time.
     * You can also specify one.
     */
    @ConfField public static int cluster_id = -1;

    /**
     * Cluster token used for internal authentication.
     */
    @ConfField public static String auth_token = "";

    // Configurations for load, clone, create table, alter table etc. We will rarely change them
    /**
     * Maximal waiting time for creating a single replica.
     * eg.
     *      if you create a table with #m tablets and #n replicas for each tablet,
     *      the create table request will run at most (m * n * tablet_create_timeout_second) before timeout.
     */
    @ConfField(mutable = true, masterOnly = true)
    public static int tablet_create_timeout_second = 1;

    /**
     * In order not to wait too long for create table(index), set a max timeout.
     */
    @ConfField(mutable = true, masterOnly = true)
    public static int max_create_table_timeout_second = 3600;

    /**
     * Maximal waiting time for all publish version tasks of one transaction to be finished
     */
    @ConfField(mutable = true, masterOnly = true)
    public static int publish_version_timeout_second = 30; // 30 seconds

    /**
     * Maximal waiting time for all data inserted before one transaction to be committed
     * This is the timeout second for the command "commit"
     */
    @ConfField(mutable = true, masterOnly = true)
    public static int commit_timeout_second = 30; // 30 seconds

    /**
     * minimal intervals between two publish version action
     */
    @ConfField public static int publish_version_interval_ms = 10;

    /**
     * The thrift server max worker threads
     */
    @ConfField public static int thrift_server_max_worker_threads = 4096;

    /**
     * Maximal wait seconds for straggler node in load
     * eg.
     *      there are 3 replicas A, B, C
     *      load is already quorum finished(A,B) at t1 and C is not finished
     *      if (current_time - t1) > 300s, then palo will treat C as a failure node
     *      will call transaction manager to commit the transaction and tell transaction manager
     *      that C is failed
     *
     * This is also used when waiting for publish tasks
     *
     * TODO this parameter is the default value for all job and the DBA could specify it for separate job
     */
    @ConfField(mutable = true, masterOnly = true)
    public static int load_straggler_wait_second = 300;

    /**
     * The load scheduler running interval.
     * A load job will transfer its state from PENDING to LOADING to FINISHED.
     * The load scheduler will transfer load job from PENDING to LOADING
     *      while the txn callback will transfer load job from LOADING to FINISHED.
     * So a load job will cost at most one interval to finish when the concurrency has not reached the upper limit.
     */
    @ConfField public static int load_checker_interval_second = 5;

    /**
     * The spark load scheduler running interval.
     * Default 60 seconds, because spark load job is heavy and yarn client returns slowly.
     */
    @ConfField public static int spark_load_checker_interval_second = 60;

    /**
     * Concurrency of HIGH priority pending load jobs.
     * Load job priority is defined as HIGH or NORMAL.
     * All mini batch load jobs are HIGH priority, other types of load jobs are NORMAL priority.
     * Priority is set to avoid that a slow load job occupies a thread for a long time.
     * This is just a internal optimized scheduling policy.
     * Currently, you can not specified the job priority manually,
     * and do not change this if you know what you are doing.
     */
    @ConfField public static int load_pending_thread_num_high_priority = 3;
    /**
     * Concurrency of NORMAL priority pending load jobs.
     * Do not change this if you know what you are doing.
     */
    @ConfField public static int load_pending_thread_num_normal_priority = 10;
    /**
     * Concurrency of HIGH priority etl load jobs.
     * Do not change this if you know what you are doing.
     */
    @ConfField public static int load_etl_thread_num_high_priority = 3;
    /**
     * Concurrency of NORMAL priority etl load jobs.
     * Do not change this if you know what you are doing.
     */
    @ConfField public static int load_etl_thread_num_normal_priority = 10;
    /**
     * Concurrency of delete jobs.
     */
    @ConfField public static int delete_thread_num = 10;
    /**
     * Not available.
     */
    @ConfField(mutable = true, masterOnly = true)
    public static int load_input_size_limit_gb = 0; // GB, 0 is no limit
    /**
     * Not available.
     */
    @ConfField(mutable = true, masterOnly = true)
    public static int load_running_job_num_limit = 0; // 0 is no limit
    /**
     * Default broker load timeout
     */
    @ConfField(mutable = true, masterOnly = true)
    public static int broker_load_default_timeout_second = 3600 * 12; // 12 hours

    /**
     * Broker rpc timeout
     */
    @ConfField public static int broker_timeout_ms = 10000; // 10s
    /**
     * Default non-streaming mini load timeout
     */
    @Deprecated
    @ConfField(mutable = true, masterOnly = true)
    public static int mini_load_default_timeout_second = 3600; // 1 hour

    /**
     * Default insert load timeout
     */
    @ConfField(mutable = true, masterOnly = true)
    public static int insert_load_default_timeout_second = 3600; // 1 hour

    /**
     * Default stream load and streaming mini load timeout
     */
    @ConfField(mutable = true, masterOnly = true)
    public static int stream_load_default_timeout_second = 86400 * 3; // 3days

    /**
     * Default stream load pre-commit status timeout
     */
    @ConfField(mutable = true, masterOnly = true)
    public static int stream_load_default_precommit_timeout_second = 3600; // 3600s

    /**
     * Max load timeout applicable to all type of load except for stream load
     */
    @ConfField(mutable = true, masterOnly = true)
    public static int max_load_timeout_second = 259200; // 3days

    /**
     * Max stream load and streaming mini load timeout
     */
    @ConfField(mutable = true, masterOnly = true)
    public static int max_stream_load_timeout_second = 259200; // 3days

    /**
     * Min stream load timeout applicable to all type of load
     */
    @ConfField(mutable = true, masterOnly = true)
    public static int min_load_timeout_second = 1; // 1s

    /**
     * Default hadoop load timeout
     */
    @ConfField(mutable = true, masterOnly = true)
    public static int hadoop_load_default_timeout_second = 86400 * 3; // 3 day

    // Configurations for spark load
    /**
     * Default spark dpp version
     */
    @ConfField
    public static String spark_dpp_version = "1.0.0";
    /**
     * Default spark load timeout
     */
    @ConfField(mutable = true, masterOnly = true)
    public static int spark_load_default_timeout_second = 86400; // 1 day

    /**
     * Default spark home dir
     */
    @ConfField(mutable = true, masterOnly = true)
    public static String spark_home_default_dir = PaloFe.DORIS_HOME_DIR + "/lib/spark2x";

    /**
     * Default spark dependencies path
     */
    @ConfField
    public static String spark_resource_path = "";

    /**
     * The specified spark launcher log dir
     */
    @ConfField
    public static String spark_launcher_log_dir = sys_log_dir + "/spark_launcher_log";

    /**
     * Default yarn client path
     */
    @ConfField
    public static String yarn_client_path = PaloFe.DORIS_HOME_DIR + "/lib/yarn-client/hadoop/bin/yarn";

    /**
     * Default yarn config file directory
     * Each time before running the yarn command, we need to check that the
     * config file exists under this path, and if not, create them.
     */
    @ConfField
    public static String yarn_config_dir = PaloFe.DORIS_HOME_DIR + "/lib/yarn-config";

    /**
     * Maximal intervals between two syncJob's commits.
     */
    @ConfField(mutable = true, masterOnly = true)
    public static long sync_commit_interval_second = 10;

    /**
     * Sync checker's running interval.
     */
    @ConfField public static int sync_checker_interval_second = 5;

    /**
     * max num of thread to handle sync task in sync task thread-pool.
     */
    @ConfField public static int max_sync_task_threads_num = 10;


    /**
     * Min event size that a sync job will commit.
     * When receiving events less than it, SyncJob will continue
     * to wait for the next batch of data until the time exceeds
     * `sync_commit_interval_second`.
     * The default value is 10000 (canal default event buffer size is 16384).
     * You should set it smaller than canal buffer size.
     */
    @ConfField(mutable = true, masterOnly = true)
    public static long min_sync_commit_size = 10000;

    /**
     * Min bytes that a sync job will commit.
     * When receiving bytes less than it, SyncJob will continue
     * to wait for the next batch of data until the time exceeds
     * `sync_commit_interval_second`.
     * The default value is 15 MB (canal default memory is 16 MB).
     * You should set it slightly smaller than canal memory.
     */
    @ConfField(mutable = true, masterOnly = true)
    public static long min_bytes_sync_commit = 15 * 1024 * 1024; // 15 MB

    /**
     * Max bytes that a sync job will commit.
     * When receiving bytes less than it, SyncJob will commit
     * all data immediately.
     * The default value is 64 MB (canal default memory is 16 MB).
     * You should set it larger than canal memory and
     * `min_bytes_sync_commit`.
     */
    @ConfField(mutable = true, masterOnly = true)
    public static long max_bytes_sync_commit = 64 * 1024 * 1024; // 64 MB

    /**
     * Default number of waiting jobs for routine load and version 2 of load
     * This is a desired number.
     * In some situation, such as switch the master, the current number is maybe more than desired_max_waiting_jobs
     */
    @ConfField(mutable = true, masterOnly = true)
    public static int desired_max_waiting_jobs = 100;

    /**
     * fetch stream load record interval.
     */
    @ConfField(mutable = true, masterOnly = true)
    public static int fetch_stream_load_record_interval_second = 120;

    /**
     * Default max number of recent stream load record that can be stored in memory.
     */
    @ConfField(mutable = true, masterOnly = true)
    public static int max_stream_load_record_size = 5000;

    /**
     * Default max number of recent iceberg database table creation record that can be stored in memory.
     */
    @ConfField(mutable = true, masterOnly = true)
    public static int max_iceberg_table_creation_record_size = 2000;

    /**
     * Whether to disable show stream load and clear stream load records in memory.
     */
    @ConfField(mutable = true, masterOnly = true)
    public static boolean disable_show_stream_load = false;

    /**
     * Whether to enable to write single replica for stream load and broker load.
     */
    @ConfField(mutable = true, masterOnly = true)
    public static boolean enable_single_replica_load = false;

    /**
     * maximum concurrent running txn num including prepare, commit txns under a single db
     * txn manager will reject coming txns
     */
    @ConfField(mutable = true, masterOnly = true)
    public static int max_running_txn_num_per_db = 100;

    /**
     * This configuration is just for compatible with old version,
     * this config has been replaced by async_loading_load_task_pool_size,
     * it will be removed in the future.
     */
    @Deprecated
    @ConfField(mutable = false, masterOnly = true)
    public static int async_load_task_pool_size = 10;

    /**
     * The pending_load task executor pool size. This pool size limits the max running pending_load tasks.
     * Currently, it only limits the pending_load task of broker load and spark load.
     * It should be less than 'max_running_txn_num_per_db'
     */
    @ConfField(mutable = false, masterOnly = true)
    public static int async_pending_load_task_pool_size = 10;

    /**
     * The loading_load task executor pool size. This pool size limits the max running loading_load tasks.
     * Currently, it only limits the loading_load task of broker load.
     */
    @ConfField(mutable = false, masterOnly = true)
    public static int async_loading_load_task_pool_size = async_load_task_pool_size;

    /**
     * Same meaning as *tablet_create_timeout_second*, but used when delete a tablet.
     */
    @ConfField(mutable = true, masterOnly = true)
    public static int tablet_delete_timeout_second = 2;
    /**
     * the minimal delay seconds between a replica is failed and fe try to recovery it using clone.
     */
    @ConfField(mutable = true, masterOnly = true)
    public static int replica_delay_recovery_second = 0;
    /**
     * Balance threshold of data size in BE.
     * The balance algorithm is:
     * 1. Calculate the average used capacity(AUC) of the entire cluster. (total data size / total backends num)
     * 2. The high water level is (AUC * (1 + clone_capacity_balance_threshold))
     * 3. The low water level is (AUC * (1 - clone_capacity_balance_threshold))
     * The Clone checker will try to move replica from high water level BE to low water level BE.
     */
    @ConfField(mutable = true, masterOnly = true)
    public static double clone_capacity_balance_threshold = 0.2;
    /**
     * Balance threshold of num of replicas in Backends.
     */
    @ConfField(mutable = true, masterOnly = true)
    public static double clone_distribution_balance_threshold = 0.2;
    /**
     * The high water of disk capacity used percent.
     * This is used for calculating load score of a backend.
     */
    @ConfField(mutable = true, masterOnly = true)
    public static double capacity_used_percent_high_water = 0.75;
    /**
     * Maximal timeout of ALTER TABLE request. Set long enough to fit your table data size.
     */
    @ConfField(mutable = true, masterOnly = true)
    public static int alter_table_timeout_second = 86400 * 30; // 1month
    /**
     * If a backend is down for *max_backend_down_time_second*, a BACKEND_DOWN event will be triggered.
     * Do not set this if you know what you are doing.
     */
    @ConfField(mutable = true, masterOnly = true)
    public static int max_backend_down_time_second = 3600; // 1h

    /**
     * If disable_storage_medium_check is true, ReportHandler would not check tablet's storage medium
     * and disable storage cool down function, the default value is false.
     * You can set the value true when you don't care what the storage medium of the tablet is.
     */
    @ConfField(mutable = true, masterOnly = true)
    public static boolean disable_storage_medium_check = false;
    /**
     * When create a table(or partition), you can specify its storage medium(HDD or SSD).
     * If not set, this specifies the default medium when created.
     */
    @ConfField public static String default_storage_medium = "HDD";
    /**
     * When create a table(or partition), you can specify its storage medium(HDD or SSD).
     * If set to SSD, this specifies the default duration that tablets will stay on SSD.
     * After that, tablets will be moved to HDD automatically.
     * You can set storage cooldown time in CREATE TABLE stmt.
     */
    @ConfField public static long storage_cooldown_second = 30 * 24 * 3600L; // 30 days
    /**
     * After dropping database(table/partition), you can recover it by using RECOVER stmt.
     * And this specifies the maximal data retention time. After time, the data will be deleted permanently.
     */
    @ConfField(mutable = true, masterOnly = true)
    public static long catalog_trash_expire_second = 86400L; // 1day
    /**
     * Maximal bytes that a single broker scanner will read.
     * Do not set this if you know what you are doing.
     */
    @ConfField(mutable = true, masterOnly = true)
    public static long min_bytes_per_broker_scanner = 67108864L; // 64MB
    /**
     * Maximal concurrency of broker scanners.
     * Do not set this if you know what you are doing.
     */
    @ConfField(mutable = true, masterOnly = true)
    public static int max_broker_concurrency = 30;

    /**
     * Export checker's running interval.
     */
    @ConfField public static int export_checker_interval_second = 5;
    /**
     * Limitation of the concurrency of running export jobs.
     * Default is 5.
     * 0 is unlimited
     */
    @ConfField(mutable = true, masterOnly = true)
    public static int export_running_job_num_limit = 5;
    /**
     * Default timeout of export jobs.
     */
    @ConfField(mutable = true, masterOnly = true)
    public static int export_task_default_timeout_second = 2 * 3600; // 2h
    /**
     * Number of tablets per export query plan
     */
    @ConfField(mutable = true, masterOnly = true)
    public static int export_tablet_num_per_task = 5;

    // Configurations for consistency check
    /**
     * Consistency checker will run from *consistency_check_start_time* to *consistency_check_end_time*.
     * If start time == end time, the checker will stop scheduling.
     * And default is disabled.
     * TODO(cmy): Disable by default because current checksum logic has some bugs.
     * And it will also bring some overhead.
     */
    @ConfField(mutable = true, masterOnly = true)
    public static String consistency_check_start_time = "23";
    @ConfField(mutable = true, masterOnly = true)
    public static String consistency_check_end_time = "23";
    /**
     * Default timeout of a single consistency check task. Set long enough to fit your tablet size.
     */
    @ConfField(mutable = true, masterOnly = true)
    public static long check_consistency_default_timeout_second = 600; // 10 min

    // Configurations for query engine
    /**
     * Maximal number of connections per FE.
     */
    @ConfField public static int qe_max_connection = 1024;

    /**
     * Maximal number of thread in connection-scheduler-pool.
     */
    @ConfField public static int max_connection_scheduler_threads_num = 4096;

    /**
     * The memory_limit for colocote join PlanFragment instance =
     * exec_mem_limit / min (query_colocate_join_memory_limit_penalty_factor, instance_num)
     */
    @ConfField(mutable = true)
    public static int query_colocate_join_memory_limit_penalty_factor = 1;

    /**
     * This configs can set to true to disable the automatic colocate tables's relocate and balance.
     * If 'disable_colocate_balance' is set to true,
     *   ColocateTableBalancer will not relocate and balance colocate tables.
     * Attention:
     *   Under normal circumstances, there is no need to turn off balance at all.
     *   Because once the balance is turned off, the unstable colocate table may not be restored
     *   Eventually the colocate plan cannot be used when querying.
     */
    @ConfField(mutable = true, masterOnly = true) public static boolean disable_colocate_balance = false;

    /**
     * The default user resource publishing timeout.
     */
    @ConfField public static int meta_publish_timeout_ms = 1000;
    @ConfField public static boolean proxy_auth_enable = false;
    @ConfField public static String proxy_auth_magic_prefix = "x@8";
    /**
     * Limit on the number of expr children of an expr tree.
     * Exceed this limit may cause long analysis time while holding database read lock.
     * Do not set this if you know what you are doing.
     */
    @ConfField(mutable = true)
    public static int expr_children_limit = 10000;
    /**
     * Limit on the depth of an expr tree.
     * Exceed this limit may cause long analysis time while holding db read lock.
     * Do not set this if you know what you are doing.
     */
    @ConfField(mutable = true)
    public static int expr_depth_limit = 3000;

    // Configurations for backup and restore
    /**
     * Plugins' path for BACKUP and RESTORE operations. Currently deprecated.
     */
    @Deprecated
    @ConfField public static String backup_plugin_path = "/tools/trans_file_tool/trans_files.sh";

    // Configurations for hadoop dpp
    /**
     * The following configurations are not available.
     */
    @ConfField public static String dpp_hadoop_client_path = "/lib/hadoop-client/hadoop/bin/hadoop";
    @ConfField public static long dpp_bytes_per_reduce = 100 * 1024 * 1024L; // 100M
    @ConfField public static String dpp_default_cluster = "palo-dpp";
    @ConfField public static String dpp_default_config_str = ""
            + "{"
            + "hadoop_configs : '"
            + "mapred.job.priority=NORMAL;"
            + "mapred.job.map.capacity=50;"
            + "mapred.job.reduce.capacity=50;"
            + "mapred.hce.replace.streaming=false;"
            + "abaci.long.stored.job=true;"
            + "dce.shuffle.enable=false;"
            + "dfs.client.authserver.force_stop=true;"
            + "dfs.client.auth.method=0"
            + "'}";
    @ConfField public static String dpp_config_str = ""
            + "{palo-dpp : {"
            + "hadoop_palo_path : '/dir',"
            + "hadoop_configs : '"
            + "fs.default.name=hdfs://host:port;"
            + "mapred.job.tracker=host:port;"
            + "hadoop.job.ugi=user,password"
            + "'}"
            + "}";

    // For forward compatibility, will be removed later.
    // check token when download image file.
    @ConfField public static boolean enable_token_check = true;

    /**
     * Set to true if you deploy Palo using thirdparty deploy manager
     * Valid options are:
     *      disable:    no deploy manager
     *      k8s:        Kubernetes
     *      ambari:     Ambari
     *      local:      Local File (for test or Boxer2 BCC version)
     */
    @ConfField public static String enable_deploy_manager = "disable";

    // If use k8s deploy manager locally, set this to true and prepare the certs files
    @ConfField public static boolean with_k8s_certs = false;

    // Set runtime locale when exec some cmds
    @ConfField public static String locale = "zh_CN.UTF-8";

    // default timeout of backup job
    @ConfField(mutable = true, masterOnly = true)
    public static int backup_job_default_timeout_ms = 86400 * 1000; // 1 day

    /**
     * 'storage_high_watermark_usage_percent' limit the max capacity usage percent of a Backend storage path.
     * 'storage_min_left_capacity_bytes' limit the minimum left capacity of a Backend storage path.
     * If both limitations are reached, this storage path can not be chose as tablet balance destination.
     * But for tablet recovery, we may exceed these limit for keeping data integrity as much as possible.
     */
    @ConfField(mutable = true, masterOnly = true)
    public static int storage_high_watermark_usage_percent = 85;
    @ConfField(mutable = true, masterOnly = true)
    public static long storage_min_left_capacity_bytes = 2 * 1024 * 1024 * 1024; // 2G

    /**
     * If capacity of disk reach the 'storage_flood_stage_usage_percent' and 'storage_flood_stage_left_capacity_bytes',
     * the following operation will be rejected:
     * 1. load job
     * 2. restore job
     */
    @ConfField(mutable = true, masterOnly = true)
    public static int storage_flood_stage_usage_percent = 95;
    @ConfField(mutable = true, masterOnly = true)
    public static long storage_flood_stage_left_capacity_bytes = 1 * 1024 * 1024 * 1024; // 100MB

    // update interval of tablet stat
    // All frontends will get tablet stat from all backends at each interval
    @ConfField public static int tablet_stat_update_interval_second = 60;  // 1 min

    /**
     * Max bytes a broker scanner can process in one broker load job.
     * Commonly, each Backends has one broker scanner.
     */
    @ConfField(mutable = true, masterOnly = true)
    public static long max_bytes_per_broker_scanner = 150 * 1024 * 1024 * 1024L; // 150G

    /**
     * Max number of load jobs, include PENDING、ETL、LOADING、QUORUM_FINISHED.
     * If exceed this number, load job is not allowed to be submitted.
     */
    @ConfField(mutable = true, masterOnly = true)
    public static long max_unfinished_load_job = 1000;

    /**
     * If set to true, Planner will try to select replica of tablet on same host as this Frontend.
     * This may reduce network transmission in following case:
     * 1. N hosts with N Backends and N Frontends deployed.
     * 2. The data has N replicas.
     * 3. High concurrency queries are sent to all Frontends evenly
     * In this case, all Frontends can only use local replicas to do the query.
     * If you want to allow fallback to nonlocal replicas when no local replicas available,
     * set enable_local_replica_selection_fallback to true.
     */
    @ConfField(mutable = true)
    public static boolean enable_local_replica_selection = false;

    /**
     * Used with enable_local_replica_selection.
     * If the local replicas is not available, fallback to the nonlocal replicas.
     * */
    @ConfField(mutable = true)
    public static boolean enable_local_replica_selection_fallback = false;

    /**
     * The number of query retries.
     * A query may retry if we encounter RPC exception and no result has been sent to user.
     * You may reduce this number to avoid Avalanche disaster.
     */
    @ConfField(mutable = true)
    public static int max_query_retry_time = 1;

    /**
     * The tryLock timeout configuration of catalog lock.
     * Normally it does not need to change, unless you need to test something.
     */
    @ConfField(mutable = true)
    public static long catalog_try_lock_timeout_ms = 5000; // 5 sec

    /**
     * if this is set to true
     *    all pending load job will failed when call begin txn api
     *    all prepare load job will failed when call commit txn api
     *    all committed load job will waiting to be published
     */
    @ConfField(mutable = true, masterOnly = true)
    public static boolean disable_load_job = false;

    /*
     * One master daemon thread will update database used data quota for db txn manager
     * every db_used_data_quota_update_interval_secs
     */
    @ConfField(mutable = false, masterOnly = true)
    public static int db_used_data_quota_update_interval_secs = 300;

    /**
     * Load using hadoop cluster will be deprecated in future.
     * Set to true to disable this kind of load.
     */
    @ConfField(mutable = true, masterOnly = true)
    public static boolean disable_hadoop_load = false;

    /**
     * fe will call es api to get es index shard info every es_state_sync_interval_secs
     */
    @ConfField
    public static long es_state_sync_interval_second = 10;

    /**
     * fe will create iceberg table every iceberg_table_creation_interval_second
     */
    @ConfField(mutable = true, masterOnly = true)
    public static long iceberg_table_creation_interval_second = 10;

    /**
     * the factor of delay time before deciding to repair tablet.
     * if priority is VERY_HIGH, repair it immediately.
     * HIGH, delay tablet_repair_delay_factor_second * 1;
     * NORMAL: delay tablet_repair_delay_factor_second * 2;
     * LOW: delay tablet_repair_delay_factor_second * 3;
     */
    @ConfField(mutable = true, masterOnly = true)
    public static long tablet_repair_delay_factor_second = 60;

    /**
     * the default slot number per path in tablet scheduler
     * TODO(cmy): remove this config and dynamically adjust it by clone task statistic
     */
    @ConfField public static int schedule_slot_num_per_path = 2;

    /**
     * Deprecated after 0.10
     */
    @ConfField public static boolean use_new_tablet_scheduler = true;

    /**
     * the threshold of cluster balance score, if a backend's load score is 10% lower than average score,
     * this backend will be marked as LOW load, if load score is 10% higher than average score, HIGH load
     * will be marked.
     */
    @ConfField(mutable = true, masterOnly = true)
    public static double balance_load_score_threshold = 0.1; // 10%

    /**
     * if set to true, TabletScheduler will not do balance.
     */
    @ConfField(mutable = true, masterOnly = true)
    public static boolean disable_balance = false;

    /**
     * if set to true, TabletScheduler will not do disk balance.
     */
    @ConfField(mutable = true, masterOnly = true)
    public static boolean disable_disk_balance = false;

    // if the number of scheduled tablets in TabletScheduler exceed max_scheduling_tablets
    // skip checking.
    @ConfField(mutable = true, masterOnly = true)
    public static int max_scheduling_tablets = 2000;

    // if the number of balancing tablets in TabletScheduler exceed max_balancing_tablets,
    // no more balance check
    @ConfField(mutable = true, masterOnly = true)
    public static int max_balancing_tablets = 100;

    // Rebalancer type(ignore case): BeLoad, Partition. If type parse failed, use BeLoad as default.
    @ConfField(masterOnly = true)
    public static String tablet_rebalancer_type = "BeLoad";

    // Valid only if use PartitionRebalancer. If this changed, cached moves will be cleared.
    @ConfField(mutable = true, masterOnly = true)
    public static long partition_rebalance_move_expire_after_access = 600; // 600s

    // Valid only if use PartitionRebalancer
    @ConfField(mutable = true, masterOnly = true)
    public static int partition_rebalance_max_moves_num_per_selection = 10;

    // This threshold is to avoid piling up too many report task in FE, which may cause OOM exception.
    // In some large Doris cluster, eg: 100 Backends with ten million replicas, a tablet report may cost
    // several seconds after some modification of metadata(drop partition, etc..).
    // And one Backend will report tablets info every 1 min, so unlimited receiving reports is unacceptable.
    // TODO(cmy): we will optimize the processing speed of tablet report in future, but now, just discard
    // the report if queue size exceeding limit.
    // Some online time cost:
    // 1. disk report: 0-1 ms
    // 2. task report: 0-1 ms
    // 3. tablet report
    //      10000 replicas: 200ms
    @ConfField(mutable = true, masterOnly = true)
    public static int report_queue_size = 100;

    /**
     * If set to true, metric collector will be run as a daemon timer to collect metrics at fix interval
     */
    @ConfField public static boolean enable_metric_calculator = true;

    /**
     * the max routine load job num, including NEED_SCHEDULED, RUNNING, PAUSE
     */
    @ConfField(mutable = true, masterOnly = true)
    public static int max_routine_load_job_num = 100;

    /**
     * the max concurrent routine load task num of a single routine load job
     */
    @ConfField(mutable = true, masterOnly = true)
    public static int max_routine_load_task_concurrent_num = 5;

    /**
     * the max concurrent routine load task num per BE.
     * This is to limit the num of routine load tasks sending to a BE, and it should also less
     * than BE config 'routine_load_thread_pool_size'(default 10),
     * which is the routine load task thread pool size on BE.
     */
    @ConfField(mutable = true, masterOnly = true)
    public static int max_routine_load_task_num_per_be = 5;

    /**
     * The max number of files store in SmallFileMgr
     */
    @ConfField(mutable = true, masterOnly = true)
    public static int max_small_file_number = 100;

    /**
     * The max size of a single file store in SmallFileMgr
     */
    @ConfField(mutable = true, masterOnly = true)
    public static int max_small_file_size_bytes = 1024 * 1024; // 1MB

    /**
     * Save small files
     */
    @ConfField public static String small_file_dir = PaloFe.DORIS_HOME_DIR + "/small_files";

    /**
     * If set to true, the insert stmt with processing error will still return a label to user.
     * And user can use this label to check the load job's status.
     * The default value is false, which means if insert operation encounter errors,
     * exception will be thrown to user client directly without load label.
     */
    @ConfField(mutable = true, masterOnly = true) public static boolean using_old_load_usage_pattern = false;

    /**
     * This will limit the max recursion depth of hash distribution pruner.
     * eg: where a in (5 elements) and b in (4 elements) and c in (3 elements) and d in (2 elements).
     * a/b/c/d are distribution columns, so the recursion depth will be 5 * 4 * 3 * 2 = 120, larger than 100,
     * So that distribution pruner will no work and just return all buckets.
     *
     * Increase the depth can support distribution pruning for more elements, but may cost more CPU.
     */
    @ConfField(mutable = true, masterOnly = false)
    public static int max_distribution_pruner_recursion_depth = 100;

    /**
     * If the jvm memory used percent(heap or old mem pool) exceed this threshold, checkpoint thread will
     * not work to avoid OOM.
     */
    @ConfField(mutable = true, masterOnly = true)
    public static long metadata_checkpoint_memory_threshold = 70;

    /**
     * If set to true, the checkpoint thread will make the checkpoint regardless of the jvm memory used percent.
     */
    @ConfField(mutable = true, masterOnly = true)
    public static boolean force_do_metadata_checkpoint = false;

    /**
     * The multi cluster feature will be deprecated in version 0.12
     * set this config to true will disable all operations related to cluster feature, include:
     *   create/drop cluster
     *   add free backend/add backend to cluster/decommission cluster balance
     *   change the backends num of cluster
     *   link/migration db
     */
    @ConfField(mutable = true)
    public static boolean disable_cluster_feature = true;

    /**
     * Decide how often to check dynamic partition
     */
    @ConfField(mutable = true, masterOnly = true)
    public static long dynamic_partition_check_interval_seconds = 600;

    /**
     * If set to true, dynamic partition feature will open
     */
    @ConfField(mutable = true, masterOnly = true)
    public static boolean dynamic_partition_enable = true;

    /**
     * control rollup job concurrent limit
     */
    @ConfField(mutable = true, masterOnly = true)
    public static int max_running_rollup_job_num_per_table = 1;

    /**
     * If set to true, Doris will check if the compiled and running versions of Java are compatible
     */
    @ConfField
    public static boolean check_java_version = true;

    /**
     * it can't auto-resume routine load job as long as one of the backends is down
     */
    @ConfField(mutable = true, masterOnly = true)
    public static int max_tolerable_backend_down_num = 0;

    /**
     * a period for auto resume routine load
     */
    @ConfField(mutable = true, masterOnly = true)
    public static int period_of_auto_resume_min = 5;

    /**
     * If set to true, the backend will be automatically dropped after finishing decommission.
     * If set to false, the backend will not be dropped and remaining in DECOMMISSION state.
     */
    @ConfField(mutable = true, masterOnly = true)
    public static boolean drop_backend_after_decommission = true;

    /**
<<<<<<< HEAD
=======
     * When tablet size of decommissioned backend is lower than this threshold,
     * SystemHandler will start to check if all tablets of this backend are in recycled status,
     * this backend will be dropped immediately if the check result is true.
     * For performance based considerations, better not set a very high value for this.
     */
    @ConfField(mutable = true, masterOnly = true)
    public static int decommission_tablet_check_threshold = 5000;

    /**
>>>>>>> 6b773939
     * Define thrift server's server model, default is TThreadPoolServer model
     */
    @ConfField
    public static String thrift_server_type = ThriftServer.THREAD_POOL;

    /**
     * This config will decide whether to resend agent task when create_time for agent_task is set,
     * only when current_time - create_time > agent_task_resend_wait_time_ms can ReportHandler do resend agent task
     */
    @ConfField (mutable = true, masterOnly = true)
    public static long agent_task_resend_wait_time_ms = 5000;

    /**
     * min_clone_task_timeout_sec and max_clone_task_timeout_sec is to limit the
     * min and max timeout of a clone task.
     * Under normal circumstances, the timeout of a clone task is estimated by
     * the amount of data and the minimum transmission speed(5MB/s).
     * But in special cases, you may need to manually set these two configs
     * to ensure that the clone task will not fail due to timeout.
     */
    @ConfField(mutable = true, masterOnly = true)
    public static long min_clone_task_timeout_sec = 3 * 60; // 3min
    @ConfField(mutable = true, masterOnly = true)
    public static long max_clone_task_timeout_sec = 2 * 60 * 60; // 2h

    /**
     * If set to true, fe will enable sql result cache
     * This option is suitable for offline data update scenarios
     *                              case1   case2   case3   case4
     * enable_sql_cache             false   true    true    false
     * enable_partition_cache       false   false   true    true
     */
    @ConfField(mutable = true, masterOnly = false)
    public static boolean cache_enable_sql_mode = true;

    /**
     * If set to true, fe will get data from be cache,
     * This option is suitable for real-time updating of partial partitions.
     */
    @ConfField(mutable = true, masterOnly = false)
    public static boolean cache_enable_partition_mode = true;

    /**
     *  Minimum interval between last version when caching results,
     *  This parameter distinguishes between offline and real-time updates
     */
    @ConfField(mutable = true, masterOnly = false)
    public static int cache_last_version_interval_second = 900;

    /**
     * Set the maximum number of rows that can be cached
     */
    @ConfField(mutable = true, masterOnly = false)
    public static int cache_result_max_row_count = 3000;

    /**
     * Used to limit element num of InPredicate in delete statement.
     */
    @ConfField(mutable = true, masterOnly = true)
    public static int max_allowed_in_element_num_of_delete = 1024;

    /**
     * In some cases, some tablets may have all replicas damaged or lost.
     * At this time, the data has been lost, and the damaged tablets
     * will cause the entire query to fail, and the remaining healthy tablets cannot be queried.
     * In this case, you can set this configuration to true.
     * The system will replace damaged tablets with empty tablets to ensure that the query
     * can be executed. (but at this time the data has been lost, so the query results may be inaccurate)
     */
    @ConfField(mutable = true, masterOnly = true)
    public static boolean recover_with_empty_tablet = false;

    /**
     * Whether to add a delete sign column when create unique table
     */
    @ConfField(mutable = true, masterOnly = true)
    public static boolean enable_batch_delete_by_default = true;

    /**
     * Used to set default db data quota bytes.
     */
    @ConfField(mutable = true, masterOnly = true)
    public static long default_db_data_quota_bytes = 1024L * 1024 * 1024 * 1024 * 1024L; // 1PB

    /**
     * Used to set default db replica quota num.
     */
    @ConfField(mutable = true, masterOnly = true)
    public static long default_db_replica_quota_size = 1024 * 1024 * 1024;

    /*
     * Maximum percentage of data that can be filtered (due to reasons such as data is irregularly)
     * The default value is 0.
     */
    @ConfField(mutable = true, masterOnly = true)
    public static double default_max_filter_ratio = 0;

    /**
     * HTTP Server V2 is implemented by SpringBoot.
     * It uses an architecture that separates front and back ends.
     * Only enable httpv2 can user to use the new Frontend UI interface
     */
    @ConfField
    public static boolean enable_http_server_v2 = true;

    /*
     * Base path is the URL prefix for all API paths.
     * Some deployment environments need to configure additional base path to match resources.
     * This Api will return the path configured in Config.http_api_extra_base_path.
     * Default is empty, which means not set.
     */
    @ConfField
    public static String http_api_extra_base_path = "";

    /**
     * If set to true, FE will be started in BDBJE debug mode
     */
    @ConfField
    public static boolean enable_bdbje_debug_mode = false;

    /**
     * This config is used to try skip broker when access bos or other cloud storage via broker
     */
    @ConfField(mutable = true, masterOnly = true)
    public static boolean enable_access_file_without_broker = false;

    /**
     * Whether to allow the outfile function to export the results to the local disk.
     */
    @ConfField
    public static boolean enable_outfile_to_local = false;

    /**
     * Used to set the initial flow window size of the GRPC client channel, and also used to max message size.
     * When the result set is large, you may need to increase this value.
     */
    @ConfField
    public static int grpc_max_message_size_bytes = 1 * 1024 * 1024 * 1024; // 1GB

    /**
     * Used to set minimal number of replication per tablet.
     */
    @ConfField(mutable = true, masterOnly = true)
    public static short min_replication_num_per_tablet = 1;

    /**
     * Used to set maximal number of replication per tablet.
     */
    @ConfField(mutable = true, masterOnly = true)
    public static short max_replication_num_per_tablet = Short.MAX_VALUE;

    /**
     * Used to limit the maximum number of partitions that can be created when creating a dynamic partition table,
     * to avoid creating too many partitions at one time.
     * The number is determined by "start" and "end" in the dynamic partition parameters.
     */
    @ConfField(mutable = true, masterOnly = true)
    public static int max_dynamic_partition_num = 500;

    /**
     * Used to limit the maximum number of partitions that can be created when creating multi partition,
     * to avoid creating too many partitions at one time.
     * The number is determined by "start" and "end" in the multi partition parameters.
     */
    @ConfField(mutable = true, masterOnly = true)
    public static int max_multi_partition_num = 4096;

    /**
     * Control the max num of backup/restore job per db
     */
    @ConfField(mutable = true, masterOnly = true)
    public static int max_backup_restore_job_num_per_db = 10;

    /**
     * Control the default max num of the instance for a user.
     */
    @ConfField(mutable = true)
    public static int default_max_query_instances = -1;

    /*
     * One master daemon thread will update global partition in memory
     * info every partition_in_memory_update_interval_secs
     */
    @ConfField(mutable = false, masterOnly = true)
    public static int partition_in_memory_update_interval_secs = 300;

    @ConfField(masterOnly = true)
    public static boolean enable_concurrent_update = false;

    /**
     * This configuration can only be configured during cluster initialization and cannot be modified during cluster
     * restart and upgrade after initialization is complete.
     *
     * 0: table names are stored as specified and comparisons are case sensitive.
     * 1: table names are stored in lowercase and comparisons are not case sensitive.
     * 2: table names are stored as given but compared in lowercase.
     */
    @ConfField(masterOnly = true)
    public static int lower_case_table_names = 0;

    @ConfField(mutable = true, masterOnly = true)
    public static int table_name_length_limit = 64;

    /*
     * The job scheduling interval of the schema change handler.
     * The user should not set this parameter.
     * This parameter is currently only used in the regression test environment to appropriately
     * reduce the running speed of the schema change job to test the correctness of the system
     * in the case of multiple tasks in parallel.
     */
    @ConfField(mutable = false, masterOnly = true)
    public static int default_schema_change_scheduler_interval_millisecond = 500;

    /*
     * If set to true, the thrift structure of query plan will be sent to BE in compact mode.
     * This will significantly reduce the size of rpc data, which can reduce the chance of rpc timeout.
     * But this may slightly decrease the concurrency of queries, because compress and decompress cost more CPU.
     */
    @ConfField(mutable = true, masterOnly = false)
    public static boolean use_compact_thrift_rpc = true;

    /*
     * If set to true, the tablet scheduler will not work, so that all tablet repair/balance task will not work.
     */
    @ConfField(mutable = true, masterOnly = true)
    public static boolean disable_tablet_scheduler = false;

    /*
     * When doing clone or repair tablet task, there may be replica is REDUNDANT state, which
     * should be dropped later. But there are be loading task on these replicas, so the default strategy
     * is to wait until the loading task finished before dropping them.
     * But the default strategy may takes very long time to handle these redundant replicas.
     * So we can set this config to true to not wait any loading task.
     * Set this config to true may cause loading task failed, but will
     * speed up the process of tablet balance and repair.
     */
    @ConfField(mutable = true, masterOnly = true)
    public static boolean enable_force_drop_redundant_replica = false;

    /*
     * auto set the slowest compaction replica's status to bad
     */
    @ConfField(mutable = true, masterOnly = true)
    public static boolean repair_slow_replica = false;

    /*
     * The relocation of a colocation group may involve a large number of tablets moving within the cluster.
     * Therefore, we should use a more conservative strategy to avoid relocation
     * of colocation groups as much as possible.
     * Reloaction usually occurs after a BE node goes offline or goes down.
     * This parameter is used to delay the determination of BE node unavailability.
     * The default is 30 minutes, i.e., if a BE node recovers within 30 minutes, relocation of the colocation group
     * will not be triggered.
     */
    @ConfField(mutable = true, masterOnly = true)
    public static long colocate_group_relocate_delay_second = 1800; // 30 min

    /*
     * If set to true, when creating table, Doris will allow to locate replicas of a tablet
     * on same host.
     * This is only for local test, so that we can deploy multi BE on same host and create table
     * with multi replicas.
     * DO NOT use it for production env.
     */
    @ConfField
    public static boolean allow_replica_on_same_host = false;

    /**
     *  The version count threshold used to judge whether replica compaction is too slow
     */
    @ConfField(mutable = true)
    public static int min_version_count_indicate_replica_compaction_too_slow = 200;

    /**
     * The valid ratio threshold of the difference between the version count of the slowest replica and the fastest
     * replica. If repair_slow_replica is set to true, it is used to determine whether to repair the slowest replica
     */
    @ConfField(mutable = true, masterOnly = true)
    public static double valid_version_count_delta_ratio_between_replicas = 0.5;

    /**
     * The data size threshold used to judge whether replica is too large
     */
    @ConfField(mutable = true, masterOnly = true)
    public static long min_bytes_indicate_replica_too_large = 2 * 1024 * 1024 * 1024L;

    /**
     * If set to TRUE, the column definitions of iceberg table and the doris table must be consistent
     * If set to FALSE, Doris only creates columns of supported data types.
     * Default is true.
     */
    @ConfField(mutable = true, masterOnly = true)
    public static boolean iceberg_table_creation_strict_mode = true;

    // statistics
    /*
     * the max unfinished statistics job number
     */
    @ConfField(mutable = true, masterOnly = true)
    public static int cbo_max_statistics_job_num = 20;
    /*
     * the max timeout of a statistics task
     */
    @ConfField(mutable = true, masterOnly = true)
    public static int max_cbo_statistics_task_timeout_sec = 300;
    /*
     * the concurrency of statistics task
     */
    // TODO change it to mutable true
    @ConfField(mutable = false, masterOnly = true)
    public static int cbo_concurrency_statistics_task_num = 10;
    /*
     * default sample percentage
     * The value from 0 ~ 100. The 100 means no sampling and fetch all data.
     */
    @ConfField(mutable = true, masterOnly = true)
    public static int cbo_default_sample_percentage = 10;

    /**
     * If this configuration is enabled, you should also specify the trace_export_url.
     */
    @ConfField(mutable = false, masterOnly = false)
    public static boolean enable_tracing = false;

    /**
     * Current support for exporting traces:
     *   zipkin: Export traces directly to zipkin, which is used to enable the tracing feature quickly.
     *   collector: The collector can be used to receive and process traces and support export to a variety of
     *     third-party systems.
     * If this configuration is enabled, you should also specify the enable_tracing=true and trace_export_url.
     */
    @ConfField(mutable = false, masterOnly = false)
    public static String trace_exporter = "zipkin";

    /**
     * The endpoint to export spans to.
     * export to zipkin like: http://127.0.0.1:9411/api/v2/spans
     * export to collector like: http://127.0.0.1:4318/v1/traces
     */
    @ConfField(mutable = false, masterOnly = false)
    public static String trace_export_url = "http://127.0.0.1:9411/api/v2/spans";

    /**
     * If set to TRUE, the compaction slower replica will be skipped when select get queryable replicas
     * Default is true.
     */
    @ConfField(mutable = true)
    public static boolean skip_compaction_slower_replica = true;

    /**
     * Enable quantile_state type column
     * Default is false.
     * */
    @ConfField(mutable = true, masterOnly = true)
    public static boolean enable_quantile_state_type = false;

    @ConfField
    public static boolean enable_vectorized_load = true;

    @ConfField(mutable = false, masterOnly = true)
    public static int backend_rpc_timeout_ms = 60000; // 1 min

    /**
     * Temp config for multi catalog feature.
     * Should be removed when this feature is ready.
     */
    @ConfField(mutable = true, masterOnly = true)
    public static boolean enable_multi_catalog = false;

    @ConfField(mutable = true, masterOnly = false)
    public static long file_scan_node_split_size = 256 * 1024 * 1024; // 256mb

    @ConfField(mutable = true, masterOnly = false)
    public static long file_scan_node_split_num = 128;

    /**
     * If set to TRUE, FE will:
     * 1. divide BE into high load and low load(no mid load) to force triggering tablet scheduling;
     * 2. ignore whether the cluster can be more balanced during tablet scheduling;
     *
     * It's used to test the reliability in single replica case when tablet scheduling are frequent.
     * Default is false.
     */
    @ConfField(mutable = true, masterOnly = true)
    public static boolean be_rebalancer_fuzzy_test = false;

    /**
     * If set to TRUE, FE will convert date/datetime to datev2/datetimev2(0) automatically.
     */
    @ConfField(mutable = true, masterOnly = true)
    public static boolean enable_date_conversion = false;

    @ConfField(mutable = false, masterOnly = true)
    public static boolean enable_multi_tags = false;

    /**
     * If set to TRUE, FE will convert DecimalV2 to DecimalV3 automatically.
     */
    @ConfField(mutable = true, masterOnly = true)
    public static boolean enable_decimal_conversion = false;

    /**
     * List of S3 API compatible object storage systems.
     */
    @ConfField
    public static String s3_compatible_object_storages = "s3,oss,cos,bos";

    @ConfField
    public static boolean default_enable_light_schema_change = true;

    /**
     * Support complex data type ARRAY.
     */
    @ConfField(mutable = true, masterOnly = true)
    public static boolean enable_array_type = false;

    /**
     * Use new fe generate es dsl.
     */
    @ConfField(mutable = true)
    public static boolean enable_new_es_dsl = true;

    /**
     * The timeout of executing async remote fragment.
     * In normal case, the async remote fragment will be executed in a short time. If system are under high load
     * condition，try to set this timeout longer.
     */
    @ConfField(mutable = true)
    public static long remote_fragment_exec_timeout_ms = 30000; // 30 seconds

    //==========================================================================
    //                    begin of cloud config
    //==========================================================================

    /**
     * MetaService endpoint, ip:port, such as meta_service_endpoint = "192.0.0.10:8866"
     */
    @ConfField public static String meta_service_endpoint = "";

    @ConfField
    public static String cloud_unique_id = "";

    @ConfField
    public static String cloud_sql_server_cluster_name = "RESERVED_CLUSTER_NAME_FOR_SQL_SERVER";

    @ConfField
    public static String cloud_sql_server_cluster_id = "RESERVED_CLUSTER_ID_FOR_SQL_SERVER";
    /**
     * Use for control meta srv txn size
     */
    @ConfField
    public static int cloud_txn_tablet_batch_size = 50;

    @ConfField
    public static long tablet_rebalancer_interval_second = 20;

    @ConfField
    public static int balance_tablet_num_per_run = 5;

    @ConfField
    public static double cloud_rebalance_percent_threshold = 0.1;

    @ConfField
    public static long cloud_rebalance_number_threshold = 3;

    /**
     * if set to false, auth check will be disable,  in case something goes wrong with the new privilege system.
     */
    @ConfField public static boolean cloud_enable_auth_check = true;

    /**
     * Default number of waiting copy jobs for the whole cluster
     */
    @ConfField
    public static int cluster_max_waiting_copy_jobs = 20;

    /**
     * Default number of max file num for per copy into job
     */
    @ConfField
    public static int max_file_num_per_copy_into_job = 50;

    /**
     * Default number of max meta size for per copy into job
     */
    @ConfField
    public static int max_meta_size_per_copy_into_job = 51200;

    @ConfField(mutable = true)
    public static boolean ignore_unsupported_properties_in_cloud_mode = false;

    @ConfField(mutable = false)
    public static int cloud_copy_txn_conflict_error_retry_num = 5;

    @ConfField
    public static boolean range_desc_read_by_column_def = true;

    @ConfField(mutable = false)
    public static int cloud_copy_list_objects_version = 2;

    @ConfField(mutable = true)
    public static int meta_service_rpc_retry_times = 200;

    //==========================================================================
    //                    end of cloud config
    //==========================================================================

    /**
     * Max data version of backends serialize block.
     */
    @ConfField(mutable = false)
    public static int max_be_exec_version = 1;

    /**
     * Min data version of backends serialize block.
     */
    @ConfField(mutable = false)
    public static int min_be_exec_version = 0;

    /**
     * Data version of backends serialize block.
     */
    @ConfField(mutable = true, masterOnly = true)
    public static int be_exec_version = max_be_exec_version;

    @ConfField(mutable = false)
<<<<<<< HEAD
    public static int statement_submitter_threads_num = 64;

    @ConfField(mutable = false)
    public static int topn_two_phase_limit_threshold = 4096;

    /**
     * Temp config, should be removed when new file scan node is ready.
     */
    @ConfField(mutable = true)
    public static boolean enable_new_load_scan_node = false;

    @ConfField(mutable = false)
    public static int statistic_job_scheduler_execution_interval_ms = 1000;

    @ConfField(mutable = false)
    public static int statistic_task_scheduler_execution_interval_ms = 1000;

    /*
     * mtmv scheduler framework is still under dev, remove this config when it is graduate.
     */
    @ConfField(mutable = true)
    public static boolean enable_mtmv_scheduler_framework = false;

    @ConfField(mutable = true, masterOnly = true)
    public static int max_running_mtmv_scheduler_task_num = 100;

    @ConfField(mutable = true, masterOnly = true)
    public static int max_pending_mtmv_scheduler_task_num = 100;

    @ConfField(mutable = true, masterOnly = true)
    public static long scheduler_mtmv_task_expire_ms = 24 * 60 * 60 * 1000L; // 1day

    /**
     * The candidate of the backend node for federation query such as hive table and es table query.
     * If the backend of computation role is less than this value, it will acquire some mix backend.
     * If the computation backend is enough, federation query will only assign to computation backend.
     */
    @ConfField(mutable = true, masterOnly = false)
    public static int backend_num_for_federation = 3;

    /**
     * Max query profile num.
     */
    @ConfField(mutable = true, masterOnly = false)
    public static int max_query_profile_num = 100;

    /**
     * Set to true to disable backend black list, so that even if we failed to send task to a backend,
     * that backend won't be added to black list.
     * This should only be set when running tests, such as regression test.
     * Highly recommended NOT disable it in product environment.
     */
    @ConfField(mutable = true, masterOnly = false)
    public static boolean disable_backend_black_list = false;

    /**
     * Maximum backend heartbeat failure tolerance count.
     * Default is 1, which means if 1 heart failed, the backend will be marked as dead.
     * A larger value can improve the tolerance of the cluster to occasional heartbeat failures.
     * For example, when running regression tests, this value can be increased.
     */
    @ConfField(mutable = true, masterOnly = true)
    public static long max_backend_heartbeat_failure_tolerance_count = 1;

    /**
     * The iceberg and hudi table will be removed in v1.3
     * Use multi catalog instead.
     */
    @ConfField(mutable = true, masterOnly = false)
    public static boolean disable_iceberg_hudi_table = true;

    /**
     * The default connection timeout for hive metastore.
     * hive.metastore.client.socket.timeout
     */
    @ConfField(mutable = true, masterOnly = false)
    public static long hive_metastore_client_timeout_second = 10;

    @ConfField(mutable = false)
    public static int statistic_table_bucket_count = 7;

    @ConfField
    public static long statistics_max_mem_per_query_in_bytes = 2L * 1024 * 1024 * 1024;

    @ConfField
    public static int statistic_parallel_exec_instance_num = 1;

    @ConfField
    public static int statistics_simultaneously_running_job_num = 10;

    @ConfField
    public static int statistic_internal_table_replica_num = 1;

    @ConfField
    public static int statistic_clean_interval_in_hours = 24 * 2;

    @ConfField
    public static int statistics_stale_statistics_fetch_size = 1000;

    @ConfField
    public static int statistics_outdated_record_detector_running_interval_in_minutes = 5;

    @ConfField
    public static int statistics_records_outdated_time_in_ms = 2 * 24 * 3600 * 1000;

    @ConfField
    public static int statistics_job_execution_timeout_in_min = 5;

    @ConfField
    public static int statistics_table_creation_retry_interval_in_seconds = 5;

    @ConfField
    public static int statistics_cache_max_size = 100000;

    @ConfField
    public static int statistics_cache_valid_duration_in_hours = 24 * 2;

    @ConfField
    public static int statistics_cache_refresh_interval = 24 * 2;
=======
    public static int statistic_job_scheduler_execution_interval_ms = 1000;

    @ConfField(mutable = false)
    public static int statistic_task_scheduler_execution_interval_ms = 1000;

    /*
     * mtmv scheduler framework is still under dev, remove this config when it is graduate.
     */
    @ConfField(mutable = true)
    public static boolean enable_mtmv_scheduler_framework = false;

    /* Max running task num at the same time, otherwise the submitted task will still be keep in pending poll*/
    @ConfField(mutable = true, masterOnly = true)
    public static int max_running_mtmv_scheduler_task_num = 100;

    /* Max pending task num keep in pending poll, otherwise it reject the task submit*/
    @ConfField(mutable = true, masterOnly = true)
    public static int max_pending_mtmv_scheduler_task_num = 100;

    /* Remove the completed mtmv job after this expired time. */
    @ConfField(mutable = true, masterOnly = true)
    public static long scheduler_mtmv_job_expired = 24 * 60 * 60L; // 1day

    /* Remove the finished mtmv task after this expired time. */
    @ConfField(mutable = true, masterOnly = true)
    public static long scheduler_mtmv_task_expired = 24 * 60 * 60L; // 1day

    /**
     * The candidate of the backend node for federation query such as hive table and es table query.
     * If the backend of computation role is less than this value, it will acquire some mix backend.
     * If the computation backend is enough, federation query will only assign to computation backend.
     */
    @ConfField(mutable = true, masterOnly = false)
    public static int backend_num_for_federation = 3;

    /**
     * Max query profile num.
     */
    @ConfField(mutable = true, masterOnly = false)
    public static int max_query_profile_num = 100;

    /**
     * Set to true to disable backend black list, so that even if we failed to send task to a backend,
     * that backend won't be added to black list.
     * This should only be set when running tests, such as regression test.
     * Highly recommended NOT disable it in product environment.
     */
    @ConfField(mutable = true, masterOnly = false)
    public static boolean disable_backend_black_list = false;

    /**
     * Maximum backend heartbeat failure tolerance count.
     * Default is 1, which means if 1 heart failed, the backend will be marked as dead.
     * A larger value can improve the tolerance of the cluster to occasional heartbeat failures.
     * For example, when running regression tests, this value can be increased.
     */
    @ConfField(mutable = true, masterOnly = true)
    public static long max_backend_heartbeat_failure_tolerance_count = 1;

    /**
     * The iceberg and hudi table will be removed in v1.3
     * Use multi catalog instead.
     */
    @ConfField(mutable = true, masterOnly = false)
    public static boolean disable_iceberg_hudi_table = true;

    /**
     * The default connection timeout for hive metastore.
     * hive.metastore.client.socket.timeout
     */
    @ConfField(mutable = true, masterOnly = false)
    public static long hive_metastore_client_timeout_second = 10;

    /**
     * Used to determined how many statistics collection SQL could run simultaneously.
     */
    @ConfField
    public static int statistics_simultaneously_running_job_num = 10;

    /**
     * Internal table replica num, once set, user should promise the avaible BE is greater than this value,
     * otherwise the statistics related internal table creation would be failed.
     */
    @ConfField
    public static int statistic_internal_table_replica_num = 1;
>>>>>>> 6b773939

    /**
     * if table has too many replicas, Fe occur oom when schema change.
     * 10W replicas is a reasonable value for testing.
     */
    @ConfField(mutable = true, masterOnly = true)
    public static long max_replica_count_when_schema_change = 100000;

    /**
     * Max cache num of hive partition.
     * Decrease this value if FE's memory is small
     */
    @ConfField(mutable = false, masterOnly = false)
    public static long max_hive_partition_cache_num = 100000;

    /**
     * Max cache num of external catalog's file
     * Decrease this value if FE's memory is small
     */
    @ConfField(mutable = false, masterOnly = false)
    public static long max_external_file_cache_num = 100000;

    /**
     * Max cache num of external table's schema
     * Decrease this value if FE's memory is small
     */
    @ConfField(mutable = false, masterOnly = false)
    public static long max_external_schema_cache_num = 10000;

    /**
     * The expiration time of a cache object after last access of it.
     * For external schema cache and hive meta cache.
     */
    @ConfField(mutable = false, masterOnly = false)
    public static long external_cache_expire_time_minutes_after_access = 24 * 60; // 1 day

<<<<<<< HEAD
=======
    /**
     * Set session variables randomly to check more issues in github workflow
     */
    @ConfField(mutable = true, masterOnly = false)
    public static boolean use_fuzzy_session_variable = false;

    /**
     * Collect external table statistic info by running sql when set to true.
     * Otherwise, use external catalog metadata.
     */
    @ConfField(mutable = true)
    public static boolean collect_external_table_stats_by_sql = false;

    /**
     * Max num of same name meta informatntion in catalog recycle bin.
     * Default is 3.
     * 0 means do not keep any meta obj with same name.
     * < 0 means no limit
     */
    @ConfField(mutable = true, masterOnly = true)
    public static int max_same_name_catalog_trash_num = 3;

    /**
     * The storage policy is still under developement.
     * Disable it by default.
     */
    @ConfField(mutable = true, masterOnly = true)
    public static boolean enable_storage_policy = false;
>>>>>>> 6b773939
}
<|MERGE_RESOLUTION|>--- conflicted
+++ resolved
@@ -1319,8 +1319,6 @@
     public static boolean drop_backend_after_decommission = true;
 
     /**
-<<<<<<< HEAD
-=======
      * When tablet size of decommissioned backend is lower than this threshold,
      * SystemHandler will start to check if all tablets of this backend are in recycled status,
      * this backend will be dropped immediately if the check result is true.
@@ -1330,7 +1328,6 @@
     public static int decommission_tablet_check_threshold = 5000;
 
     /**
->>>>>>> 6b773939
      * Define thrift server's server model, default is TThreadPoolServer model
      */
     @ConfField
@@ -1857,7 +1854,6 @@
     public static int be_exec_version = max_be_exec_version;
 
     @ConfField(mutable = false)
-<<<<<<< HEAD
     public static int statement_submitter_threads_num = 64;
 
     @ConfField(mutable = false)
@@ -1882,13 +1878,22 @@
     public static boolean enable_mtmv_scheduler_framework = false;
 
     @ConfField(mutable = true, masterOnly = true)
+    public static long scheduler_mtmv_task_expire_ms = 24 * 60 * 60 * 1000L; // 1day
+    /* Max running task num at the same time, otherwise the submitted task will still be keep in pending poll*/
+    @ConfField(mutable = true, masterOnly = true)
     public static int max_running_mtmv_scheduler_task_num = 100;
 
+    /* Max pending task num keep in pending poll, otherwise it reject the task submit*/
     @ConfField(mutable = true, masterOnly = true)
     public static int max_pending_mtmv_scheduler_task_num = 100;
 
-    @ConfField(mutable = true, masterOnly = true)
-    public static long scheduler_mtmv_task_expire_ms = 24 * 60 * 60 * 1000L; // 1day
+    /* Remove the completed mtmv job after this expired time. */
+    @ConfField(mutable = true, masterOnly = true)
+    public static long scheduler_mtmv_job_expired = 24 * 60 * 60L; // 1day
+
+    /* Remove the finished mtmv task after this expired time. */
+    @ConfField(mutable = true, masterOnly = true)
+    public static long scheduler_mtmv_task_expired = 24 * 60 * 60L; // 1day
 
     /**
      * The candidate of the backend node for federation query such as hive table and es table query.
@@ -1946,12 +1951,6 @@
     public static int statistic_parallel_exec_instance_num = 1;
 
     @ConfField
-    public static int statistics_simultaneously_running_job_num = 10;
-
-    @ConfField
-    public static int statistic_internal_table_replica_num = 1;
-
-    @ConfField
     public static int statistic_clean_interval_in_hours = 24 * 2;
 
     @ConfField
@@ -1977,79 +1976,6 @@
 
     @ConfField
     public static int statistics_cache_refresh_interval = 24 * 2;
-=======
-    public static int statistic_job_scheduler_execution_interval_ms = 1000;
-
-    @ConfField(mutable = false)
-    public static int statistic_task_scheduler_execution_interval_ms = 1000;
-
-    /*
-     * mtmv scheduler framework is still under dev, remove this config when it is graduate.
-     */
-    @ConfField(mutable = true)
-    public static boolean enable_mtmv_scheduler_framework = false;
-
-    /* Max running task num at the same time, otherwise the submitted task will still be keep in pending poll*/
-    @ConfField(mutable = true, masterOnly = true)
-    public static int max_running_mtmv_scheduler_task_num = 100;
-
-    /* Max pending task num keep in pending poll, otherwise it reject the task submit*/
-    @ConfField(mutable = true, masterOnly = true)
-    public static int max_pending_mtmv_scheduler_task_num = 100;
-
-    /* Remove the completed mtmv job after this expired time. */
-    @ConfField(mutable = true, masterOnly = true)
-    public static long scheduler_mtmv_job_expired = 24 * 60 * 60L; // 1day
-
-    /* Remove the finished mtmv task after this expired time. */
-    @ConfField(mutable = true, masterOnly = true)
-    public static long scheduler_mtmv_task_expired = 24 * 60 * 60L; // 1day
-
-    /**
-     * The candidate of the backend node for federation query such as hive table and es table query.
-     * If the backend of computation role is less than this value, it will acquire some mix backend.
-     * If the computation backend is enough, federation query will only assign to computation backend.
-     */
-    @ConfField(mutable = true, masterOnly = false)
-    public static int backend_num_for_federation = 3;
-
-    /**
-     * Max query profile num.
-     */
-    @ConfField(mutable = true, masterOnly = false)
-    public static int max_query_profile_num = 100;
-
-    /**
-     * Set to true to disable backend black list, so that even if we failed to send task to a backend,
-     * that backend won't be added to black list.
-     * This should only be set when running tests, such as regression test.
-     * Highly recommended NOT disable it in product environment.
-     */
-    @ConfField(mutable = true, masterOnly = false)
-    public static boolean disable_backend_black_list = false;
-
-    /**
-     * Maximum backend heartbeat failure tolerance count.
-     * Default is 1, which means if 1 heart failed, the backend will be marked as dead.
-     * A larger value can improve the tolerance of the cluster to occasional heartbeat failures.
-     * For example, when running regression tests, this value can be increased.
-     */
-    @ConfField(mutable = true, masterOnly = true)
-    public static long max_backend_heartbeat_failure_tolerance_count = 1;
-
-    /**
-     * The iceberg and hudi table will be removed in v1.3
-     * Use multi catalog instead.
-     */
-    @ConfField(mutable = true, masterOnly = false)
-    public static boolean disable_iceberg_hudi_table = true;
-
-    /**
-     * The default connection timeout for hive metastore.
-     * hive.metastore.client.socket.timeout
-     */
-    @ConfField(mutable = true, masterOnly = false)
-    public static long hive_metastore_client_timeout_second = 10;
 
     /**
      * Used to determined how many statistics collection SQL could run simultaneously.
@@ -2063,7 +1989,6 @@
      */
     @ConfField
     public static int statistic_internal_table_replica_num = 1;
->>>>>>> 6b773939
 
     /**
      * if table has too many replicas, Fe occur oom when schema change.
@@ -2100,8 +2025,6 @@
     @ConfField(mutable = false, masterOnly = false)
     public static long external_cache_expire_time_minutes_after_access = 24 * 60; // 1 day
 
-<<<<<<< HEAD
-=======
     /**
      * Set session variables randomly to check more issues in github workflow
      */
@@ -2130,5 +2053,4 @@
      */
     @ConfField(mutable = true, masterOnly = true)
     public static boolean enable_storage_policy = false;
->>>>>>> 6b773939
 }
