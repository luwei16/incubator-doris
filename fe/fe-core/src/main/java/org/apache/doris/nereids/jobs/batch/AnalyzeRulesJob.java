// Licensed to the Apache Software Foundation (ASF) under one
// or more contributor license agreements.  See the NOTICE file
// distributed with this work for additional information
// regarding copyright ownership.  The ASF licenses this file
// to you under the Apache License, Version 2.0 (the
// "License"); you may not use this file except in compliance
// with the License.  You may obtain a copy of the License at
//
//   http://www.apache.org/licenses/LICENSE-2.0
//
// Unless required by applicable law or agreed to in writing,
// software distributed under the License is distributed on an
// "AS IS" BASIS, WITHOUT WARRANTIES OR CONDITIONS OF ANY
// KIND, either express or implied.  See the License for the
// specific language governing permissions and limitations
// under the License.

package org.apache.doris.nereids.jobs.batch;

import org.apache.doris.nereids.CascadesContext;
import org.apache.doris.nereids.rules.analysis.BindFunction;
import org.apache.doris.nereids.rules.analysis.BindRelation;
import org.apache.doris.nereids.rules.analysis.BindSlotReference;
<<<<<<< HEAD
import org.apache.doris.nereids.rules.analysis.FillUpMissingSlots;
=======
import org.apache.doris.nereids.rules.analysis.CheckPolicy;
import org.apache.doris.nereids.rules.analysis.FillUpMissingSlots;
import org.apache.doris.nereids.rules.analysis.NormalizeRepeat;
>>>>>>> 6b773939
import org.apache.doris.nereids.rules.analysis.ProjectToGlobalAggregate;
import org.apache.doris.nereids.rules.analysis.RegisterCTE;
import org.apache.doris.nereids.rules.analysis.ReplaceExpressionByChildOutput;
import org.apache.doris.nereids.rules.analysis.Scope;
import org.apache.doris.nereids.rules.analysis.UserAuthentication;

import com.google.common.collect.ImmutableList;

import java.util.Optional;

/**
 * Execute the analysis rules.
 */
public class AnalyzeRulesJob extends BatchRulesJob {

    /**
     * Execute the analysis job with scope.
     * @param cascadesContext planner context for execute job
     * @param scope Parse the symbolic scope of the field
     */
    public AnalyzeRulesJob(CascadesContext cascadesContext, Optional<Scope> scope) {
        super(cascadesContext);
        rulesJob.addAll(ImmutableList.of(
                bottomUpBatch(ImmutableList.of(
<<<<<<< HEAD
                        new RegisterCTE()
                )),
                bottomUpBatch(ImmutableList.of(
                        new BindRelation(),
                        new UserAuthentication(),
                        new BindSlotReference(scope),
                        new BindFunction(),
                        new ProjectToGlobalAggregate(),
                        new ReplaceExpressionByChildOutput()
                )),
                topDownBatch(ImmutableList.of(
                        new FillUpMissingSlots()
=======
                    new RegisterCTE()
                )),
                bottomUpBatch(ImmutableList.of(
                    new BindRelation(),
                    new CheckPolicy(),
                    new UserAuthentication(),
                    new BindSlotReference(scope),
                    new BindFunction(),
                    new ProjectToGlobalAggregate(),
                    new ReplaceExpressionByChildOutput()
                )),
                topDownBatch(ImmutableList.of(
                    new FillUpMissingSlots(),
                    // We should use NormalizeRepeat to compute nullable properties for LogicalRepeat in the analysis
                    // stage. NormalizeRepeat will compute nullable property, add virtual slot, LogicalAggregate and
                    // LogicalProject for normalize. This rule depends on FillUpMissingSlots to fill up slots.
                    new NormalizeRepeat()
>>>>>>> 6b773939
                ))
        ));
    }
}<|MERGE_RESOLUTION|>--- conflicted
+++ resolved
@@ -21,13 +21,9 @@
 import org.apache.doris.nereids.rules.analysis.BindFunction;
 import org.apache.doris.nereids.rules.analysis.BindRelation;
 import org.apache.doris.nereids.rules.analysis.BindSlotReference;
-<<<<<<< HEAD
-import org.apache.doris.nereids.rules.analysis.FillUpMissingSlots;
-=======
 import org.apache.doris.nereids.rules.analysis.CheckPolicy;
 import org.apache.doris.nereids.rules.analysis.FillUpMissingSlots;
 import org.apache.doris.nereids.rules.analysis.NormalizeRepeat;
->>>>>>> 6b773939
 import org.apache.doris.nereids.rules.analysis.ProjectToGlobalAggregate;
 import org.apache.doris.nereids.rules.analysis.RegisterCTE;
 import org.apache.doris.nereids.rules.analysis.ReplaceExpressionByChildOutput;
@@ -52,20 +48,6 @@
         super(cascadesContext);
         rulesJob.addAll(ImmutableList.of(
                 bottomUpBatch(ImmutableList.of(
-<<<<<<< HEAD
-                        new RegisterCTE()
-                )),
-                bottomUpBatch(ImmutableList.of(
-                        new BindRelation(),
-                        new UserAuthentication(),
-                        new BindSlotReference(scope),
-                        new BindFunction(),
-                        new ProjectToGlobalAggregate(),
-                        new ReplaceExpressionByChildOutput()
-                )),
-                topDownBatch(ImmutableList.of(
-                        new FillUpMissingSlots()
-=======
                     new RegisterCTE()
                 )),
                 bottomUpBatch(ImmutableList.of(
@@ -83,7 +65,6 @@
                     // stage. NormalizeRepeat will compute nullable property, add virtual slot, LogicalAggregate and
                     // LogicalProject for normalize. This rule depends on FillUpMissingSlots to fill up slots.
                     new NormalizeRepeat()
->>>>>>> 6b773939
                 ))
         ));
     }
