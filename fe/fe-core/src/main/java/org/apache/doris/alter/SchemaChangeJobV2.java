// Licensed to the Apache Software Foundation (ASF) under one
// or more contributor license agreements.  See the NOTICE file
// distributed with this work for additional information
// regarding copyright ownership.  The ASF licenses this file
// to you under the Apache License, Version 2.0 (the
// "License"); you may not use this file except in compliance
// with the License.  You may obtain a copy of the License at
//
//   http://www.apache.org/licenses/LICENSE-2.0
//
// Unless required by applicable law or agreed to in writing,
// software distributed under the License is distributed on an
// "AS IS" BASIS, WITHOUT WARRANTIES OR CONDITIONS OF ANY
// KIND, either express or implied.  See the License for the
// specific language governing permissions and limitations
// under the License.

package org.apache.doris.alter;

import org.apache.doris.analysis.DescriptorTable;
import org.apache.doris.analysis.Expr;
import org.apache.doris.analysis.SlotDescriptor;
import org.apache.doris.analysis.SlotRef;
import org.apache.doris.analysis.TupleDescriptor;
import org.apache.doris.catalog.Column;
import org.apache.doris.catalog.Database;
import org.apache.doris.catalog.Env;
import org.apache.doris.catalog.Index;
import org.apache.doris.catalog.KeysType;
import org.apache.doris.catalog.MaterializedIndex;
import org.apache.doris.catalog.MaterializedIndex.IndexState;
import org.apache.doris.catalog.OlapTable;
import org.apache.doris.catalog.OlapTable.OlapTableState;
import org.apache.doris.catalog.Partition;
import org.apache.doris.catalog.Replica;
import org.apache.doris.catalog.Replica.ReplicaState;
import org.apache.doris.catalog.TableIf.TableType;
import org.apache.doris.catalog.Tablet;
import org.apache.doris.catalog.TabletInvertedIndex;
import org.apache.doris.catalog.TabletMeta;
import org.apache.doris.common.AnalysisException;
import org.apache.doris.common.Config;
import org.apache.doris.common.FeConstants;
import org.apache.doris.common.MarkedCountDownLatch;
import org.apache.doris.common.MetaNotFoundException;
import org.apache.doris.common.SchemaVersionAndHash;
import org.apache.doris.common.io.Text;
import org.apache.doris.common.util.TimeUtils;
import org.apache.doris.persist.gson.GsonUtils;
import org.apache.doris.proto.OlapFile;
import org.apache.doris.task.AgentBatchTask;
import org.apache.doris.task.AgentTask;
import org.apache.doris.task.AgentTaskExecutor;
import org.apache.doris.task.AgentTaskQueue;
import org.apache.doris.task.AlterInvertedIndexTask;
import org.apache.doris.task.AlterReplicaTask;
import org.apache.doris.task.CreateReplicaTask;
import org.apache.doris.thrift.TColumn;
import org.apache.doris.thrift.TStorageFormat;
import org.apache.doris.thrift.TStorageMedium;
import org.apache.doris.thrift.TStorageType;
import org.apache.doris.thrift.TTaskType;

import com.google.common.base.Joiner;
import com.google.common.base.Preconditions;
import com.google.common.collect.HashBasedTable;
import com.google.common.collect.Lists;
import com.google.common.collect.Maps;
import com.google.common.collect.Table;
import com.google.common.collect.Table.Cell;
import com.google.gson.annotations.SerializedName;
import com.selectdb.cloud.proto.SelectdbCloud;
import org.apache.logging.log4j.LogManager;
import org.apache.logging.log4j.Logger;

import java.io.DataOutput;
import java.io.IOException;
import java.util.ArrayList;
import java.util.List;
import java.util.Map;
import java.util.Map.Entry;
import java.util.Set;
import java.util.concurrent.TimeUnit;

/*
 * Version 2 of SchemaChangeJob.
 * This is for replacing the old SchemaChangeJob
 * https://github.com/apache/doris/issues/1429
 */
public class SchemaChangeJobV2 extends AlterJobV2 {
    private static final Logger LOG = LogManager.getLogger(SchemaChangeJobV2.class);

    // partition id -> (shadow index id -> (shadow tablet id -> origin tablet id))
    @SerializedName(value = "partitionIndexTabletMap")
    private Table<Long, Long, Map<Long, Long>> partitionIndexTabletMap = HashBasedTable.create();
    // partition id -> (shadow index id -> shadow index))
    @SerializedName(value = "partitionIndexMap")
    private Table<Long, Long, MaterializedIndex> partitionIndexMap = HashBasedTable.create();
    // shadow index id -> origin index id
    @SerializedName(value = "indexIdMap")
    private Map<Long, Long> indexIdMap = Maps.newHashMap();
    // shadow index id -> shadow index name(__doris_shadow_xxx)
    @SerializedName(value = "indexIdToName")
    private Map<Long, String> indexIdToName = Maps.newHashMap();
    // shadow index id -> index schema
    @SerializedName(value = "indexSchemaMap")
    private Map<Long, List<Column>> indexSchemaMap = Maps.newHashMap();
    // shadow index id -> (shadow index schema version : schema hash)
    @SerializedName(value = "indexSchemaVersionAndHashMap")
    private Map<Long, SchemaVersionAndHash> indexSchemaVersionAndHashMap = Maps.newHashMap();
    // shadow index id -> shadow index short key count
    @SerializedName(value = "indexShortKeyMap")
    private Map<Long, Short> indexShortKeyMap = Maps.newHashMap();

    // bloom filter info
    @SerializedName(value = "hasBfChange")
    private boolean hasBfChange;
    @SerializedName(value = "bfColumns")
    private Set<String> bfColumns = null;
    @SerializedName(value = "bfFpp")
    private double bfFpp = 0;

    // alter index info
    @SerializedName(value = "indexChange")
    private boolean indexChange = false;
    @SerializedName(value = "invertedIndexChange")
    private boolean invertedIndexChange = false;
    @SerializedName(value = "isDropOp")
    private boolean isDropOp = false;
    @SerializedName(value = "indexes")
    private List<Index> indexes = null;
    @SerializedName(value = "alterInvertedIndexes")
    private List<Index> alterInvertedIndexes = null;
    @SerializedName(value = "oriIndexes")
    private List<Index> oriIndexes = null;

    // The schema change job will wait all transactions before this txn id finished, then send the schema change tasks.
    @SerializedName(value = "watershedTxnId")
    protected long watershedTxnId = -1;
    @SerializedName(value = "storageFormat")
    private TStorageFormat storageFormat = TStorageFormat.DEFAULT;

    // save all schema change tasks
    private AgentBatchTask schemaChangeBatchTask = new AgentBatchTask();
    // save failed task after retry three times, tabletId -> agentTask
    private Map<Long, List<AgentTask>> failedAgentTasks = Maps.newHashMap();

    private SchemaChangeJobV2() {
        super(JobType.SCHEMA_CHANGE);
    }

    public SchemaChangeJobV2(long jobId, long dbId, long tableId, String tableName, long timeoutMs) {
        super(jobId, JobType.SCHEMA_CHANGE, dbId, tableId, tableName, timeoutMs);
    }

    public void addTabletIdMap(long partitionId, long shadowIdxId, long shadowTabletId, long originTabletId) {
        Map<Long, Long> tabletMap = partitionIndexTabletMap.get(partitionId, shadowIdxId);
        if (tabletMap == null) {
            tabletMap = Maps.newHashMap();
            partitionIndexTabletMap.put(partitionId, shadowIdxId, tabletMap);
        }
        tabletMap.put(shadowTabletId, originTabletId);
    }

    public void addPartitionShadowIndex(long partitionId, long shadowIdxId, MaterializedIndex shadowIdx) {
        partitionIndexMap.put(partitionId, shadowIdxId, shadowIdx);
    }

    public void addIndexSchema(long shadowIdxId, long originIdxId,
            String shadowIndexName, int shadowSchemaVersion, int shadowSchemaHash,
            short shadowIdxShortKeyCount, List<Column> shadowIdxSchema) {
        indexIdMap.put(shadowIdxId, originIdxId);
        indexIdToName.put(shadowIdxId, shadowIndexName);
        indexSchemaVersionAndHashMap.put(shadowIdxId, new SchemaVersionAndHash(shadowSchemaVersion, shadowSchemaHash));
        indexShortKeyMap.put(shadowIdxId, shadowIdxShortKeyCount);
        indexSchemaMap.put(shadowIdxId, shadowIdxSchema);
    }

    public void setBloomFilterInfo(boolean hasBfChange, Set<String> bfColumns, double bfFpp) {
        this.hasBfChange = hasBfChange;
        this.bfColumns = bfColumns;
        this.bfFpp = bfFpp;
    }

    public void setAlterIndexInfo(boolean indexChange, List<Index> indexes) {
        this.indexChange = indexChange;
        this.indexes = indexes;
    }

    public void setAlterInvertedIndexInfo(boolean invertedIndexChange,
                    boolean isDropOp, List<Index> alterInvertedIndexes) {
        this.invertedIndexChange = invertedIndexChange;
        this.isDropOp = isDropOp;
        this.alterInvertedIndexes = alterInvertedIndexes;
    }

    public void setOriIndexInfo(List<Index> oriIndexes) {
        this.oriIndexes = oriIndexes;
    }

    public void setStorageFormat(TStorageFormat storageFormat) {
        this.storageFormat = storageFormat;
    }

    /**
     * clear some date structure in this job to save memory
     * these data structures must not used in getInfo method
     */
    private void pruneMeta() {
        partitionIndexTabletMap.clear();
        partitionIndexMap.clear();
        indexSchemaMap.clear();
        indexShortKeyMap.clear();
    }

    private void createShadowIndexReplica() throws AlterCancelException {
        Database db = Env.getCurrentInternalCatalog()
                .getDbOrException(dbId, s -> new AlterCancelException("Database " + s + " does not exist"));

        if (!checkTableStable(db)) {
            return;
        }

        // 1. create replicas
        AgentBatchTask batchTask = new AgentBatchTask();
        // count total replica num
        int totalReplicaNum = 0;
        for (MaterializedIndex shadowIdx : partitionIndexMap.values()) {
            for (Tablet tablet : shadowIdx.getTablets()) {
                totalReplicaNum += tablet.getReplicas().size();
            }
        }
        MarkedCountDownLatch<Long, Long> countDownLatch = new MarkedCountDownLatch<>(totalReplicaNum);

        OlapTable tbl;
        try {
            tbl = (OlapTable) db.getTableOrMetaException(tableId, TableType.OLAP);
        } catch (MetaNotFoundException e) {
            throw new AlterCancelException(e.getMessage());
        }

        if (invertedIndexChange) {
            // add inverted index for tablet meta
            tbl.writeLockOrAlterCancelException();
            try {
                Preconditions.checkState(tbl.getState() == OlapTableState.SCHEMA_CHANGE);
                // update index
                tbl.setIndexes(indexes);
            } finally {
                tbl.writeUnlock();
            }
            return;
        }

        tbl.readLock();
        try {

            Preconditions.checkState(tbl.getState() == OlapTableState.SCHEMA_CHANGE);
            for (long partitionId : partitionIndexMap.rowKeySet()) {
                Partition partition = tbl.getPartition(partitionId);
                if (partition == null) {
                    continue;
                }
                TStorageMedium storageMedium = tbl.getPartitionInfo().getDataProperty(partitionId).getStorageMedium();

                Map<Long, MaterializedIndex> shadowIndexMap = partitionIndexMap.row(partitionId);
                for (Map.Entry<Long, MaterializedIndex> entry : shadowIndexMap.entrySet()) {
                    long shadowIdxId = entry.getKey();
                    MaterializedIndex shadowIdx = entry.getValue();

                    short shadowShortKeyColumnCount = indexShortKeyMap.get(shadowIdxId);
                    List<Column> shadowSchema = indexSchemaMap.get(shadowIdxId);
                    int shadowSchemaHash = indexSchemaVersionAndHashMap.get(shadowIdxId).schemaHash;
                    long originIndexId = indexIdMap.get(shadowIdxId);
                    int originSchemaHash = tbl.getSchemaHashByIndexId(originIndexId);
                    KeysType originKeysType = tbl.getKeysTypeByIndexId(originIndexId);

                    for (Tablet shadowTablet : shadowIdx.getTablets()) {
                        long shadowTabletId = shadowTablet.getId();
                        List<Replica> shadowReplicas = shadowTablet.getReplicas();
                        for (Replica shadowReplica : shadowReplicas) {
                            long backendId = shadowReplica.getBackendId();
                            long shadowReplicaId = shadowReplica.getId();
                            countDownLatch.addMark(backendId, shadowTabletId);
                            CreateReplicaTask createReplicaTask = new CreateReplicaTask(
                                    backendId, dbId, tableId, partitionId, shadowIdxId, shadowTabletId,
                                    shadowReplicaId, shadowShortKeyColumnCount, shadowSchemaHash,
                                    Partition.PARTITION_INIT_VERSION,
                                    originKeysType, TStorageType.COLUMN, storageMedium,
                                    shadowSchema, bfColumns, bfFpp, countDownLatch, indexes,
                                    tbl.isInMemory(),
                                    tbl.getPartitionInfo().getTabletType(partitionId),
                                    null,
                                    tbl.getCompressionType(),
                                    tbl.getEnableUniqueKeyMergeOnWrite(), tbl.getStoragePolicy(),
                                    tbl.disableAutoCompaction(), tbl.isPersistent(), tbl.isDynamicSchema());

                            createReplicaTask.setBaseTablet(partitionIndexTabletMap.get(partitionId, shadowIdxId)
                                    .get(shadowTabletId), originSchemaHash);
                            if (this.storageFormat != null) {
                                createReplicaTask.setStorageFormat(this.storageFormat);
                            }

                            batchTask.addTask(createReplicaTask);
                        } // end for rollupReplicas
                    } // end for rollupTablets
                }
            }
        } finally {
            tbl.readUnlock();
        }
        if (!FeConstants.runningUnitTest) {
            // send all tasks and wait them finished
            AgentTaskQueue.addBatchTask(batchTask);
            AgentTaskExecutor.submit(batchTask);
            long timeout = Math.min(Config.tablet_create_timeout_second * 1000L * totalReplicaNum,
                    Config.max_create_table_timeout_second * 1000L);
            boolean ok = false;
            try {
                ok = countDownLatch.await(timeout, TimeUnit.MILLISECONDS);
            } catch (InterruptedException e) {
                LOG.warn("InterruptedException: ", e);
                ok = false;
            }

            if (!ok) {
                // create replicas failed. just cancel the job
                // clear tasks and show the failed replicas to user
                AgentTaskQueue.removeBatchTask(batchTask, TTaskType.CREATE);
                String errMsg = null;
                if (!countDownLatch.getStatus().ok()) {
                    errMsg = countDownLatch.getStatus().getErrorMsg();
                } else {
                    List<Entry<Long, Long>> unfinishedMarks = countDownLatch.getLeftMarks();
                    // only show at most 3 results
                    List<Entry<Long, Long>> subList = unfinishedMarks.subList(0, Math.min(unfinishedMarks.size(), 3));
                    errMsg = "Error replicas:" + Joiner.on(", ").join(subList);
                }
                LOG.warn("failed to create replicas for job: {}, {}", jobId, errMsg);
                throw new AlterCancelException("Create replicas failed. Error: " + errMsg);
            }
        }

        // create all replicas success.
        // add all shadow indexes to catalog
        tbl.writeLockOrAlterCancelException();
        try {
            Preconditions.checkState(tbl.getState() == OlapTableState.SCHEMA_CHANGE);
            addShadowIndexToCatalog(tbl);
        } finally {
            tbl.writeUnlock();
        }
    }

    private void createCloudShadowIndexReplica() throws AlterCancelException {
        Database db = Env.getCurrentInternalCatalog()
                .getDbOrException(dbId, s -> new AlterCancelException("Database " + s + " does not exist"));

        // 1. create replicas

        OlapTable tbl;
        try {
            tbl = (OlapTable) db.getTableOrMetaException(tableId, TableType.OLAP);
        } catch (MetaNotFoundException e) {
            throw new AlterCancelException(e.getMessage());
        }

<<<<<<< HEAD
        if (invertedIndexChange) {
            // add inverted index for tablet meta
            tbl.writeLockOrAlterCancelException();
            try {
                Preconditions.checkState(tbl.getState() == OlapTableState.SCHEMA_CHANGE);
                // update index
                tbl.setIndexes(indexes);
            } finally {
                tbl.writeUnlock();
            }
            return;
        }

=======
        long expiration = (createTimeMs + timeoutMs) / 1000;
>>>>>>> f50a4ff4
        tbl.readLock();
        try {
            Preconditions.checkState(tbl.getState() == OlapTableState.SCHEMA_CHANGE);

            List<Long> shadowIdxList = new ArrayList<Long>();
            for (Long shadowIdx : indexIdMap.keySet()) {
                shadowIdxList.add(shadowIdx);
            }
            try {
                Env.getCurrentInternalCatalog().prepareCloudMaterializedIndex(tbl, shadowIdxList, expiration);

                for (long partitionId : partitionIndexMap.rowKeySet()) {
                    Partition partition = tbl.getPartition(partitionId);
                    if (partition == null) {
                        continue;
                    }
                    Map<Long, MaterializedIndex> shadowIndexMap = partitionIndexMap.row(partitionId);
                    for (Map.Entry<Long, MaterializedIndex> entry : shadowIndexMap.entrySet()) {
                        long shadowIdxId = entry.getKey();
                        MaterializedIndex shadowIdx = entry.getValue();

                        short shadowShortKeyColumnCount = indexShortKeyMap.get(shadowIdxId);
                        List<Column> shadowSchema = indexSchemaMap.get(shadowIdxId);
                        int shadowSchemaHash = indexSchemaVersionAndHashMap.get(shadowIdxId).schemaHash;
                        long originIndexId = indexIdMap.get(shadowIdxId);
                        KeysType originKeysType = tbl.getKeysTypeByIndexId(originIndexId);

                        SelectdbCloud.CreateTabletsRequest.Builder requestBuilder =
                                SelectdbCloud.CreateTabletsRequest.newBuilder();
                        for (Tablet shadowTablet : shadowIdx.getTablets()) {
                            OlapFile.TabletMetaPB.Builder builder =
                                    Env.getCurrentInternalCatalog().createCloudTabletMetaBuilder(tableId, shadowIdxId,
                                    partitionId, shadowTablet, tbl.getPartitionInfo().getTabletType(partitionId),
                                    shadowSchemaHash, originKeysType, shadowShortKeyColumnCount, bfColumns,
                                    bfFpp, indexes, shadowSchema, tbl.getDataSortInfo(), tbl.getCompressionType(),
                                    tbl.getStoragePolicy(), tbl.isInMemory(), tbl.isPersistent(), true,
                                    tbl.isDynamicSchema());
                            requestBuilder.addTabletMetas(builder);
                        } // end for rollupTablets
                        Env.getCurrentInternalCatalog().sendCreateTabletsRpc(requestBuilder);
                    }
                }
            } catch (Exception e) {
                LOG.warn("createCloudShadowIndexReplica Exception:{}", e);
                throw new AlterCancelException(e.getMessage());
            }

        } finally {
            tbl.readUnlock();
        }

        // create all replicas success.
        // add all shadow indexes to catalog
        tbl.writeLockOrAlterCancelException();
        try {
            Preconditions.checkState(tbl.getState() == OlapTableState.SCHEMA_CHANGE);
            addShadowIndexToCatalog(tbl);
        } finally {
            tbl.writeUnlock();
        }
    }

    /**
     * runPendingJob():
     * 1. Create all replicas of all shadow indexes and wait them finished.
     * 2. After creating done, add the shadow indexes to catalog, user can not see this
     *    shadow index, but internal load process will generate data for these indexes.
     * 3. Get a new transaction id, then set job's state to WAITING_TXN
     */
    @Override
    protected void runPendingJob() throws AlterCancelException {
        Preconditions.checkState(jobState == JobState.PENDING, jobState);
        LOG.info("begin to send create replica tasks. job: {}", jobId);

        if (Config.cloud_unique_id.isEmpty()) {
            Database db = Env.getCurrentInternalCatalog()
                    .getDbOrException(dbId, s -> new AlterCancelException("Database " + s + " does not exist"));
            if (!checkTableStable(db)) {
                return;
            }
            createShadowIndexReplica();
        } else {
            createCloudShadowIndexReplica();
        }

        this.watershedTxnId = Env.getCurrentGlobalTransactionMgr()
                .getNextTransactionId(dbId);
        this.jobState = JobState.WAITING_TXN;

        // write edit log
        Env.getCurrentEnv().getEditLog().logAlterJob(this);
        LOG.info("transfer schema change job {} state to {}, watershed txn id: {}",
                jobId, this.jobState, watershedTxnId);
    }

    private void addShadowIndexToCatalog(OlapTable tbl) {
        if (invertedIndexChange) {
            return;
        }

        for (long partitionId : partitionIndexMap.rowKeySet()) {
            Partition partition = tbl.getPartition(partitionId);
            if (partition == null) {
                continue;
            }
            Map<Long, MaterializedIndex> shadowIndexMap = partitionIndexMap.row(partitionId);
            for (MaterializedIndex shadowIndex : shadowIndexMap.values()) {
                Preconditions.checkState(shadowIndex.getState() == IndexState.SHADOW, shadowIndex.getState());
                partition.createRollupIndex(shadowIndex);
            }
        }

        for (long shadowIdxId : indexIdMap.keySet()) {
            tbl.setIndexMeta(shadowIdxId, indexIdToName.get(shadowIdxId), indexSchemaMap.get(shadowIdxId),
                    indexSchemaVersionAndHashMap.get(shadowIdxId).schemaVersion,
                    indexSchemaVersionAndHashMap.get(shadowIdxId).schemaHash,
                    indexShortKeyMap.get(shadowIdxId), TStorageType.COLUMN,
                    tbl.getKeysTypeByIndexId(indexIdMap.get(shadowIdxId)));
        }

        tbl.rebuildFullSchema();
    }

    /**
     * runWaitingTxnJob():
     * 1. Wait the transactions before the watershedTxnId to be finished.
     * 2. If all previous transactions finished, send schema change tasks to BE.
     * 3. Change job state to RUNNING.
     */
    @Override
    protected void runWaitingTxnJob() throws AlterCancelException {
        Preconditions.checkState(jobState == JobState.WAITING_TXN, jobState);

        try {
            if (!isPreviousLoadFinished()) {
                LOG.info("wait transactions before {} to be finished, schema change job: {}", watershedTxnId, jobId);
                return;
            }
        } catch (AnalysisException e) {
            throw new AlterCancelException(e.getMessage());
        }

        LOG.info("previous transactions are all finished, begin to send schema change tasks. job: {}", jobId);
        Database db = Env.getCurrentInternalCatalog()
                .getDbOrException(dbId, s -> new AlterCancelException("Database " + s + " does not exist"));

        OlapTable tbl;
        try {
            tbl = (OlapTable) db.getTableOrMetaException(tableId, TableType.OLAP);
        } catch (MetaNotFoundException e) {
            throw new AlterCancelException(e.getMessage());
        }

        tbl.readLock();
        try {
            long expiration = (createTimeMs + timeoutMs) / 1000;
            Map<String, Column> indexColumnMap = Maps.newHashMap();
            for (Map.Entry<Long, List<Column>> entry : indexSchemaMap.entrySet()) {
                for (Column column : entry.getValue()) {
                    indexColumnMap.put(column.getName(), column);
                }
            }

            Preconditions.checkState(tbl.getState() == OlapTableState.SCHEMA_CHANGE);

            for (long partitionId : partitionIndexMap.rowKeySet()) {
                Partition partition = tbl.getPartition(partitionId);
                Preconditions.checkNotNull(partition, partitionId);

                // the schema change task will transform the data before visible
                // version(included).
                long visibleVersion = partition.getVisibleVersion();

                Map<Long, MaterializedIndex> shadowIndexMap = partitionIndexMap.row(partitionId);
                for (Map.Entry<Long, MaterializedIndex> entry : shadowIndexMap.entrySet()) {
                    long shadowIdxId = entry.getKey();
                    MaterializedIndex shadowIdx = entry.getValue();

                    Map<String, Expr> defineExprs = Maps.newHashMap();

                    List<Column> fullSchema = tbl.getBaseSchema(true);
                    DescriptorTable descTable = new DescriptorTable();
                    TupleDescriptor destTupleDesc = descTable.createTupleDescriptor();
                    for (Column column : fullSchema) {
                        SlotDescriptor destSlotDesc = descTable.addSlotDescriptor(destTupleDesc);
                        destSlotDesc.setIsMaterialized(true);
                        destSlotDesc.setColumn(column);
                        destSlotDesc.setIsNullable(column.isAllowNull());

                        if (indexColumnMap.containsKey(SchemaChangeHandler.SHADOW_NAME_PRFIX + column.getName())) {
                            Column newColumn = indexColumnMap
                                    .get(SchemaChangeHandler.SHADOW_NAME_PRFIX + column.getName());
                            if (newColumn.getType() != column.getType()) {
                                try {
                                    SlotRef slot = new SlotRef(destSlotDesc);
                                    slot.setCol(column.getName());
                                    defineExprs.put(column.getName(), slot.castTo(newColumn.getType()));
                                } catch (AnalysisException e) {
                                    throw new AlterCancelException(e.getMessage());
                                }
                            }
                        }

                    }

                    long originIdxId = indexIdMap.get(shadowIdxId);
                    int shadowSchemaHash = indexSchemaVersionAndHashMap.get(shadowIdxId).schemaHash;
                    int originSchemaHash = tbl.getSchemaHashByIndexId(indexIdMap.get(shadowIdxId));
                    List<Column> originSchemaColumns = tbl.getSchemaByIndexId(originIdxId, true);
                    for (Column col : originSchemaColumns) {
                        TColumn tColumn = col.toThrift();
                        col.setIndexFlag(tColumn, tbl);
                    }

                    for (Tablet shadowTablet : shadowIdx.getTablets()) {
                        long shadowTabletId = shadowTablet.getId();
                        long originTabletId = partitionIndexTabletMap.get(partitionId, shadowIdxId).get(shadowTabletId);
                        List<Replica> shadowReplicas = shadowTablet.getReplicas();
                        for (Replica shadowReplica : shadowReplicas) {
                            if (shadowReplica.getBackendId() < 0) {
                                LOG.warn("replica:{}, backendId: {}", shadowReplica, shadowReplica.getBackendId());
                                throw new AlterCancelException("shadowReplica:" + shadowReplica.getId()
                                        + " backendId < 0");
                            }
<<<<<<< HEAD
                            if (invertedIndexChange) {
                                AlterInvertedIndexTask alterInvertedIndexTask = new AlterInvertedIndexTask(
                                        shadowReplica.getBackendId(), dbId, tableId,
                                        partitionId, shadowIdxId, visibleVersion,
                                        originTabletId, originSchemaHash,
                                        jobId, JobType.SCHEMA_CHANGE,
                                        isDropOp, alterInvertedIndexes, indexes, originSchemaColumns);
                                schemaChangeBatchTask.addTask(alterInvertedIndexTask);
                            } else {
                                AlterReplicaTask rollupTask = new AlterReplicaTask(shadowReplica.getBackendId(), dbId,
                                        tableId, partitionId, shadowIdxId, originIdxId,
                                        shadowTabletId, originTabletId, shadowReplica.getId(),
                                        shadowSchemaHash, originSchemaHash, visibleVersion, jobId,
                                        JobType.SCHEMA_CHANGE, defineExprs, descTable, originSchemaColumns);
                                schemaChangeBatchTask.addTask(rollupTask);
                            }
=======
                            AlterReplicaTask rollupTask = new AlterReplicaTask(shadowReplica.getBackendId(), dbId,
                                    tableId, partitionId, shadowIdxId, originIdxId, shadowTabletId, originTabletId,
                                    shadowReplica.getId(), shadowSchemaHash, originSchemaHash, visibleVersion, jobId,
                                    JobType.SCHEMA_CHANGE, defineExprs, descTable, originSchemaColumns, expiration);
                            schemaChangeBatchTask.addTask(rollupTask);
>>>>>>> f50a4ff4
                        }
                    }
                }
            } // end for partitions
        } finally {
            tbl.readUnlock();
        }

        LOG.debug("schemaChangeBatchTask:{}", schemaChangeBatchTask);
        AgentTaskQueue.addBatchTask(schemaChangeBatchTask);
        AgentTaskExecutor.submit(schemaChangeBatchTask);

        this.jobState = JobState.RUNNING;

        // DO NOT write edit log here, tasks will be send again if FE restart or master changed.
        LOG.info("transfer schema change job {} state to {}", jobId, this.jobState);
    }

    /**
     * runRunningJob()
     * 1. Wait all schema change tasks to be finished.
     * 2. Check the integrity of the newly created shadow indexes.
     * 3. Replace the origin index with shadow index, and set shadow index's state as NORMAL to be visible to user.
     * 4. Set job'state as FINISHED.
     */
    @Override
    protected void runRunningJob() throws AlterCancelException {
        Preconditions.checkState(jobState == JobState.RUNNING, jobState);

        // must check if db or table still exist first.
        // or if table is dropped, the tasks will never be finished,
        // and the job will be in RUNNING state forever.
        Database db = Env.getCurrentInternalCatalog()
                .getDbOrException(dbId, s -> new AlterCancelException("Database " + s + " does not exist"));
        OlapTable tbl;
        try {
            tbl = (OlapTable) db.getTableOrMetaException(tableId, TableType.OLAP);
        } catch (MetaNotFoundException e) {
            throw new AlterCancelException(e.getMessage());
        }

        if (!schemaChangeBatchTask.isFinished()) {
            LOG.info("schema change tasks not finished. job: {}", jobId);
            List<AgentTask> tasks = schemaChangeBatchTask.getUnfinishedTasks(2000);
            LOG.debug("schema change tasks: {}", tasks);
            for (AgentTask task : tasks) {
                LOG.debug("schema change task: {}, {}", task, task.getFailedTimes());
                if (task.getFailedTimes() >= 3) {
                    task.setFinished(true);
                    AgentTaskQueue.removeTask(task.getBackendId(), TTaskType.ALTER, task.getSignature());
                    LOG.warn("schema change task failed after try three times: " + task.getErrorMsg());
                    if (!failedAgentTasks.containsKey(task.getTabletId())) {
                        failedAgentTasks.put(task.getTabletId(), Lists.newArrayList(task));
                    } else {
                        failedAgentTasks.get(task.getTabletId()).add(task);
                    }
                    int expectSucceedTaskNum = tbl.getPartitionInfo()
                            .getReplicaAllocation(task.getPartitionId()).getTotalReplicaNum();
                    int failedTaskCount = failedAgentTasks.get(task.getTabletId()).size();
                    if (expectSucceedTaskNum - failedTaskCount < expectSucceedTaskNum / 2 + 1) {
                        throw new AlterCancelException("schema change tasks failed on same tablet reach threshold "
                                    + failedAgentTasks.get(task.getTabletId()));
                    }
                }
            }
            return;
        }
        /*
         * all tasks are finished. check the integrity.
         * we just check whether all new replicas are healthy.
         */
        tbl.writeLockOrAlterCancelException();
        if (invertedIndexChange) {
            // do nothing
            try {
                Preconditions.checkState(tbl.getState() == OlapTableState.SCHEMA_CHANGE);
                tbl.setState(OlapTableState.NORMAL);
                if (!Config.cloud_unique_id.isEmpty()) {
                    List<Long> shadowIdxList = new ArrayList<Long>();
                    for (Long shadowIdx : indexIdMap.keySet()) {
                        shadowIdxList.add(shadowIdx);
                    }
                    try {
                        Env.getCurrentInternalCatalog().commitCloudMaterializedIndex(tbl, shadowIdxList);
                    } catch (Exception e) {
                        LOG.warn("commitCloudMaterializedIndex Exception:{}", e);
                        throw new AlterCancelException(e.getMessage());
                    }
                }
            } finally {
                tbl.writeUnlock();
            }
            pruneMeta();
            this.jobState = JobState.FINISHED;
            this.finishedTimeMs = System.currentTimeMillis();
            Env.getCurrentEnv().getEditLog().logAlterJob(this);
            LOG.info("schema change job finished: {}", jobId);
            List<Long> originIdxList = null;
            try {
                if (!Config.cloud_unique_id.isEmpty()) {
                    originIdxList = new ArrayList<Long>();
                    for (Long originIdx : indexIdMap.values()) {
                        originIdxList.add(originIdx);
                    }
                    Env.getCurrentInternalCatalog().dropCloudMaterializedIndex(tbl, originIdxList);
                }
            } catch (Exception e) {
                //Do not throw exception. we think schema change successfully here.
                LOG.warn("dropCloudMaterializedIndex exception : {}, tableId:{}, originIdxList:{}",
                        e, tbl.getId(), originIdxList);
            }
            return;
        }

        try {
            Preconditions.checkState(tbl.getState() == OlapTableState.SCHEMA_CHANGE);
            TabletInvertedIndex invertedIndex = Env.getCurrentInvertedIndex();
            for (List<AgentTask> tasks : failedAgentTasks.values()) {
                for (AgentTask task : tasks) {
                    invertedIndex.getReplica(task.getTabletId(), task.getBackendId()).setBad(true);
                }
            }
            for (long partitionId : partitionIndexMap.rowKeySet()) {
                Partition partition = tbl.getPartition(partitionId);
                Preconditions.checkNotNull(partition, partitionId);

                long visiableVersion = partition.getVisibleVersion();
                short expectReplicationNum = tbl.getPartitionInfo()
                        .getReplicaAllocation(partition.getId()).getTotalReplicaNum();

                Map<Long, MaterializedIndex> shadowIndexMap = partitionIndexMap.row(partitionId);
                for (Map.Entry<Long, MaterializedIndex> entry : shadowIndexMap.entrySet()) {
                    MaterializedIndex shadowIdx = entry.getValue();

                    for (Tablet shadowTablet : shadowIdx.getTablets()) {
                        List<Replica> replicas = shadowTablet.getReplicas();
                        int healthyReplicaNum = 0;
                        for (Replica replica : replicas) {
                            if (!replica.isBad() && replica.getLastFailedVersion() < 0
                                    && replica.checkVersionCatchUp(visiableVersion, false)) {
                                healthyReplicaNum++;
                            }
                        }

                        if (healthyReplicaNum < expectReplicationNum / 2 + 1) {
                            LOG.warn("shadow tablet {} has few healthy replicas: {}, schema change job: {}",
                                    shadowTablet.getId(), replicas, jobId);
                            throw new AlterCancelException(
                                    "shadow tablet " + shadowTablet.getId() + " has few healthy replicas");
                        }
                    } // end for tablets
                }
            } // end for partitions
            // all partitions are good
            onFinished(tbl);

            if (!Config.cloud_unique_id.isEmpty()) {
                List<Long> shadowIdxList = new ArrayList<Long>();
                for (Long shadowIdx : indexIdMap.keySet()) {
                    shadowIdxList.add(shadowIdx);
                }
                try {
                    Env.getCurrentInternalCatalog().commitCloudMaterializedIndex(tbl, shadowIdxList);
                } catch (Exception e) {
                    LOG.warn("commitCloudMaterializedIndex Exception:{}", e);
                    throw new AlterCancelException(e.getMessage());
                }
            }
        } finally {
            tbl.writeUnlock();
        }
        pruneMeta();
        this.jobState = JobState.FINISHED;
        this.finishedTimeMs = System.currentTimeMillis();

        Env.getCurrentEnv().getEditLog().logAlterJob(this);
        LOG.info("schema change job finished: {}", jobId);

        List<Long> originIdxList = null;
        try {
            if (!Config.cloud_unique_id.isEmpty()) {
                originIdxList = new ArrayList<Long>();
                for (Long originIdx : indexIdMap.values()) {
                    originIdxList.add(originIdx);
                }
                Env.getCurrentInternalCatalog().dropCloudMaterializedIndex(tbl, originIdxList);
            }
        } catch (Exception e) {
            //Do not throw exception. we think schema change successfully here.
            LOG.warn("dropCloudMaterializedIndex exception : {}, tableId:{}, originIdxList:{}",
                    e, tbl.getId(), originIdxList);
        }
    }

    private void onFinished(OlapTable tbl) {
        if (!invertedIndexChange) {
            // replace the origin index with shadow index, set index state as NORMAL
            for (Partition partition : tbl.getPartitions()) {
                // drop the origin index from partitions
                for (Map.Entry<Long, Long> entry : indexIdMap.entrySet()) {
                    long shadowIdxId = entry.getKey();
                    long originIdxId = entry.getValue();
                    // get index from catalog, not from 'partitionIdToRollupIndex'.
                    // because if this alter job is recovered from edit log, index in 'partitionIndexMap'
                    // is not the same object in catalog. So modification on that index can not reflect to the index
                    // in catalog.
                    MaterializedIndex shadowIdx = partition.getIndex(shadowIdxId);
                    Preconditions.checkNotNull(shadowIdx, shadowIdxId);
                    MaterializedIndex droppedIdx = null;
                    if (originIdxId == partition.getBaseIndex().getId()) {
                        droppedIdx = partition.getBaseIndex();
                    } else {
                        droppedIdx = partition.deleteRollupIndex(originIdxId);
                    }
                    Preconditions.checkNotNull(droppedIdx, originIdxId + " vs. " + shadowIdxId);

                    // set replica state
                    for (Tablet tablet : shadowIdx.getTablets()) {
                        for (Replica replica : tablet.getReplicas()) {
                            replica.setState(ReplicaState.NORMAL);
                        }
                    }

                    partition.visualiseShadowIndex(shadowIdxId, originIdxId == partition.getBaseIndex().getId());

                    // delete origin replicas
                    for (Tablet originTablet : droppedIdx.getTablets()) {
                        Env.getCurrentInvertedIndex().deleteTablet(originTablet.getId());
                    }
                }
            }

            // update index schema info of each index
            for (Map.Entry<Long, Long> entry : indexIdMap.entrySet()) {
                long shadowIdxId = entry.getKey();
                long originIdxId = entry.getValue();
                String shadowIdxName = tbl.getIndexNameById(shadowIdxId);
                String originIdxName = tbl.getIndexNameById(originIdxId);
                int maxColUniqueId = tbl.getIndexMetaByIndexId(originIdxId).getMaxColUniqueId();
                for (Column column : indexSchemaMap.get(shadowIdxId)) {
                    if (column.getUniqueId() > maxColUniqueId) {
                        maxColUniqueId = column.getUniqueId();
                    }
                }
                tbl.getIndexMetaByIndexId(shadowIdxId).setMaxColUniqueId(maxColUniqueId);
                LOG.debug("originIdxId:{}, shadowIdxId:{}, maxColUniqueId:{}, indexSchema:{}",
                        originIdxId, shadowIdxId, maxColUniqueId,  indexSchemaMap.get(shadowIdxId));

                tbl.deleteIndexInfo(originIdxName);
                // the shadow index name is '__doris_shadow_xxx', rename it to origin name 'xxx'
                // this will also remove the prefix of columns
                tbl.renameIndexForSchemaChange(shadowIdxName, originIdxName);
                tbl.renameColumnNamePrefix(shadowIdxId);

                if (originIdxId == tbl.getBaseIndexId()) {
                    // set base index
                    tbl.setBaseIndexId(shadowIdxId);
                }
            }
        }
        // rebuild table's full schema
        tbl.rebuildFullSchema();

        // update bloom filter
        if (hasBfChange) {
            tbl.setBloomFilterInfo(bfColumns, bfFpp);
        }
        // update index
        if (indexChange) {
            tbl.setIndexes(indexes);
        }

        // set storage format of table, only set if format is v2
        if (storageFormat == TStorageFormat.V2) {
            tbl.setStorageFormat(storageFormat);
        }

        tbl.setState(OlapTableState.NORMAL);
    }

    /*
     * cancelImpl() can be called any time any place.
     * We need to clean any possible residual of this job.
     */
    @Override
    protected synchronized boolean cancelImpl(String errMsg) {
        if (jobState.isFinalState()) {
            return false;
        }

        cancelInternal();

        pruneMeta();
        this.errMsg = errMsg;
        this.finishedTimeMs = System.currentTimeMillis();
        LOG.info("cancel {} job {}, err: {}", this.type, jobId, errMsg);
        Env.getCurrentEnv().getEditLog().logAlterJob(this);
        return true;
    }

    private void cancelInternal() {
        // clear tasks if has
        AgentTaskQueue.removeBatchTask(schemaChangeBatchTask, TTaskType.ALTER);
        AgentTaskQueue.removeBatchTask(schemaChangeBatchTask, TTaskType.ALTER_INVERTED_INDEX);
        // remove all shadow indexes, and set state to NORMAL
        TabletInvertedIndex invertedIndex = Env.getCurrentInvertedIndex();
        Database db = Env.getCurrentInternalCatalog().getDbNullable(dbId);
        if (db != null) {
            OlapTable tbl = (OlapTable) db.getTableNullable(tableId);
            if (tbl != null) {
                tbl.writeLock();
                try {
                    for (long partitionId : partitionIndexMap.rowKeySet()) {
                        Partition partition = tbl.getPartition(partitionId);
                        Preconditions.checkNotNull(partition, partitionId);

                        Map<Long, MaterializedIndex> shadowIndexMap = partitionIndexMap.row(partitionId);
                        for (Map.Entry<Long, MaterializedIndex> entry : shadowIndexMap.entrySet()) {
                            MaterializedIndex shadowIdx = entry.getValue();
                            for (Tablet shadowTablet : shadowIdx.getTablets()) {
                                invertedIndex.deleteTablet(shadowTablet.getId());
                            }
                            partition.deleteRollupIndex(shadowIdx.getId());
                        }
                    }
                    for (String shadowIndexName : indexIdToName.values()) {
                        tbl.deleteIndexInfo(shadowIndexName);
                    }
                    if (invertedIndexChange) {
                        // update index
                        tbl.setIndexes(oriIndexes);
                    }
                    tbl.setState(OlapTableState.NORMAL);
                    LOG.info("set table's state to NORMAL when cancel job: {}", tbl.getId(), jobId);
                } finally {
                    tbl.writeUnlock();
                }
            }
        }

        jobState = JobState.CANCELLED;
    }

    // Check whether transactions of the given database which txnId is less than 'watershedTxnId' are finished.
    protected boolean isPreviousLoadFinished() throws AnalysisException {
        return Env.getCurrentGlobalTransactionMgr().isPreviousTransactionsFinished(
                watershedTxnId, dbId, Lists.newArrayList(tableId));
    }

    /**
     * Replay job in PENDING state.
     * Should replay all changes before this job's state transfer to PENDING.
     * These changes should be same as changes in SchemaChangeHandler.createJob()
     */
    private void replayCreateJob(SchemaChangeJobV2 replayedJob) throws MetaNotFoundException {
        Database db = Env.getCurrentInternalCatalog().getDbOrMetaException(dbId);
        OlapTable olapTable = (OlapTable) db.getTableOrMetaException(tableId, TableType.OLAP);
        olapTable.writeLock();
        try {
            TabletInvertedIndex invertedIndex = Env.getCurrentInvertedIndex();
            for (Cell<Long, Long, MaterializedIndex> cell : partitionIndexMap.cellSet()) {
                long partitionId = cell.getRowKey();
                long shadowIndexId = cell.getColumnKey();
                MaterializedIndex shadowIndex = cell.getValue();

                TStorageMedium medium = olapTable.getPartitionInfo().getDataProperty(partitionId).getStorageMedium();
                TabletMeta shadowTabletMeta = new TabletMeta(dbId, tableId, partitionId, shadowIndexId,
                        indexSchemaVersionAndHashMap.get(shadowIndexId).schemaHash, medium);

                for (Tablet shadownTablet : shadowIndex.getTablets()) {
                    invertedIndex.addTablet(shadownTablet.getId(), shadowTabletMeta);
                    for (Replica shadowReplica : shadownTablet.getReplicas()) {
                        invertedIndex.addReplica(shadownTablet.getId(), shadowReplica);
                    }
                }
            }

            // set table state
            olapTable.setState(OlapTableState.SCHEMA_CHANGE);
        } finally {
            olapTable.writeUnlock();
        }

        this.watershedTxnId = replayedJob.watershedTxnId;
        jobState = JobState.WAITING_TXN;
        LOG.info("replay pending schema change job: {}, table id: {}", jobId, tableId);
    }

    /**
     * Replay job in WAITING_TXN state.
     * Should replay all changes in runPendingJob()
     */
    private void replayPendingJob(SchemaChangeJobV2 replayedJob) throws MetaNotFoundException {
        Database db = Env.getCurrentInternalCatalog().getDbOrMetaException(dbId);
        OlapTable olapTable = (OlapTable) db.getTableOrMetaException(tableId, TableType.OLAP);
        olapTable.writeLock();
        try {
            addShadowIndexToCatalog(olapTable);
        } finally {
            olapTable.writeUnlock();
        }

        // should still be in WAITING_TXN state, so that the alter tasks will be resend again
        this.jobState = JobState.WAITING_TXN;
        this.watershedTxnId = replayedJob.watershedTxnId;
        LOG.info("replay waiting txn schema change job: {} table id: {}", jobId, tableId);
    }

    /**
     * Replay job in FINISHED state.
     * Should replay all changes in runRunningJob()
     */
    private void replayRunningJob(SchemaChangeJobV2 replayedJob) {
        Database db = Env.getCurrentInternalCatalog().getDbNullable(dbId);
        if (db != null) {
            OlapTable tbl = (OlapTable) db.getTableNullable(tableId);
            if (tbl != null) {
                tbl.writeLock();
                try {
                    onFinished(tbl);
                    if (!Config.cloud_unique_id.isEmpty()) {
                        List<Long> originIdxList = new ArrayList<Long>();
                        for (Long originIdx : indexIdMap.values()) {
                            originIdxList.add(originIdx);
                        }
                        Env.getCurrentInternalCatalog().dropCloudMaterializedIndex(tbl, originIdxList);
                    }
                } catch (Exception e) {
                    LOG.error("replayRunningJob Exception:{}", e);
                    System.exit(-1);
                } finally {
                    tbl.writeUnlock();
                }

            }
        }
        jobState = JobState.FINISHED;
        this.finishedTimeMs = replayedJob.finishedTimeMs;
        LOG.info("replay finished schema change job: {}", jobId);
    }

    /**
     * Replay job in CANCELLED state.
     */
    private void replayCancelled(SchemaChangeJobV2 replayedJob) {
        cancelInternal();
        this.jobState = JobState.CANCELLED;
        this.finishedTimeMs = replayedJob.finishedTimeMs;
        this.errMsg = replayedJob.errMsg;
        LOG.info("replay cancelled schema change job: {}", jobId);
    }

    @Override
    public void replay(AlterJobV2 replayedJob) {
        try {
            SchemaChangeJobV2 replayedSchemaChangeJob = (SchemaChangeJobV2) replayedJob;
            switch (replayedJob.jobState) {
                case PENDING:
                    replayCreateJob(replayedSchemaChangeJob);
                    break;
                case WAITING_TXN:
                    replayPendingJob(replayedSchemaChangeJob);
                    break;
                case FINISHED:
                    replayRunningJob(replayedSchemaChangeJob);
                    break;
                case CANCELLED:
                    replayCancelled(replayedSchemaChangeJob);
                    break;
                default:
                    break;
            }
        } catch (MetaNotFoundException e) {
            LOG.warn("[INCONSISTENT META] replay schema change job failed {}", replayedJob.getJobId(), e);
        }
    }

    @Override
    protected void getInfo(List<List<Comparable>> infos) {
        // calc progress first. all index share the same process
        String progress = FeConstants.null_string;
        if (jobState == JobState.RUNNING && schemaChangeBatchTask.getTaskNum() > 0) {
            progress = schemaChangeBatchTask.getFinishedTaskNum() + "/" + schemaChangeBatchTask.getTaskNum();
        }

        // one line for one shadow index
        for (Map.Entry<Long, Long> entry : indexIdMap.entrySet()) {
            long shadowIndexId = entry.getKey();
            List<Comparable> info = Lists.newArrayList();
            info.add(jobId);
            info.add(tableName);
            info.add(TimeUtils.longToTimeStringWithms(createTimeMs));
            info.add(TimeUtils.longToTimeStringWithms(finishedTimeMs));
            // only show the origin index name
            info.add(indexIdToName.get(shadowIndexId).substring(SchemaChangeHandler.SHADOW_NAME_PRFIX.length()));
            info.add(shadowIndexId);
            info.add(entry.getValue());
            info.add(indexSchemaVersionAndHashMap.get(shadowIndexId).toString());
            info.add(watershedTxnId);
            info.add(jobState.name());
            info.add(errMsg);
            info.add(progress);
            info.add(timeoutMs / 1000);
            infos.add(info);
        }
    }

    public List<List<String>> getUnfinishedTasks(int limit) {
        List<List<String>> taskInfos = Lists.newArrayList();
        if (jobState == JobState.RUNNING) {
            List<AgentTask> tasks = schemaChangeBatchTask.getUnfinishedTasks(limit);
            for (AgentTask agentTask : tasks) {
                AlterReplicaTask alterTask = (AlterReplicaTask) agentTask;
                List<String> info = Lists.newArrayList();
                info.add(String.valueOf(alterTask.getBackendId()));
                info.add(String.valueOf(alterTask.getBaseTabletId()));
                info.add(String.valueOf(alterTask.getSignature()));
                taskInfos.add(info);
            }
        }
        return taskInfos;
    }

    @Override
    public void write(DataOutput out) throws IOException {
        String json = GsonUtils.GSON.toJson(this, AlterJobV2.class);
        Text.writeString(out, json);
    }
}<|MERGE_RESOLUTION|>--- conflicted
+++ resolved
@@ -365,7 +365,6 @@
             throw new AlterCancelException(e.getMessage());
         }
 
-<<<<<<< HEAD
         if (invertedIndexChange) {
             // add inverted index for tablet meta
             tbl.writeLockOrAlterCancelException();
@@ -379,9 +378,7 @@
             return;
         }
 
-=======
         long expiration = (createTimeMs + timeoutMs) / 1000;
->>>>>>> f50a4ff4
         tbl.readLock();
         try {
             Preconditions.checkState(tbl.getState() == OlapTableState.SCHEMA_CHANGE);
@@ -606,7 +603,7 @@
                                 throw new AlterCancelException("shadowReplica:" + shadowReplica.getId()
                                         + " backendId < 0");
                             }
-<<<<<<< HEAD
+
                             if (invertedIndexChange) {
                                 AlterInvertedIndexTask alterInvertedIndexTask = new AlterInvertedIndexTask(
                                         shadowReplica.getBackendId(), dbId, tableId,
@@ -620,16 +617,9 @@
                                         tableId, partitionId, shadowIdxId, originIdxId,
                                         shadowTabletId, originTabletId, shadowReplica.getId(),
                                         shadowSchemaHash, originSchemaHash, visibleVersion, jobId,
-                                        JobType.SCHEMA_CHANGE, defineExprs, descTable, originSchemaColumns);
+                                        JobType.SCHEMA_CHANGE, defineExprs, descTable, originSchemaColumns, expiration);
                                 schemaChangeBatchTask.addTask(rollupTask);
                             }
-=======
-                            AlterReplicaTask rollupTask = new AlterReplicaTask(shadowReplica.getBackendId(), dbId,
-                                    tableId, partitionId, shadowIdxId, originIdxId, shadowTabletId, originTabletId,
-                                    shadowReplica.getId(), shadowSchemaHash, originSchemaHash, visibleVersion, jobId,
-                                    JobType.SCHEMA_CHANGE, defineExprs, descTable, originSchemaColumns, expiration);
-                            schemaChangeBatchTask.addTask(rollupTask);
->>>>>>> f50a4ff4
                         }
                     }
                 }
