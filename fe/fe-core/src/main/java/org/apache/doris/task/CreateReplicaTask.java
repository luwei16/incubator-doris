// Licensed to the Apache Software Foundation (ASF) under one
// or more contributor license agreements.  See the NOTICE file
// distributed with this work for additional information
// regarding copyright ownership.  The ASF licenses this file
// to you under the Apache License, Version 2.0 (the
// "License"); you may not use this file except in compliance
// with the License.  You may obtain a copy of the License at
//
//   http://www.apache.org/licenses/LICENSE-2.0
//
// Unless required by applicable law or agreed to in writing,
// software distributed under the License is distributed on an
// "AS IS" BASIS, WITHOUT WARRANTIES OR CONDITIONS OF ANY
// KIND, either express or implied.  See the License for the
// specific language governing permissions and limitations
// under the License.

package org.apache.doris.task;

import org.apache.doris.alter.SchemaChangeHandler;
import org.apache.doris.analysis.DataSortInfo;
import org.apache.doris.catalog.Column;
import org.apache.doris.catalog.Index;
import org.apache.doris.catalog.KeysType;
import org.apache.doris.common.MarkedCountDownLatch;
import org.apache.doris.common.Status;
import org.apache.doris.thrift.TColumn;
import org.apache.doris.thrift.TCompressionType;
import org.apache.doris.thrift.TCreateTabletReq;
import org.apache.doris.thrift.TOlapTableIndex;
import org.apache.doris.thrift.TStatusCode;
import org.apache.doris.thrift.TStorageFormat;
import org.apache.doris.thrift.TStorageMedium;
import org.apache.doris.thrift.TStorageType;
import org.apache.doris.thrift.TTabletSchema;
import org.apache.doris.thrift.TTabletType;
import org.apache.doris.thrift.TTaskType;

import org.apache.commons.collections.CollectionUtils;
import org.apache.logging.log4j.LogManager;
import org.apache.logging.log4j.Logger;

import java.util.ArrayList;
import java.util.List;
import java.util.Set;

public class CreateReplicaTask extends AgentTask {
    private static final Logger LOG = LogManager.getLogger(CreateReplicaTask.class);

    private long replicaId;
    private short shortKeyColumnCount;
    private int schemaHash;

    private long version;

    private KeysType keysType;
    private TStorageType storageType;
    private TStorageMedium storageMedium;
    private TCompressionType compressionType;

    private List<Column> columns;

    // bloom filter columns
    private Set<String> bfColumns;
    private double bfFpp;

    // indexes
    private List<Index> indexes;

    private boolean isInMemory;

    private boolean isPersistent;
<<<<<<< HEAD
=======
    private boolean isDynamicSchema;
>>>>>>> 647c231a

    private TTabletType tabletType;

    // used for synchronous process
    private MarkedCountDownLatch<Long, Long> latch;

    private boolean inRestoreMode = false;

    // if base tablet id is set, BE will create the replica on same disk as this base tablet
    private long baseTabletId = -1;
    private int baseSchemaHash = -1;

    // V2 is beta rowset, v1 is alpha rowset
    // TODO should unify the naming of v1(alpha rowset), v2(beta rowset), it is very confused to read code
    private TStorageFormat storageFormat = TStorageFormat.V2;

    // true if this task is created by recover request(See comment of Config.recover_with_empty_tablet)
    private boolean isRecoverTask = false;

    private DataSortInfo dataSortInfo;
    private static String storagePolicy;

    private boolean enableUniqueKeyMergeOnWrite;

    private boolean disableAutoCompaction;

    public CreateReplicaTask(long backendId, long dbId, long tableId, long partitionId, long indexId, long tabletId,
                             long replicaId, short shortKeyColumnCount, int schemaHash, long version,
                             KeysType keysType, TStorageType storageType,
                             TStorageMedium storageMedium, List<Column> columns,
                             Set<String> bfColumns, double bfFpp, MarkedCountDownLatch<Long, Long> latch,
                             List<Index> indexes,
                             boolean isInMemory,
                             TTabletType tabletType,
                             DataSortInfo dataSortInfo,
                             TCompressionType compressionType,
                             boolean enableUniqueKeyMergeOnWrite,
<<<<<<< HEAD
                             String storagePolicy, boolean disableAutoCompaction, boolean isPersistent) {
=======
                             String storagePolicy, boolean disableAutoCompaction,
                             boolean isPersistent, boolean isDynamicSchema) {
>>>>>>> 647c231a
        super(null, backendId, TTaskType.CREATE, dbId, tableId, partitionId, indexId, tabletId);

        this.replicaId = replicaId;
        this.shortKeyColumnCount = shortKeyColumnCount;
        this.schemaHash = schemaHash;

        this.version = version;

        this.keysType = keysType;
        this.storageType = storageType;
        this.storageMedium = storageMedium;
        this.compressionType = compressionType;

        this.columns = columns;

        this.bfColumns = bfColumns;
        this.indexes = indexes;
        this.bfFpp = bfFpp;

        this.latch = latch;

        this.isInMemory = isInMemory;
        this.isDynamicSchema = isDynamicSchema;
        this.tabletType = tabletType;
        this.dataSortInfo = dataSortInfo;
        this.enableUniqueKeyMergeOnWrite = (keysType == KeysType.UNIQUE_KEYS && enableUniqueKeyMergeOnWrite);
        this.storagePolicy = storagePolicy;
        this.disableAutoCompaction = disableAutoCompaction;
        this.isPersistent = isPersistent;
    }

    public void setIsRecoverTask(boolean isRecoverTask) {
        this.isRecoverTask = isRecoverTask;
    }

    public boolean isRecoverTask() {
        return isRecoverTask;
    }

    public void countDownLatch(long backendId, long tabletId) {
        if (this.latch != null) {
            if (latch.markedCountDown(backendId, tabletId)) {
                LOG.debug("CreateReplicaTask current latch count: {}, backend: {}, tablet:{}",
                          latch.getCount(), backendId, tabletId);
            }
        }
    }

    // call this always means one of tasks is failed. count down to zero to finish entire task
    public void countDownToZero(String errMsg) {
        if (this.latch != null) {
            latch.countDownToZero(new Status(TStatusCode.CANCELLED, errMsg));
            LOG.debug("CreateReplicaTask download to zero. error msg: {}", errMsg);
        }
    }

    public void setLatch(MarkedCountDownLatch<Long, Long> latch) {
        this.latch = latch;
    }

    public void setInRestoreMode(boolean inRestoreMode) {
        this.inRestoreMode = inRestoreMode;
    }

    public void setBaseTablet(long baseTabletId, int baseSchemaHash) {
        this.baseTabletId = baseTabletId;
        this.baseSchemaHash = baseSchemaHash;
    }

    public void setStorageFormat(TStorageFormat storageFormat) {
        this.storageFormat = storageFormat;
    }

    public TCreateTabletReq toThrift() {
        TCreateTabletReq createTabletReq = new TCreateTabletReq();
        createTabletReq.setTabletId(tabletId);

        TTabletSchema tSchema = new TTabletSchema();
        tSchema.setShortKeyColumnCount(shortKeyColumnCount);
        tSchema.setSchemaHash(schemaHash);
        tSchema.setKeysType(keysType.toThrift());
        tSchema.setStorageType(storageType);
        if (dataSortInfo != null) {
            tSchema.setSortType(dataSortInfo.getSortType());
            tSchema.setSortColNum(dataSortInfo.getColNum());
        }
        int deleteSign = -1;
        int sequenceCol = -1;
        List<TColumn> tColumns = new ArrayList<TColumn>();
        for (int i = 0; i < columns.size(); i++) {
            Column column = columns.get(i);
            TColumn tColumn = column.toThrift();
            // is bloom filter column
            if (bfColumns != null && bfColumns.contains(column.getName())) {
                tColumn.setIsBloomFilterColumn(true);
            }
            // when doing schema change, some modified column has a prefix in name.
            // this prefix is only used in FE, not visible to BE, so we should remove this prefix.
            if (column.getName().startsWith(SchemaChangeHandler.SHADOW_NAME_PRFIX)) {
                tColumn.setColumnName(column.getName().substring(SchemaChangeHandler.SHADOW_NAME_PRFIX.length()));
            }
            tColumn.setVisible(column.isVisible());
            tColumns.add(tColumn);
            if (column.isDeleteSignColumn()) {
                deleteSign = i;
            }
            if (column.isSequenceColumn()) {
                sequenceCol = i;
            }
        }
        tSchema.setColumns(tColumns);
        tSchema.setDeleteSignIdx(deleteSign);
        tSchema.setSequenceColIdx(sequenceCol);

        if (CollectionUtils.isNotEmpty(indexes)) {
            List<TOlapTableIndex> tIndexes = new ArrayList<>();
            for (Index index : indexes) {
                tIndexes.add(index.toThrift());
            }
            tSchema.setIndexes(tIndexes);
            storageFormat = TStorageFormat.V2;
        }

        if (bfColumns != null) {
            tSchema.setBloomFilterFpp(bfFpp);
        }
        tSchema.setDisableAutoCompaction(disableAutoCompaction);
        tSchema.setIsDynamicSchema(isDynamicSchema);
        createTabletReq.setTabletSchema(tSchema);

        createTabletReq.setVersion(version);

        createTabletReq.setStorageMedium(storageMedium);
        createTabletReq.setStoragePolicy(storagePolicy);
        if (inRestoreMode) {
            createTabletReq.setInRestoreMode(true);
        }
        createTabletReq.setTableId(tableId);
        createTabletReq.setPartitionId(partitionId);
        createTabletReq.setReplicaId(replicaId);

        if (baseTabletId != -1) {
            createTabletReq.setBaseTabletId(baseTabletId);
            createTabletReq.setBaseSchemaHash(baseSchemaHash);
        }

        if (storageFormat != null) {
            createTabletReq.setStorageFormat(storageFormat);
        }

        createTabletReq.setTabletType(tabletType);
        createTabletReq.setCompressionType(compressionType);
        createTabletReq.setEnableUniqueKeyMergeOnWrite(enableUniqueKeyMergeOnWrite);
        createTabletReq.setIsInMemory(isInMemory);
        createTabletReq.setIsPersistent(isPersistent);
        return createTabletReq;
    }
}<|MERGE_RESOLUTION|>--- conflicted
+++ resolved
@@ -70,10 +70,7 @@
     private boolean isInMemory;
 
     private boolean isPersistent;
-<<<<<<< HEAD
-=======
     private boolean isDynamicSchema;
->>>>>>> 647c231a
 
     private TTabletType tabletType;
 
@@ -111,12 +108,8 @@
                              DataSortInfo dataSortInfo,
                              TCompressionType compressionType,
                              boolean enableUniqueKeyMergeOnWrite,
-<<<<<<< HEAD
-                             String storagePolicy, boolean disableAutoCompaction, boolean isPersistent) {
-=======
                              String storagePolicy, boolean disableAutoCompaction,
                              boolean isPersistent, boolean isDynamicSchema) {
->>>>>>> 647c231a
         super(null, backendId, TTaskType.CREATE, dbId, tableId, partitionId, indexId, tabletId);
 
         this.replicaId = replicaId;
