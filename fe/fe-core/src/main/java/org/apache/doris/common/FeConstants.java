// Licensed to the Apache Software Foundation (ASF) under one
// or more contributor license agreements.  See the NOTICE file
// distributed with this work for additional information
// regarding copyright ownership.  The ASF licenses this file
// to you under the Apache License, Version 2.0 (the
// "License"); you may not use this file except in compliance
// with the License.  You may obtain a copy of the License at
//
//   http://www.apache.org/licenses/LICENSE-2.0
//
// Unless required by applicable law or agreed to in writing,
// software distributed under the License is distributed on an
// "AS IS" BASIS, WITHOUT WARRANTIES OR CONDITIONS OF ANY
// KIND, either express or implied.  See the License for the
// specific language governing permissions and limitations
// under the License.

package org.apache.doris.common;

import org.apache.doris.persist.meta.FeMetaFormat;

public class FeConstants {
    // Database and table's default configurations, we will never change them
    public static short default_replication_num = 3;
    /*
     * Those two fields is responsible for determining the default key columns in duplicate table.
     * If user does not specify key of duplicate table in create table stmt,
     * the default key columns will be supplemented by Doris.
     * The default key columns are first 36 bytes(DEFAULT_DUP_KEYS_BYTES) of the columns in define order.
     * If the number of key columns in the first 36 is less than 3(DEFAULT_DUP_KEYS_COUNT),
     * the first 3 columns will be used.
     */
    public static int shortkey_max_column_count = 3;
    public static int shortkey_maxsize_bytes = 36;

    public static int heartbeat_interval_second = 5;
    public static int checkpoint_interval_second = 60; // 1 minutes

    // dpp version
    public static String dpp_version = "3_2_0";

    // bloom filter false positive probability
    public static double default_bloom_filter_fpp = 0.05;

    // set to true to skip some step when running FE unit test
    public static boolean runningUnitTest = false;

    // default scheduler interval is 10 seconds
    public static int default_scheduler_interval_millisecond = 10000;

    // general model
    // Current meta data version. Use this version to write journals and image
    public static int meta_version = FeMetaVersion.VERSION_CURRENT;

    // Current meta format. Use this format to read and write image.
    public static FeMetaFormat meta_format = FeMetaFormat.COR1;

    // use \N to indicate NULL
    public static String null_string = "\\N";

    public static long tablet_checker_interval_ms = 20 * 1000L;
    public static String csv = "csv";
    public static String csv_with_names = "csv_with_names";
    public static String csv_with_names_and_types = "csv_with_names_and_types";

    public static String text = "text";

<<<<<<< HEAD
    public static int cloud_cluster_check_interval_second = 10;

=======
>>>>>>> 6b773939
    public static String FS_PREFIX_S3 = "s3";
    public static String FS_PREFIX_S3A = "s3a";
    public static String FS_PREFIX_S3N = "s3n";
    public static String FS_PREFIX_OSS = "oss";
    public static String FS_PREFIX_BOS = "bos";
    public static String FS_PREFIX_COS = "cos";
    public static String FS_PREFIX_OBS = "obs";
    public static String FS_PREFIX_HDFS = "hdfs";
    public static String FS_PREFIX_FILE = "file";
<<<<<<< HEAD
=======
    public static final String INTERNAL_DB_NAME = "__internal_schema";
>>>>>>> 6b773939
}<|MERGE_RESOLUTION|>--- conflicted
+++ resolved
@@ -65,11 +65,8 @@
 
     public static String text = "text";
 
-<<<<<<< HEAD
     public static int cloud_cluster_check_interval_second = 10;
 
-=======
->>>>>>> 6b773939
     public static String FS_PREFIX_S3 = "s3";
     public static String FS_PREFIX_S3A = "s3a";
     public static String FS_PREFIX_S3N = "s3n";
@@ -79,8 +76,5 @@
     public static String FS_PREFIX_OBS = "obs";
     public static String FS_PREFIX_HDFS = "hdfs";
     public static String FS_PREFIX_FILE = "file";
-<<<<<<< HEAD
-=======
     public static final String INTERNAL_DB_NAME = "__internal_schema";
->>>>>>> 6b773939
 }