--- conflicted
+++ resolved
@@ -1482,12 +1482,8 @@
         // retention vectorization
         addBuiltin(AggregateFunction.createBuiltin(FunctionSet.RETENTION,
                 Lists.newArrayList(Type.BOOLEAN),
-<<<<<<< HEAD
-                Type.ARRAY,
-=======
                 // Type.BOOLEAN will return non-numeric results so we use Type.TINYINT
                 new ArrayType(Type.TINYINT),
->>>>>>> 6b773939
                 Type.VARCHAR,
                 true,
                 "",
@@ -2490,8 +2486,6 @@
                 "",
                 "",
                 true, false, true, true));
-<<<<<<< HEAD
-=======
         //group_bit_function
         for (Type t : Type.getIntegerTypes()) {
             addBuiltin(AggregateFunction.createBuiltin("group_bit_or",
@@ -2504,7 +2498,6 @@
                     Lists.newArrayList(t), t, t, "", "", "", "", "",
                     false, true, false, true));
         }
->>>>>>> 6b773939
         //quantile_state
         addBuiltin(AggregateFunction.createBuiltin(QUANTILE_UNION, Lists.newArrayList(Type.QUANTILE_STATE),
                 Type.QUANTILE_STATE,
@@ -2599,8 +2592,6 @@
                     AggregateFunction
                             .createBuiltin("topn_array", Lists.newArrayList(t, Type.INT, Type.INT), new ArrayType(t), t,
                                     "", "", "", "", "", true, false, true, true));
-<<<<<<< HEAD
-=======
             addBuiltin(
                     AggregateFunction
                             .createBuiltin("topn_weighted", Lists.newArrayList(t, Type.BIGINT, Type.INT),
@@ -2612,7 +2603,6 @@
                             .createBuiltin("topn_weighted", Lists.newArrayList(t, Type.BIGINT, Type.INT, Type.INT),
                                     new ArrayType(t), t,
                                     "", "", "", "", "", true, false, true, true));
->>>>>>> 6b773939
         }
 
         // Avg
@@ -2675,38 +2665,6 @@
         addBuiltin(AggregateFunction.createBuiltin("avg",
                 Lists.<Type>newArrayList(Type.TINYINT), Type.DOUBLE, Type.TINYINT,
                 "", "", "", "", "", "", "",
-<<<<<<< HEAD
-                false, true, false, true));
-        addBuiltin(AggregateFunction.createBuiltin("avg",
-                Lists.<Type>newArrayList(Type.SMALLINT), Type.DOUBLE, Type.SMALLINT,
-                "", "", "", "", "", "", "",
-                false, true, false, true));
-        addBuiltin(AggregateFunction.createBuiltin("avg",
-                Lists.<Type>newArrayList(Type.INT), Type.DOUBLE, Type.INT,
-                "", "", "", "", "", "", "",
-                false, true, false, true));
-        addBuiltin(AggregateFunction.createBuiltin("avg",
-                Lists.<Type>newArrayList(Type.BIGINT), Type.DOUBLE, Type.BIGINT,
-                "", "", "", "", "", "", "",
-                false, true, false, true));
-        addBuiltin(AggregateFunction.createBuiltin("avg",
-                Lists.<Type>newArrayList(Type.DOUBLE), Type.DOUBLE, Type.DOUBLE,
-                "", "", "", "", "", "", "",
-                false, true, false, true));
-        addBuiltin(AggregateFunction.createBuiltin("avg",
-                Lists.<Type>newArrayList(Type.MAX_DECIMALV2_TYPE), Type.MAX_DECIMALV2_TYPE, Type.MAX_DECIMALV2_TYPE,
-                "", "", "", "", "", "", "",
-                false, true, false, true));
-        addBuiltin(AggregateFunction.createBuiltin("avg",
-                Lists.<Type>newArrayList(Type.DECIMAL32), Type.DECIMAL32, Type.DECIMAL32,
-                "", "", "", "", "", "", "",
-                false, true, false, true));
-        addBuiltin(AggregateFunction.createBuiltin("avg",
-                Lists.<Type>newArrayList(Type.DECIMAL64), Type.DECIMAL64, Type.DECIMAL64,
-                "", "", "", "", "", "", "",
-                false, true, false, true));
-        addBuiltin(AggregateFunction.createBuiltin("avg",
-=======
                 false, true, false, true));
         addBuiltin(AggregateFunction.createBuiltin("avg",
                 Lists.<Type>newArrayList(Type.SMALLINT), Type.DOUBLE, Type.SMALLINT,
@@ -2737,7 +2695,6 @@
                 "", "", "", "", "", "", "",
                 false, true, false, true));
         addBuiltin(AggregateFunction.createBuiltin("avg",
->>>>>>> 6b773939
                 Lists.<Type>newArrayList(Type.DECIMAL128), Type.DECIMAL128, Type.DECIMAL128,
                 "", "", "", "", "", "", "",
                 false, true, false, true));
