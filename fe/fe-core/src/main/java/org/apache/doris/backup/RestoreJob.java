--- conflicted
+++ resolved
@@ -812,19 +812,13 @@
                         long remotePartId = backupPartitionInfo.id;
                         PartitionItem remoteItem = remoteTbl.getPartitionInfo().getItem(remotePartId);
                         DataProperty remoteDataProperty = remotePartitionInfo.getDataProperty(remotePartId);
-                        ReplicaAllocation restoreReplicaAlloc = replicaAlloc;
-                        if (reserveReplica) {
-                            restoreReplicaAlloc = remotePartitionInfo.getReplicaAllocation(remotePartId);
-                        }
+                        ReplicaAllocation restoreReplicaAlloc = reserveReplica
+                                ? remotePartitionInfo.getReplicaAllocation(remotePartId)
+                                : replicaAlloc;
                         localPartitionInfo.addPartition(restoredPart.getId(), false, remoteItem,
-<<<<<<< HEAD
-                                remoteDataProperty, replicaAlloc,
+                                remoteDataProperty, restoreReplicaAlloc,
                                 remotePartitionInfo.getIsInMemory(remotePartId),
                                 remotePartitionInfo.getIsPersistent(remotePartId));
-=======
-                                remoteDataProperty, restoreReplicaAlloc,
-                                remotePartitionInfo.getIsInMemory(remotePartId));
->>>>>>> 0c260152
                     }
                     localTbl.addPartition(restoredPart);
                 } finally {
@@ -1161,19 +1155,14 @@
                     .getPartInfo(restorePart.getName());
             long remotePartId = backupPartitionInfo.id;
             DataProperty remoteDataProperty = remotePartitionInfo.getDataProperty(remotePartId);
-            ReplicaAllocation restoreReplicaAlloc = replicaAlloc;
-            if (reserveReplica) {
-                restoreReplicaAlloc = remotePartitionInfo.getReplicaAllocation(remotePartId);
-            }
+            ReplicaAllocation restoreReplicaAlloc = reserveReplica
+                    ? remotePartitionInfo.getReplicaAllocation(remotePartId)
+                    : replicaAlloc;
+
             localPartitionInfo.addPartition(restorePart.getId(), false, remotePartitionInfo.getItem(remotePartId),
-<<<<<<< HEAD
-                    remoteDataProperty, replicaAlloc,
+                    remoteDataProperty, restoreReplicaAlloc,
                     remotePartitionInfo.getIsInMemory(remotePartId),
                     remotePartitionInfo.getIsPersistent(remotePartId));
-=======
-                    remoteDataProperty, restoreReplicaAlloc,
-                    remotePartitionInfo.getIsInMemory(remotePartId));
->>>>>>> 0c260152
             localTbl.addPartition(restorePart);
 
             // modify tablet inverted index
