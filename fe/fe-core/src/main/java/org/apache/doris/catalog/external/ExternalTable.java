--- conflicted
+++ resolved
@@ -29,12 +29,9 @@
 import org.apache.doris.datasource.ExternalSchemaCache;
 import org.apache.doris.persist.gson.GsonPostProcessable;
 import org.apache.doris.persist.gson.GsonUtils;
-<<<<<<< HEAD
-=======
 import org.apache.doris.statistics.AnalysisJob;
 import org.apache.doris.statistics.AnalysisJobInfo;
 import org.apache.doris.statistics.AnalysisJobScheduler;
->>>>>>> 6b773939
 import org.apache.doris.thrift.TTableDescriptor;
 
 import com.google.gson.annotations.SerializedName;
@@ -106,11 +103,7 @@
         return false;
     }
 
-<<<<<<< HEAD
-    public void makeSureInitialized() {
-=======
     protected void makeSureInitialized() {
->>>>>>> 6b773939
         throw new NotImplementedException();
     }
 
@@ -223,10 +216,6 @@
 
     @Override
     public List<Column> getFullSchema() {
-<<<<<<< HEAD
-        makeSureInitialized();
-=======
->>>>>>> 6b773939
         ExternalSchemaCache cache = Env.getCurrentEnv().getExtMetaCacheMgr().getSchemaCache(catalog);
         return cache.getSchema(dbName, name);
     }
@@ -312,14 +301,11 @@
     }
 
     @Override
-<<<<<<< HEAD
-=======
     public AnalysisJob createAnalysisJob(AnalysisJobScheduler scheduler, AnalysisJobInfo info) {
         throw new NotImplementedException();
     }
 
     @Override
->>>>>>> 6b773939
     public void write(DataOutput out) throws IOException {
         String json = GsonUtils.GSON.toJson(this);
         Text.writeString(out, json);
