--- conflicted
+++ resolved
@@ -121,10 +121,7 @@
 
     @BeforeAll
     public final void beforeAll() throws Exception {
-<<<<<<< HEAD
-=======
         InternalSchemaInitializer.forTest = true;
->>>>>>> 6b773939
         beforeCreatingConnectContext();
         connectContext = createDefaultCtx();
         createDorisCluster();
@@ -504,15 +501,12 @@
         Env.getCurrentEnv().dropTable(dropTableStmt);
     }
 
-<<<<<<< HEAD
-=======
     public void recoverTable(String table) throws Exception {
         RecoverTableStmt recoverTableStmt = (RecoverTableStmt) parseAndAnalyzeStmt(
                 "recover table " + table + ";", connectContext);
         Env.getCurrentEnv().recoverTable(recoverTableStmt);
     }
 
->>>>>>> 6b773939
     public void createTableAsSelect(String sql) throws Exception {
         CreateTableAsSelectStmt createTableAsSelectStmt = (CreateTableAsSelectStmt) parseAndAnalyzeStmt(sql);
         Env.getCurrentEnv().createTableAsSelect(createTableAsSelectStmt);
