// Licensed to the Apache Software Foundation (ASF) under one
// or more contributor license agreements.  See the NOTICE file
// distributed with this work for additional information
// regarding copyright ownership.  The ASF licenses this file
// to you under the Apache License, Version 2.0 (the
// "License"); you may not use this file except in compliance
// with the License.  You may obtain a copy of the License at
//
//   http://www.apache.org/licenses/LICENSE-2.0
//
// Unless required by applicable law or agreed to in writing,
// software distributed under the License is distributed on an
// "AS IS" BASIS, WITHOUT WARRANTIES OR CONDITIONS OF ANY
// KIND, either express or implied.  See the License for the
// specific language governing permissions and limitations
// under the License.

package org.apache.doris.nereids.rules.expression.rewrite;

import org.apache.doris.nereids.rules.expression.rewrite.rules.BetweenToCompoundRule;
import org.apache.doris.nereids.rules.expression.rewrite.rules.DistinctPredicatesRule;
import org.apache.doris.nereids.rules.expression.rewrite.rules.ExtractCommonFactorRule;
import org.apache.doris.nereids.rules.expression.rewrite.rules.InPredicateToEqualToRule;
import org.apache.doris.nereids.rules.expression.rewrite.rules.NormalizeBinaryPredicatesRule;
import org.apache.doris.nereids.rules.expression.rewrite.rules.SimplifyCastRule;
import org.apache.doris.nereids.rules.expression.rewrite.rules.SimplifyComparisonPredicate;
import org.apache.doris.nereids.rules.expression.rewrite.rules.SimplifyNotExprRule;
import org.apache.doris.nereids.trees.expressions.Cast;
<<<<<<< HEAD
import org.apache.doris.nereids.trees.expressions.literal.BigIntLiteral;
import org.apache.doris.nereids.trees.expressions.literal.CharLiteral;
=======
import org.apache.doris.nereids.trees.expressions.EqualTo;
import org.apache.doris.nereids.trees.expressions.Expression;
import org.apache.doris.nereids.trees.expressions.GreaterThan;
import org.apache.doris.nereids.trees.expressions.LessThan;
import org.apache.doris.nereids.trees.expressions.literal.BigIntLiteral;
import org.apache.doris.nereids.trees.expressions.literal.CharLiteral;
import org.apache.doris.nereids.trees.expressions.literal.DateLiteral;
import org.apache.doris.nereids.trees.expressions.literal.DateTimeLiteral;
import org.apache.doris.nereids.trees.expressions.literal.DateTimeV2Literal;
import org.apache.doris.nereids.trees.expressions.literal.DateV2Literal;
>>>>>>> 6b773939
import org.apache.doris.nereids.trees.expressions.literal.DecimalLiteral;
import org.apache.doris.nereids.trees.expressions.literal.IntegerLiteral;
import org.apache.doris.nereids.trees.expressions.literal.SmallIntLiteral;
import org.apache.doris.nereids.trees.expressions.literal.StringLiteral;
import org.apache.doris.nereids.trees.expressions.literal.TinyIntLiteral;
import org.apache.doris.nereids.trees.expressions.literal.VarcharLiteral;
<<<<<<< HEAD
=======
import org.apache.doris.nereids.types.DateTimeV2Type;
>>>>>>> 6b773939
import org.apache.doris.nereids.types.DecimalV2Type;
import org.apache.doris.nereids.types.StringType;
import org.apache.doris.nereids.types.VarcharType;

import com.google.common.collect.ImmutableList;
import org.junit.jupiter.api.Test;

import java.math.BigDecimal;

/**
 * all expr rewrite rule test case.
 */
public class ExpressionRewriteTest extends ExpressionRewriteTestHelper {

    @Test
    public void testNotRewrite() {
        executor = new ExpressionRuleExecutor(ImmutableList.of(SimplifyNotExprRule.INSTANCE));

        assertRewrite("not x", "not x");
        assertRewrite("not not x", "x");
        assertRewrite("not not not x", "not x");
        assertRewrite("not not not not x", "x");
        assertRewrite("not (x > y)", "x <= y");
        assertRewrite("not (x < y)", "x >= y");
        assertRewrite("not (x >= y)", "x < y");
        assertRewrite("not (x <= y)", "x > y");
        assertRewrite("not (x = y)", "not (x = y)");
        assertRewrite("not not (x > y)", "x > y");
        assertRewrite("not not not (x > y)", "x <= y");
        assertRewrite("not not not (x > (not not y))", "x <= y");
        assertRewrite("not (x > (not not y))", "x <= y");

        assertRewrite("not (a and b)", "(not a) or (not b)");
        assertRewrite("not (a or b)", "(not a) and (not b)");

        assertRewrite("not (a and b and (c or d))", "(not a) or (not b) or ((not c) and (not d))");

    }

    @Test
    public void testNormalizeExpressionRewrite() {
        executor = new ExpressionRuleExecutor(ImmutableList.of(NormalizeBinaryPredicatesRule.INSTANCE));

        assertRewrite("1 = 1", "1 = 1");
        assertRewrite("2 > x", "x < 2");
        assertRewrite("y > x", "y > x");
        assertRewrite("1 + 2 > x", "x < 1 + 2");
        assertRewrite("1 + 2 > x + 1", "x + 1 < 1 + 2");
        assertRewrite("y + 2 > x + 1", "y + 2 > x + 1");
    }

    @Test
    public void testDistinctPredicatesRewrite() {
        executor = new ExpressionRuleExecutor(ImmutableList.of(DistinctPredicatesRule.INSTANCE));

        assertRewrite("a = 1", "a = 1");
        assertRewrite("a = 1 and a = 1", "a = 1");
        assertRewrite("a = 1 and b > 2 and a = 1", "a = 1 and b > 2");
        assertRewrite("a = 1 and a = 1 and b > 2 and a = 1 and a = 1", "a = 1 and b > 2");
        assertRewrite("a = 1 or a = 1", "a = 1");
        assertRewrite("a = 1 or a = 1 or b >= 1", "a = 1 or b >= 1");
    }

    @Test
    public void testExtractCommonFactorRewrite() {
        executor = new ExpressionRuleExecutor(ImmutableList.of(ExtractCommonFactorRule.INSTANCE));

        assertRewrite("a", "a");

        assertRewrite("a = 1", "a = 1");
        assertRewrite("a and b", "a and b");
        assertRewrite("a = 1 and b > 2", "a = 1 and b > 2");

        assertRewrite("(a and b) or (c and d)", "(a and b) or (c and d)");
        assertRewrite("(a and b) and (c and d)", "((a and b) and c) and d");

        assertRewrite("(a or b) and (a or c)", "a or (b and c)");
        assertRewrite("(a and b) or (a and c)", "a and (b or c)");

        assertRewrite("(a or b) and (a or c) and (a or d)", "a or (b and c and d)");
        assertRewrite("(a and b) or (a and c) or (a and d)", "a and (b or c or d)");
        assertRewrite("(a and b) or (a or c) or (a and d)", "((((a and b) or a) or c) or (a and d))");
        assertRewrite("(a and b) or (a and c) or (a or d)", "(((a and b) or (a and c) or a) or d))");
        assertRewrite("(a or b) or (a and c) or (a and d)", "(a or b) or (a and c) or (a and d)");
        assertRewrite("(a or b) or (a and c) or (a or d)", "(((a or b) or (a and c)) or d)");
        assertRewrite("(a or b) or (a or c) or (a and d)", "((a or b) or c) or (a and d)");
        assertRewrite("(a or b) or (a or c) or (a or d)", "(((a or b) or c) or d)");

        assertRewrite("(a and b) or (d and c) or (d and e)", "(a and b) or (d and c) or (d and e)");
        assertRewrite("(a or b) and (d or c) and (d or e)", "(a or b) and (d or c) and (d or e)");

        assertRewrite("(a and b) or ((d and c) and (d and e))", "(a and b) or (d and c and e)");
        assertRewrite("(a or b) and ((d or c) or (d or e))", "(a or b) and (d or c or e)");

        assertRewrite("(a and b) or (a and b and c)", "a and b");
        assertRewrite("(a or b) and (a or b or c)", "a or b");

        assertRewrite("a and true", "a");
        assertRewrite("a or false", "a");

        assertRewrite("a and false", "false");
        assertRewrite("a or true", "true");

        assertRewrite("a or false or false or false", "a");
        assertRewrite("a and true and true and true", "a");

        assertRewrite("(a and b) or a ", "a");
        assertRewrite("(a or b) and a ", "a");

        assertRewrite("(a and b) or (a and true)", "a");
        assertRewrite("(a or b) and (a and true)", "a");

        assertRewrite("(a or b) and (a or true)", "a or b");

    }

    @Test
    public void testBetweenToCompoundRule() {
        executor = new ExpressionRuleExecutor(ImmutableList.of(BetweenToCompoundRule.INSTANCE,
                SimplifyNotExprRule.INSTANCE));

        assertRewrite("a between c and d", "(a >= c) and (a <= d)");
        assertRewrite("a not between c and d)", "(a < c) or (a > d)");

    }

    @Test
    public void testInPredicateToEqualToRule() {
        executor = new ExpressionRuleExecutor(ImmutableList.of(InPredicateToEqualToRule.INSTANCE));

        assertRewrite("a in (1)", "a = 1");
        assertRewrite("a in (1, 2)", "a in (1, 2)");
        assertRewrite("a not in (1)", "not a = 1");
        assertRewrite("a not in (1, 2)", "not a in (1, 2)");
        assertRewrite("a in (a in (1))", "a = (a = 1)");
        assertRewrite("a in (a in (1, 2))", "a = (a in (1, 2))");
        assertRewrite("(a in (1)) in (1)", "(a = 1) = 1");
        assertRewrite("(a in (1, 2)) in (1)", "(a in (1, 2)) = 1");
        assertRewrite("(a in (1)) in (1, 2)", "(a = 1) in (1, 2)");
        assertRewrite("case a when b in (1) then a else c end in (1)",
                "case a when b = 1 then a else c end = 1");
        assertRewrite("case a when b not in (1) then a else c end not in (1)",
                "not case a when not b = 1 then a else c end = 1");
        assertRewrite("case a when b not in (1) then a else c end in (1, 2)",
                "case a when not b = 1 then a else c end in (1, 2)");

    }

    @Test
    public void testSimplifyCastRule() {
        executor = new ExpressionRuleExecutor(ImmutableList.of(SimplifyCastRule.INSTANCE));

        // deduplicate
        assertRewrite("CAST(1 AS tinyint)", "1");
        assertRewrite("CAST('str' AS varchar)", "'str'");
        assertRewrite("CAST(CAST(1 AS tinyint) AS tinyint)", "1");

        // deduplicate inside
        assertRewrite("CAST(CAST('str' AS varchar) AS double)", "CAST('str' AS double)");
        assertRewrite("CAST(CAST(1 AS tinyint) AS double)", "CAST(1 AS double)");
<<<<<<< HEAD

        // string literal
        assertRewrite(new Cast(new CharLiteral("123", 3), VarcharType.createVarcharType(10)),
                new VarcharLiteral("123", 10));
        assertRewrite(new Cast(new VarcharLiteral("123", 3), VarcharType.createVarcharType(10)),
                new VarcharLiteral("123", 10));
        assertRewrite(new Cast(new CharLiteral("123", 3), StringType.INSTANCE), new StringLiteral("123"));
        assertRewrite(new Cast(new VarcharLiteral("123", 3), StringType.INSTANCE), new StringLiteral("123"));

        // decimal literal
        assertRewrite(new Cast(new TinyIntLiteral((byte) 1), DecimalV2Type.createDecimalV2Type(15, 9)),
                new DecimalLiteral(new BigDecimal(1)));
        assertRewrite(new Cast(new SmallIntLiteral((short) 1), DecimalV2Type.createDecimalV2Type(15, 9)),
                new DecimalLiteral(new BigDecimal(1)));
        assertRewrite(new Cast(new IntegerLiteral(1), DecimalV2Type.createDecimalV2Type(15, 9)),
                new DecimalLiteral(new BigDecimal(1)));
        assertRewrite(new Cast(new BigIntLiteral(1L), DecimalV2Type.createDecimalV2Type(15, 9)),
                new DecimalLiteral(new BigDecimal(1)));
=======

        // string literal
        assertRewrite(new Cast(new CharLiteral("123", 3), VarcharType.createVarcharType(10)),
                new VarcharLiteral("123", 10));
        assertRewrite(new Cast(new VarcharLiteral("123", 3), VarcharType.createVarcharType(10)),
                new VarcharLiteral("123", 10));
        assertRewrite(new Cast(new CharLiteral("123", 3), StringType.INSTANCE), new StringLiteral("123"));
        assertRewrite(new Cast(new VarcharLiteral("123", 3), StringType.INSTANCE), new StringLiteral("123"));

        // decimal literal
        assertRewrite(new Cast(new TinyIntLiteral((byte) 1), DecimalV2Type.createDecimalV2Type(15, 9)),
                new DecimalLiteral(new BigDecimal(1)));
        assertRewrite(new Cast(new SmallIntLiteral((short) 1), DecimalV2Type.createDecimalV2Type(15, 9)),
                new DecimalLiteral(new BigDecimal(1)));
        assertRewrite(new Cast(new IntegerLiteral(1), DecimalV2Type.createDecimalV2Type(15, 9)),
                new DecimalLiteral(new BigDecimal(1)));
        assertRewrite(new Cast(new BigIntLiteral(1L), DecimalV2Type.createDecimalV2Type(15, 9)),
                new DecimalLiteral(new BigDecimal(1)));
    }

    @Test
    public void testSimplifyComparisonPredicateRule() {
        executor = new ExpressionRuleExecutor(ImmutableList.of(SimplifyComparisonPredicate.INSTANCE));

        Expression dtv2 = new DateTimeV2Literal(1, 1, 1, 1, 1, 1);
        Expression dt = new DateTimeLiteral(1, 1, 1, 1, 1, 1);
        Expression dv2 = new DateV2Literal(1, 1, 1);
        Expression dv2PlusOne = new DateV2Literal(1, 1, 2);
        Expression d = new DateLiteral(1, 1, 1);
        Expression dPlusOne = new DateLiteral(1, 1, 2);

        // DateTimeV2 -> DateTime
        assertRewrite(
                new GreaterThan(new Cast(dt, DateTimeV2Type.INSTANCE), dtv2),
                new GreaterThan(dt, dt));

        // DateTimeV2 -> DateV2
        assertRewrite(
                new GreaterThan(new Cast(dv2, DateTimeV2Type.INSTANCE), dtv2),
                new GreaterThan(dv2, dv2));
        assertRewrite(
                new LessThan(new Cast(dv2, DateTimeV2Type.INSTANCE), dtv2),
                new LessThan(dv2, dv2PlusOne));
        assertRewrite(
                new EqualTo(new Cast(dv2, DateTimeV2Type.INSTANCE), dtv2),
                new EqualTo(new Cast(dv2, DateTimeV2Type.INSTANCE), dtv2));

        // DateTime -> DateV2
        assertRewrite(
                new GreaterThan(new Cast(dv2, DateTimeV2Type.INSTANCE), dt),
                new GreaterThan(dv2, dv2));
        assertRewrite(
                new LessThan(new Cast(dv2, DateTimeV2Type.INSTANCE), dt),
                new LessThan(dv2, dv2PlusOne));
        assertRewrite(
                new EqualTo(new Cast(dv2, DateTimeV2Type.INSTANCE), dt),
                new EqualTo(new Cast(dv2, DateTimeV2Type.INSTANCE), dt));

        // DateTimeV2 -> Date
        assertRewrite(
                new GreaterThan(new Cast(d, DateTimeV2Type.INSTANCE), dtv2),
                new GreaterThan(d, d));
        assertRewrite(
                new LessThan(new Cast(d, DateTimeV2Type.INSTANCE), dtv2),
                new LessThan(d, dPlusOne));
        assertRewrite(
                new EqualTo(new Cast(d, DateTimeV2Type.INSTANCE), dtv2),
                new EqualTo(new Cast(d, DateTimeV2Type.INSTANCE), dtv2));

        // DateTime -> Date
        assertRewrite(
                new GreaterThan(new Cast(d, DateTimeV2Type.INSTANCE), dt),
                new GreaterThan(d, d));
        assertRewrite(
                new LessThan(new Cast(d, DateTimeV2Type.INSTANCE), dt),
                new LessThan(d, dPlusOne));
        assertRewrite(
                new EqualTo(new Cast(d, DateTimeV2Type.INSTANCE), dt),
                new EqualTo(new Cast(d, DateTimeV2Type.INSTANCE), dt));

        // DateV2 -> Date
        assertRewrite(
                new GreaterThan(new Cast(d, DateTimeV2Type.INSTANCE), dv2),
                new GreaterThan(d, d));

        // test hour, minute and second all zero
        Expression dtv2AtZeroClock = new DateTimeV2Literal(1, 1, 1, 0, 0, 0);
        assertRewrite(
                new GreaterThan(new Cast(dv2, DateTimeV2Type.INSTANCE), dtv2AtZeroClock),
                new GreaterThan(dv2, dv2));
        assertRewrite(
                new LessThan(new Cast(dv2, DateTimeV2Type.INSTANCE), dtv2AtZeroClock),
                new LessThan(dv2, dv2));
        assertRewrite(
                new EqualTo(new Cast(dv2, DateTimeV2Type.INSTANCE), dtv2AtZeroClock),
                new EqualTo(dv2, dv2));

>>>>>>> 6b773939
    }
}<|MERGE_RESOLUTION|>--- conflicted
+++ resolved
@@ -26,10 +26,6 @@
 import org.apache.doris.nereids.rules.expression.rewrite.rules.SimplifyComparisonPredicate;
 import org.apache.doris.nereids.rules.expression.rewrite.rules.SimplifyNotExprRule;
 import org.apache.doris.nereids.trees.expressions.Cast;
-<<<<<<< HEAD
-import org.apache.doris.nereids.trees.expressions.literal.BigIntLiteral;
-import org.apache.doris.nereids.trees.expressions.literal.CharLiteral;
-=======
 import org.apache.doris.nereids.trees.expressions.EqualTo;
 import org.apache.doris.nereids.trees.expressions.Expression;
 import org.apache.doris.nereids.trees.expressions.GreaterThan;
@@ -40,17 +36,13 @@
 import org.apache.doris.nereids.trees.expressions.literal.DateTimeLiteral;
 import org.apache.doris.nereids.trees.expressions.literal.DateTimeV2Literal;
 import org.apache.doris.nereids.trees.expressions.literal.DateV2Literal;
->>>>>>> 6b773939
 import org.apache.doris.nereids.trees.expressions.literal.DecimalLiteral;
 import org.apache.doris.nereids.trees.expressions.literal.IntegerLiteral;
 import org.apache.doris.nereids.trees.expressions.literal.SmallIntLiteral;
 import org.apache.doris.nereids.trees.expressions.literal.StringLiteral;
 import org.apache.doris.nereids.trees.expressions.literal.TinyIntLiteral;
 import org.apache.doris.nereids.trees.expressions.literal.VarcharLiteral;
-<<<<<<< HEAD
-=======
 import org.apache.doris.nereids.types.DateTimeV2Type;
->>>>>>> 6b773939
 import org.apache.doris.nereids.types.DecimalV2Type;
 import org.apache.doris.nereids.types.StringType;
 import org.apache.doris.nereids.types.VarcharType;
@@ -211,7 +203,6 @@
         // deduplicate inside
         assertRewrite("CAST(CAST('str' AS varchar) AS double)", "CAST('str' AS double)");
         assertRewrite("CAST(CAST(1 AS tinyint) AS double)", "CAST(1 AS double)");
-<<<<<<< HEAD
 
         // string literal
         assertRewrite(new Cast(new CharLiteral("123", 3), VarcharType.createVarcharType(10)),
@@ -230,25 +221,6 @@
                 new DecimalLiteral(new BigDecimal(1)));
         assertRewrite(new Cast(new BigIntLiteral(1L), DecimalV2Type.createDecimalV2Type(15, 9)),
                 new DecimalLiteral(new BigDecimal(1)));
-=======
-
-        // string literal
-        assertRewrite(new Cast(new CharLiteral("123", 3), VarcharType.createVarcharType(10)),
-                new VarcharLiteral("123", 10));
-        assertRewrite(new Cast(new VarcharLiteral("123", 3), VarcharType.createVarcharType(10)),
-                new VarcharLiteral("123", 10));
-        assertRewrite(new Cast(new CharLiteral("123", 3), StringType.INSTANCE), new StringLiteral("123"));
-        assertRewrite(new Cast(new VarcharLiteral("123", 3), StringType.INSTANCE), new StringLiteral("123"));
-
-        // decimal literal
-        assertRewrite(new Cast(new TinyIntLiteral((byte) 1), DecimalV2Type.createDecimalV2Type(15, 9)),
-                new DecimalLiteral(new BigDecimal(1)));
-        assertRewrite(new Cast(new SmallIntLiteral((short) 1), DecimalV2Type.createDecimalV2Type(15, 9)),
-                new DecimalLiteral(new BigDecimal(1)));
-        assertRewrite(new Cast(new IntegerLiteral(1), DecimalV2Type.createDecimalV2Type(15, 9)),
-                new DecimalLiteral(new BigDecimal(1)));
-        assertRewrite(new Cast(new BigIntLiteral(1L), DecimalV2Type.createDecimalV2Type(15, 9)),
-                new DecimalLiteral(new BigDecimal(1)));
     }
 
     @Test
@@ -328,6 +300,5 @@
                 new EqualTo(new Cast(dv2, DateTimeV2Type.INSTANCE), dtv2AtZeroClock),
                 new EqualTo(dv2, dv2));
 
->>>>>>> 6b773939
     }
 }