--- conflicted
+++ resolved
@@ -17,10 +17,7 @@
 
 package org.apache.doris.nereids.rules.expression.rewrite;
 
-<<<<<<< HEAD
-=======
 import org.apache.doris.nereids.exceptions.AnalysisException;
->>>>>>> 6b773939
 import org.apache.doris.nereids.rules.expression.rewrite.rules.TypeCoercion;
 import org.apache.doris.nereids.trees.expressions.CaseWhen;
 import org.apache.doris.nereids.trees.expressions.Cast;
@@ -52,10 +49,7 @@
 
 import com.google.common.collect.ImmutableList;
 import com.google.common.collect.Lists;
-<<<<<<< HEAD
-=======
 import org.junit.jupiter.api.Assertions;
->>>>>>> 6b773939
 import org.junit.jupiter.api.BeforeEach;
 import org.junit.jupiter.api.Test;
 
@@ -108,28 +102,16 @@
 
     @Test
     public void testSumImplicitCast() {
-<<<<<<< HEAD
-        Expression expression = new Sum(new StringLiteral("1"));
-        Expression expected = new Sum(new Cast(new StringLiteral("1"), DoubleType.INSTANCE));
-        assertRewrite(expression, expected);
-=======
         Assertions.assertThrows(AnalysisException.class, () -> {
             new Sum(new StringLiteral("1")).getDataType();
         });
->>>>>>> 6b773939
     }
 
     @Test
     public void testAvgImplicitCast() {
-<<<<<<< HEAD
-        Expression expression = new Avg(new StringLiteral("1"));
-        Expression expected = new Avg(new Cast(new StringLiteral("1"), DoubleType.INSTANCE));
-        assertRewrite(expression, expected);
-=======
         Assertions.assertThrows(AnalysisException.class, () -> {
             new Avg(new StringLiteral("1")).getDataType();
         });
->>>>>>> 6b773939
     }
 
     @Test
