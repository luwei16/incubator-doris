// Licensed to the Apache Software Foundation (ASF) under one
// or more contributor license agreements.  See the NOTICE file
// distributed with this work for additional information
// regarding copyright ownership.  The ASF licenses this file
// to you under the Apache License, Version 2.0 (the
// "License"); you may not use this file except in compliance
// with the License.  You may obtain a copy of the License at
//
//   http://www.apache.org/licenses/LICENSE-2.0
//
// Unless required by applicable law or agreed to in writing,
// software distributed under the License is distributed on an
// "AS IS" BASIS, WITHOUT WARRANTIES OR CONDITIONS OF ANY
// KIND, either express or implied.  See the License for the
// specific language governing permissions and limitations
// under the License.

syntax="proto2";

package doris;
option java_package = "org.apache.doris.proto";

import "data.proto";
import "descriptors.proto";
import "types.proto";
import "olap_file.proto";

option cc_generic_services = true;

// Transmit data when process SQL query
message PTransmitDataParams {
    // non-change member
    required PUniqueId finst_id = 1;
    required int32 node_id = 2;
    // Id of this fragment in its role as a sender.
    required int32 sender_id = 3;
    required int32 be_number = 4;

    // if set to true, indicates that no more row batches will be sent
    // for this dest_node_id
    required bool eos = 5;
    optional PRowBatch row_batch = 6;
    // different per packet
    required int64 packet_seq = 7;
    optional PQueryStatistics query_statistics = 8;

    optional PBlock block = 9;
    // transfer the RowBatch to the Controller Attachment
    optional bool transfer_by_attachment = 10 [default = false];
    optional PUniqueId query_id = 11;
};

message PTransmitDataResult {
    optional PStatus status = 1;
};

message PTabletWithPartition {
    required int64 partition_id = 1;
    required int64 tablet_id = 2;
}

message PTabletInfo {
    required int64 tablet_id = 1;
    required int32 schema_hash = 2;
    // Delta Writer will write data to local disk and then check if there are new raw values not in global dict
    // if appears, then it should add the column name to this vector
    repeated string invalid_dict_cols = 3; 
}

// open a tablet writer
message PTabletWriterOpenRequest {
    required PUniqueId id = 1;
    required int64 index_id = 2;
    required int64 txn_id = 3;
    required POlapTableSchemaParam schema = 4;
    repeated PTabletWithPartition tablets = 5;
    required int32 num_senders = 6;
    required bool need_gen_rollup = 7;  //Deprecated, not used since alter job v2
    optional int64 load_mem_limit = 8;
    optional int64 load_channel_timeout_s = 9;
    optional bool is_high_priority = 10 [default = false];
    optional string sender_ip = 11 [default = ""];
    optional bool is_vectorized = 12 [default = false];
    optional int64 txn_expiration = 13;
};

message PTabletWriterOpenResult {
    required PStatus status = 1;
};

// add batch to tablet writer
message PTabletWriterAddBatchRequest {
    required PUniqueId id = 1;
    required int64 index_id = 2;
    required int32 sender_id = 3;

    // If this is the last batch from this sender
    optional bool eos = 4;

    required int64 packet_seq = 5;
    repeated int64 tablet_ids = 6;
    // unset if and only if when eos is true
    optional PRowBatch row_batch = 7;
    // only valid when eos is true
    // valid partition ids that would write in this writer
    repeated int64 partition_ids = 8;
    // the backend which send this request
    optional int64 backend_id = 9 [default = -1];
    // transfer the RowBatch to the Controller Attachment
    optional bool transfer_by_attachment = 10 [default = false];
    optional bool is_high_priority = 11 [default = false];
    optional bool write_single_replica = 12 [default = false];
    map<int64, PSlaveTabletNodes> slave_tablet_nodes = 13;
};

message PTabletWriterAddBlockRequest {
    required PUniqueId id = 1;
    required int64 index_id = 2;
    required int32 sender_id = 3;

    // If this is the last batch from this sender
    optional bool eos = 4;

    optional int64 packet_seq = 5;
    repeated int64 tablet_ids = 6;
    // unset if and only if when eos is true
    optional PBlock block = 7;
    // only valid when eos is true
    // valid partition ids that would write in this writer
    repeated int64 partition_ids = 8;
    // the backend which send this request
    optional int64 backend_id = 9 [default = -1];
    // transfer the vectorized::Block to the Controller Attachment
    optional bool transfer_by_attachment = 10 [default = false];
    optional bool is_high_priority = 11 [default = false];
    optional bool write_single_replica = 12 [default = false];
    map<int64, PSlaveTabletNodes> slave_tablet_nodes = 13;
};

message PSlaveTabletNodes {
    repeated PNodeInfo slave_nodes = 1;
}

message PNodeInfo {
    optional int64 id = 1;
    optional int64 option = 2;
    optional string host = 3;
    // used to transfer data between nodes
    optional int32 async_internal_port = 4;
}

message PSuccessSlaveTabletNodeIds {
    repeated int64 slave_node_ids = 1;
}

message PTabletError {
    optional int64 tablet_id = 1;
    optional string msg = 2;
}

message PTabletWriterAddBatchResult {
    required PStatus status = 1;
    repeated PTabletInfo tablet_vec = 2;
    optional int64 execution_time_us = 3;
    optional int64 wait_lock_time_us = 4;
    optional int64 wait_execution_time_us = 5;
    repeated PTabletError tablet_errors = 6;
    map<int64, PSuccessSlaveTabletNodeIds> success_slave_tablet_node_ids = 7;
    optional int64 max_upload_speed = 8;
    optional int64 min_upload_speed = 9;
};

message PTabletWriterAddBlockResult {
    required PStatus status = 1;
    repeated PTabletInfo tablet_vec = 2;
    optional int64 execution_time_us = 3;
    optional int64 wait_lock_time_us = 4;
    optional int64 wait_execution_time_us = 5;
    repeated PTabletError tablet_errors = 6;
    map<int64, PSuccessSlaveTabletNodeIds> success_slave_tablet_node_ids = 7;
    optional int64 max_upload_speed = 8;
    optional int64 min_upload_speed = 9;
};

// tablet writer cancel
message PTabletWriterCancelRequest {
    required PUniqueId id = 1;
    required int64 index_id = 2;
    required int32 sender_id = 3;
};

message PTabletWriterCancelResult {
};

enum PFragmentRequestVersion {
    VERSION_1 = 1;  // only one TExecPlanFragmentParams in request
    VERSION_2 = 2;  // multi TExecPlanFragmentParams in request
};

message PExecPlanFragmentRequest {
    optional bytes request = 1;
    optional bool compact = 2;
    optional PFragmentRequestVersion version = 3 [default = VERSION_2];
};

message PExecPlanFragmentStartRequest {
    optional PUniqueId query_id = 1;
}

message PExecPlanFragmentResult {
    required PStatus status = 1;
};

message PCancelPlanFragmentRequest {
    required PUniqueId finst_id = 1;
    optional PPlanFragmentCancelReason cancel_reason = 2;
};

message PCancelPlanFragmentResult {
    required PStatus status = 1;
};

message PFetchDataRequest {
    required PUniqueId finst_id = 1;
    optional bool resp_in_attachment = 2;
};

message PFetchDataResult {
    required PStatus status = 1;
    // valid when status is ok
    optional int64 packet_seq = 2;
    optional bool eos = 3;
    optional PQueryStatistics query_statistics = 4;
    optional bytes row_batch = 5;
    optional bool empty_batch = 6;
};

//Add message definition to fetch and update cache
enum PCacheStatus {    
    DEFAULT = 0;
    CACHE_OK = 1;
    PARAM_ERROR = 2;
    SIZE_OVER_LIMIT = 3;
    NO_SQL_KEY = 4;
    NO_PARTITION_KEY = 5;
    INVALID_KEY_RANGE = 6;
    DATA_OVERDUE = 7;
    EMPTY_DATA = 8;
};

enum CacheType {
    SQL_CACHE = 1;
    PARTITION_CACHE = 2;
};

message PCacheParam {
    required int64 partition_key = 1;
    optional int64 last_version = 2;
    optional int64 last_version_time = 3;
};

message PCacheValue {
    required PCacheParam param = 1;
    required int32 data_size = 2;
    repeated bytes rows = 3;
};

//for update&clear return
message PCacheResponse {
    required PCacheStatus status = 1;
};

message PUpdateCacheRequest{
    required PUniqueId sql_key = 1;
    repeated PCacheValue values = 2;
    optional CacheType cache_type = 3;
};

message PFetchCacheRequest {
    required PUniqueId sql_key = 1;
    repeated PCacheParam params = 2;
};

message PFetchCacheResult {
    required PCacheStatus status = 1;
    repeated PCacheValue values = 2;
    optional int64 all_count = 3 [default = 0];
};

enum PClearType {
    CLEAR_ALL = 0;
    PRUNE_CACHE = 1;
    CLEAR_BEFORE_TIME = 2;
    CLEAR_SQL_KEY = 3;
};

message PClearCacheRequest {
    required PClearType clear_type = 1;
    optional int64 before_time = 2;
    optional PUniqueId sql_key = 3;
};
//End cache proto definition

message PStringPair {
    required string key = 1;
    required string val = 2;
};

message PIntegerPair {
    required int32 key = 1;
    required int64 val = 2;
};

message PKafkaLoadInfo {
    required string brokers = 1;
    required string topic = 2;
    repeated PStringPair properties = 3;
};

message PKafkaMetaProxyRequest {
    optional PKafkaLoadInfo kafka_info = 1;
    // optional for getting offsets for times
    repeated PIntegerPair offset_times = 3;
    // optional for getting latest offsets of partitons
    repeated int32 partition_id_for_latest_offsets = 4;
};

message PProxyRequest {
    optional PKafkaMetaProxyRequest kafka_meta_request = 1;
};

message PKafkaMetaProxyResult {
    repeated int32 partition_ids = 1;
};

message PKafkaPartitionOffsets {
    repeated PIntegerPair offset_times = 1;
};

message PProxyResult {
    required PStatus status = 1;
    optional PKafkaMetaProxyResult kafka_meta_result = 2;
	optional PKafkaPartitionOffsets partition_offsets = 3;
};

message PDataColumn {
    optional string value = 1;
}

message PDataRow {
    repeated PDataColumn col = 1;
}

message PSendDataRequest {
    required PUniqueId fragment_instance_id = 1;
    repeated PDataRow data = 2;
}

message PSendDataResult {
    required PStatus status = 1;
}

message PCommitRequest {
    required PUniqueId fragment_instance_id = 1;
}

message PCommitResult {
    required PStatus status = 1;
}

message PRollbackRequest {
    required PUniqueId fragment_instance_id = 1;
}

message PRollbackResult {
    required PStatus status = 1;
}

message PBloomFilter {
     required bool always_true = 2;
     required int32 filter_length = 1;
};

message PColumnValue {
    optional bool boolVal = 1;
    optional int32 intVal = 2;
    optional int64 longVal = 3;
    optional double doubleVal = 4;
    optional bytes stringVal = 5;
    optional int32 precision = 6;
    optional int32 scale = 7;
}

// TODO: CHECK ALL TYPE
enum PColumnType {
    COLUMN_TYPE_BOOL = 0;
    COLUMN_TYPE_INT = 1;
    COLUMN_TYPE_TINY_INT = 2;
    COLUMN_TYPE_SMALL_INT = 3;
    COLUMN_TYPE_BIGINT = 4;
    COLUMN_TYPE_LARGEINT = 5;
    COLUMN_TYPE_VARCHAR = 6;
    COLUMN_TYPE_CHAR = 7;
    COLUMN_TYPE_DATE = 8;
    COLUMN_TYPE_DATETIME = 9;
    COLUMN_TYPE_DOUBLE = 10;
    COLUMN_TYPE_FLOAT = 11;
    COLUMN_TYPE_DECIMAL = 12;
    COLUMN_TYPE_DECIMALV2 = 13;
    COLUMN_TYPE_STRING = 14;
    COLUMN_TYPE_DATEV2 = 15;
    COLUMN_TYPE_DATETIMEV2 = 16;
    COLUMN_TYPE_DECIMAL32 = 17;
    COLUMN_TYPE_DECIMAL64 = 18;
    COLUMN_TYPE_DECIMAL128I = 19;
}

message PMinMaxFilter {
    required PColumnType column_type = 1;
    required PColumnValue min_val = 2;
    required PColumnValue max_val = 3;
};

message PInFilter {
    required PColumnType column_type = 1;
    repeated PColumnValue values = 2;
    optional string ignored_msg = 3;
}

enum PFilterType {
    UNKNOW_FILTER = 0;
    BLOOM_FILTER = 1;
    MINMAX_FILTER = 2;
    IN_FILTER = 3;
    IN_OR_BLOOM_FILTER = 4;
};

message PMergeFilterRequest {
    required int32 filter_id = 1;
    required PUniqueId query_id = 2;
    required PUniqueId fragment_id = 3;
    required PFilterType filter_type = 4;
    optional PMinMaxFilter minmax_filter = 5;
    optional PBloomFilter bloom_filter = 6;
    optional PInFilter in_filter = 7;
};

message PMergeFilterResponse {
    required PStatus status = 1;
};

message PPublishFilterRequest {
    required int32 filter_id = 1;
    required PUniqueId query_id = 2;
    required PUniqueId fragment_id = 3;
    required PFilterType filter_type = 4;
    optional PMinMaxFilter minmax_filter = 5;
    optional PBloomFilter bloom_filter = 6;
    optional PInFilter in_filter = 7;
};

message PPublishFilterResponse {
    required PStatus status = 1;
};

message PExprResult {
    required PScalarType type = 1;
    required string content = 2;
    required bool success = 3;
};

message PExprResultMap {
    map<string, PExprResult> map = 1;
};

message PConstantExprRequest {
	optional bytes request = 1;
};

message PConstantExprResult {
    required PStatus status = 1;
    map<string, PExprResultMap> expr_result_map = 2;
};

message PCheckRPCChannelRequest {
    optional bytes data = 1;
    optional uint32 size = 2;
    optional string md5 = 3;
};

message PCheckRPCChannelResponse {
    required PStatus status = 1;
};

message PResetRPCChannelRequest {
    required bool all = 1;
    repeated string endpoints = 2;
};

message PResetRPCChannelResponse {
    required PStatus status = 1;
    repeated string channels = 2;
};

message PEmptyRequest {};

message PTabletWriteSlaveRequest {
    optional RowsetMetaPB rowset_meta = 1;
    optional string rowset_path = 2;
    map<int64, int64> segments_size = 3;
    optional string host = 4;
    optional int32 http_port = 5;
    optional int32 brpc_port = 6;
    optional string token = 7;
    optional int32 node_id = 8;
};

message PTabletWriteSlaveResult {
    optional PStatus status = 1;
};

message PTabletWriteSlaveDoneRequest {
    optional int64 txn_id = 1;
    optional int64 tablet_id = 2;
    optional int64 node_id = 3;
    optional bool is_succeed = 4 [default = false];
};

message PTabletWriteSlaveDoneResult {
    optional PStatus status = 1;
};

<<<<<<< HEAD
message PMultiGetRequest {
    message RowId {
        optional int64 tablet_id = 1;
        optional string rowset_id = 2;
        optional uint64 segment_id = 3;
        optional uint64 ordinal_id = 4;
    };
    repeated RowId rowids = 1;
    optional PTupleDescriptor desc = 2;
    repeated PSlotDescriptor slots = 3;
    // for compability
    optional int32 be_exec_version = 4;
};

message PMultiGetResponse {
    optional PBlock block = 1;
    optional PStatus status = 2;
}

=======
>>>>>>> 6b773939
message PFetchTableSchemaRequest {
  optional bytes file_scan_range = 1;
};

message PFetchTableSchemaResult {
  optional PStatus status = 1;
  optional int32 column_nums = 2;
  repeated string column_names = 3;
  repeated PTypeDesc column_types = 4;
};

service PBackendService {
    rpc transmit_data(PTransmitDataParams) returns (PTransmitDataResult);
    rpc transmit_data_by_http(PEmptyRequest) returns (PTransmitDataResult);
    // If #fragments of a query is < 3, use exec_plan_fragment directly.
    // If #fragments of a query is >=3, use exec_plan_fragment_prepare + exec_plan_fragment_start
    rpc exec_plan_fragment(PExecPlanFragmentRequest) returns (PExecPlanFragmentResult);
    rpc exec_plan_fragment_prepare(PExecPlanFragmentRequest) returns (PExecPlanFragmentResult);
    rpc exec_plan_fragment_start(PExecPlanFragmentStartRequest) returns (PExecPlanFragmentResult);
    rpc cancel_plan_fragment(PCancelPlanFragmentRequest) returns (PCancelPlanFragmentResult);
    rpc fetch_data(PFetchDataRequest) returns (PFetchDataResult);
    rpc tablet_writer_open(PTabletWriterOpenRequest) returns (PTabletWriterOpenResult);
    rpc tablet_writer_add_batch(PTabletWriterAddBatchRequest) returns (PTabletWriterAddBatchResult);
    rpc tablet_writer_add_batch_by_http(PEmptyRequest) returns (PTabletWriterAddBatchResult);
    rpc tablet_writer_add_block(PTabletWriterAddBlockRequest) returns (PTabletWriterAddBlockResult);
    rpc tablet_writer_add_block_by_http(PEmptyRequest) returns (PTabletWriterAddBlockResult);
    rpc tablet_writer_cancel(PTabletWriterCancelRequest) returns (PTabletWriterCancelResult);
    rpc get_info(PProxyRequest) returns (PProxyResult); 
    rpc update_cache(PUpdateCacheRequest) returns (PCacheResponse);
    rpc fetch_cache(PFetchCacheRequest) returns (PFetchCacheResult);
    rpc clear_cache(PClearCacheRequest) returns (PCacheResponse);
    rpc send_data(PSendDataRequest) returns (PSendDataResult);
    rpc commit(PCommitRequest) returns (PCommitResult);
    rpc rollback(PRollbackRequest) returns (PRollbackResult);
    rpc merge_filter(PMergeFilterRequest) returns (PMergeFilterResponse);
    rpc apply_filter(PPublishFilterRequest) returns (PPublishFilterResponse);
    rpc fold_constant_expr(PConstantExprRequest) returns (PConstantExprResult);
    rpc transmit_block(PTransmitDataParams) returns (PTransmitDataResult);
    rpc transmit_block_by_http(PEmptyRequest) returns (PTransmitDataResult);
    rpc check_rpc_channel(PCheckRPCChannelRequest) returns (PCheckRPCChannelResponse);
    rpc reset_rpc_channel(PResetRPCChannelRequest) returns (PResetRPCChannelResponse);
    rpc hand_shake(PHandShakeRequest) returns (PHandShakeResponse);
    rpc request_slave_tablet_pull_rowset(PTabletWriteSlaveRequest) returns (PTabletWriteSlaveResult);
    rpc response_slave_tablet_pull_rowset(PTabletWriteSlaveDoneRequest) returns (PTabletWriteSlaveDoneResult);
<<<<<<< HEAD
    rpc multiget_data(PMultiGetRequest) returns (PMultiGetResponse);
=======
>>>>>>> 6b773939
    rpc fetch_table_schema(PFetchTableSchemaRequest) returns (PFetchTableSchemaResult);
};
<|MERGE_RESOLUTION|>--- conflicted
+++ resolved
@@ -530,7 +530,6 @@
     optional PStatus status = 1;
 };
 
-<<<<<<< HEAD
 message PMultiGetRequest {
     message RowId {
         optional int64 tablet_id = 1;
@@ -550,8 +549,6 @@
     optional PStatus status = 2;
 }
 
-=======
->>>>>>> 6b773939
 message PFetchTableSchemaRequest {
   optional bytes file_scan_range = 1;
 };
@@ -596,9 +593,6 @@
     rpc hand_shake(PHandShakeRequest) returns (PHandShakeResponse);
     rpc request_slave_tablet_pull_rowset(PTabletWriteSlaveRequest) returns (PTabletWriteSlaveResult);
     rpc response_slave_tablet_pull_rowset(PTabletWriteSlaveDoneRequest) returns (PTabletWriteSlaveDoneResult);
-<<<<<<< HEAD
+    rpc fetch_table_schema(PFetchTableSchemaRequest) returns (PFetchTableSchemaResult);
     rpc multiget_data(PMultiGetRequest) returns (PMultiGetResponse);
-=======
->>>>>>> 6b773939
-    rpc fetch_table_schema(PFetchTableSchemaRequest) returns (PFetchTableSchemaResult);
-};
+};
