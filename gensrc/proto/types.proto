// Licensed to the Apache Software Foundation (ASF) under one
// or more contributor license agreements.  See the NOTICE file
// distributed with this work for additional information
// regarding copyright ownership.  The ASF licenses this file
// to you under the Apache License, Version 2.0 (the
// "License"); you may not use this file except in compliance
// with the License.  You may obtain a copy of the License at
//
//   http://www.apache.org/licenses/LICENSE-2.0
//
// Unless required by applicable law or agreed to in writing,
// software distributed under the License is distributed on an
// "AS IS" BASIS, WITHOUT WARRANTIES OR CONDITIONS OF ANY
// KIND, either express or implied.  See the License for the
// specific language governing permissions and limitations
// under the License.

syntax="proto2";

package doris;
option java_package = "org.apache.doris.proto";

message PStatus {
    required int32 status_code = 1;
    repeated string error_msgs = 2;
};
message PScalarType {
    // TPrimitiveType, use int32 to avoid redefine Enum
    required int32 type = 1;
    // Only set if type == CHAR or type == VARCHAR
    optional int32 len = 2;
    // Only set for DECIMAL
    optional int32 precision = 3;
    optional int32 scale = 4;
};

// Represents a field in a STRUCT type.
// TODO: Model column stats for struct fields.
message PStructField {
    required string name = 1;
    optional string comment = 2;
};

message PTypeNode {
    // TTypeNodeType(SCALAR, ARRAY, MAP, STRUCT)
    required int32 type = 1; 
    // only set for scalar types
    optional PScalarType scalar_type = 2;
    // only used for structs; has struct_fields.size() corresponding child types
    repeated PStructField struct_fields = 3;
    // only used for complex types, such as array, map and etc.
    optional bool contains_null = 4;
};

// A flattened representation of a tree of column types obtained by depth-first
// traversal. Complex types such as map, array and struct have child types corresponding
// to the map key/value, array item type, and struct fields, respectively.
// For scalar types the list contains only a single node.
// Note: We cannot rename this to TType because it conflicts with Thrift's internal TType
// and the generated Python thrift files will not work.
// Note: TTypeDesc in impala is TColumnType, but we already use TColumnType, so we name this
// to TTypeDesc. In future, we merge these two to one
message PTypeDesc {
    repeated PTypeNode types = 1;
};

message PUniqueId {
    required int64 hi = 1;
    required int64 lo = 2;
};

message PGenericType {
    enum TypeId {
        UINT8 = 0;
        UINT16 = 1;
        UINT32 = 2;
        UINT64 = 3;
        UINT128 = 4;
        UINT256 = 5;
        INT8 = 6;
        INT16 = 7;
        INT32 = 8;
        INT64 = 9;
        INT128 = 10;
        INT256 = 11;
        FLOAT = 12; // map to Float32
        DOUBLE = 13; // map to Float64
        BOOLEAN = 14;
        DATE = 15;
        DATETIME = 16;
        HLL = 17;
        BITMAP = 18;
        LIST = 19;
        MAP = 20;
        STRUCT =21;
        STRING = 22;
        DECIMAL32 = 23;
        DECIMAL64 = 24;
        DECIMAL128 = 25;
        BYTES = 26;
        NOTHING = 27;
        DATEV2 = 28;
        DATETIMEV2 = 29;
<<<<<<< HEAD
        FIXEDLENGTHOBJECT = 30;
        JSONB = 31;
=======

	VARIANT = 100;
>>>>>>> 6f270986
        UNKNOWN = 999;
    }
    required TypeId id = 2;
    optional PList list_type = 11;
    optional PMap map_type = 12;
    optional PStruct struct_type = 13;
    optional PDecimal decimal_type = 14;
}

message PList {
  required PGenericType element_type = 1;
}

message PMap {
  required PGenericType key_type = 1;
  required PGenericType value_type = 2;
}

message PField {
  required PGenericType type = 1;
  optional string name = 2;
  optional string comment = 3;
}

message PStruct {
  repeated PField fields = 1;
  required string name = 2;
}

message PDecimal {
  required uint32 precision = 1;
  required uint32 scale = 2;
}

message PDateTime {
    optional int32 year = 1;
    optional int32 month = 2;
    optional int32 day = 3;
    optional int32 hour = 4;
    optional int32 minute = 5;
    optional int32 second = 6;
    optional int32 microsecond = 7;
}

message PValue {
    required PGenericType type = 1;
    optional bool is_null  = 2 [default = false];
    optional double double_value = 3;
    optional float float_value = 4;
    optional int32 int32_value = 5;
    optional int64 int64_value = 6;
    optional uint32 uint32_value = 7;
    optional uint64 uint64_value = 8;
    optional bool bool_value = 9;
    optional string string_value = 10;
    optional bytes bytes_value = 11;
    optional PDateTime datetime_value = 12;
}

message PValues {
    required PGenericType type = 1;
    optional bool has_null  = 2 [default = false];
    repeated bool null_map = 3;
    repeated double double_value = 4;
    repeated float float_value = 5;
    repeated int32 int32_value = 6;
    repeated int64 int64_value = 7;
    repeated uint32 uint32_value = 8;
    repeated uint64 uint64_value = 9;
    repeated bool bool_value = 10;
    repeated string string_value = 11;
    repeated bytes bytes_value = 12;
    repeated PDateTime datetime_value = 13;
}

// this mesage may not used for now
message PFunction {
    enum FunctionType {
        UDF = 0;
        // not supported now
        UDAF = 1; 
        UDTF = 2; 
    }
    message Property {
        required string key = 1;
        required string val = 2;
    };
    required string function_name = 1;
    repeated PGenericType inputs = 2;
    optional PGenericType output = 3;
    optional FunctionType type = 4 [default = UDF];
    optional bool variadic = 5;
    repeated Property properties = 6;
}

message PFunctionContext {
    optional bytes data = 1;
    //use to impl vectorization udaf 
    repeated PValues args_data = 2;
}

message PHandShakeRequest {
    optional string hello = 1;
}

message PHandShakeResponse {
    optional PStatus status = 1;
    optional string hello = 2;
}

enum PPlanFragmentCancelReason {
    // 0 is reserved
    LIMIT_REACH = 1;
    USER_CANCEL = 2;
    INTERNAL_ERROR = 3;
    TIMEOUT = 4;
    CALL_RPC_ERROR = 5;
    MEMORY_LIMIT_EXCEED = 6;
}<|MERGE_RESOLUTION|>--- conflicted
+++ resolved
@@ -101,13 +101,10 @@
         NOTHING = 27;
         DATEV2 = 28;
         DATETIMEV2 = 29;
-<<<<<<< HEAD
         FIXEDLENGTHOBJECT = 30;
         JSONB = 31;
-=======
-
-	VARIANT = 100;
->>>>>>> 6f270986
+
+	    VARIANT = 100;
         UNKNOWN = 999;
     }
     required TypeId id = 2;
