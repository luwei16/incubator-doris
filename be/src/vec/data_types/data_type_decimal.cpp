--- conflicted
+++ resolved
@@ -170,23 +170,16 @@
         LOG(FATAL) << "Negative scales and scales larger than precision are not supported";
     }
 
-<<<<<<< HEAD
-=======
     if (use_v2) {
         return std::make_shared<DataTypeDecimal<Decimal128>>(precision_value, scale_value);
     }
 
->>>>>>> 6b773939
     if (precision_value <= max_decimal_precision<Decimal32>()) {
         return std::make_shared<DataTypeDecimal<Decimal32>>(precision_value, scale_value);
     } else if (precision_value <= max_decimal_precision<Decimal64>()) {
         return std::make_shared<DataTypeDecimal<Decimal64>>(precision_value, scale_value);
     }
-<<<<<<< HEAD
-    return std::make_shared<DataTypeDecimal<Decimal128>>(precision_value, scale_value);
-=======
     return std::make_shared<DataTypeDecimal<Decimal128I>>(precision_value, scale_value);
->>>>>>> 6b773939
 }
 
 template <>
