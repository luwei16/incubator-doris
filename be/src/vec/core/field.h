// Licensed to the Apache Software Foundation (ASF) under onerray
// or more contributor license agreements.  See the NOTICE file
// distributed with this work for additional information
// regarding copyright ownership.  The ASF licenses this file
// to you under the Apache License, Version 2.0 (the
// "License"); you may not use this file except in compliance
// with the License.  You may obtain a copy of the License at
//
//   http://www.apache.org/licenses/LICENSE-2.0
//
// Unless required by applicable law or agreed to in writing,
// software distributed under the License is distributed on an
// "AS IS" BASIS, WITHOUT WARRANTIES OR CONDITIONS OF ANY
// KIND, either express or implied.  See the License for the
// specific language governing permissions and limitations
// under the License.
// This file is copied from
// https://github.com/ClickHouse/ClickHouse/blob/master/src/Core/Field.h
// and modified by Doris

#pragma once

#include <algorithm>
#include <cassert>
#include <functional>
#include <type_traits>
#include <vector>

#include "vec/common/exception.h"
#include "vec/common/int_exp.h"
#include "vec/common/strong_typedef.h"
#include "vec/common/uint128.h"
#include "vec/core/types.h"

namespace doris::vectorized {

template <typename T>
struct NearestFieldTypeImpl;

template <typename T>
using NearestFieldType = typename NearestFieldTypeImpl<T>::Type;

class Field;
using FieldVector = std::vector<Field>;

/// Array and Tuple use the same storage type -- FieldVector, but we declare
/// distinct types for them, so that the caller can choose whether it wants to
/// construct a Field of Array or a Tuple type. An alternative approach would be
/// to construct both of these types from FieldVector, and have the caller
/// specify the desired Field type explicitly.
#define DEFINE_FIELD_VECTOR(X)          \
    struct X : public FieldVector {     \
        using FieldVector::FieldVector; \
    }

DEFINE_FIELD_VECTOR(Array);
DEFINE_FIELD_VECTOR(Tuple);

using FieldMap = std::map<String, Field, std::less<String>>;
#define DEFINE_FIELD_MAP(X)       \
    struct X : public FieldMap {  \
        using FieldMap::FieldMap; \
    }
DEFINE_FIELD_MAP(Object);
#undef DEFINE_FIELD_MAP

#undef DEFINE_FIELD_VECTOR

struct AggregateFunctionStateData {
    String name; /// Name with arguments.
    String data;

    bool operator<(const AggregateFunctionStateData&) const {
        LOG(FATAL) << "Operator < is not implemented for AggregateFunctionStateData.";
    }

    bool operator<=(const AggregateFunctionStateData&) const {
        LOG(FATAL) << "Operator <= is not implemented for AggregateFunctionStateData.";
    }

    bool operator>(const AggregateFunctionStateData&) const {
        LOG(FATAL) << "Operator <= is not implemented for AggregateFunctionStateData.";
    }

    bool operator>=(const AggregateFunctionStateData&) const {
        LOG(FATAL) << "Operator >= is not implemented for AggregateFunctionStateData.";
    }

    bool operator==(const AggregateFunctionStateData& rhs) const {
        if (name != rhs.name) {
            LOG(FATAL) << fmt::format(
                    "Comparing aggregate functions with different types: {} and {}", name,
                    rhs.name);
        }

        return data == rhs.data;
    }
};

class JsonbField {
public:
    JsonbField() = default;

    JsonbField(const char* ptr, uint32_t len) : size(len) {
        data = new char[size];
        if (!data) {
            LOG(FATAL) << "new data buffer failed, size: " << size;
        }
        memcpy(data, ptr, size);
    }

    JsonbField(const JsonbField& x) : size(x.size) {
        data = new char[size];
        if (!data) {
            LOG(FATAL) << "new data buffer failed, size: " << size;
        }
        memcpy(data, x.data, size);
    }

    JsonbField(JsonbField&& x) : data(x.data), size(x.size) {
        x.data = nullptr;
        x.size = 0;
    }

    JsonbField& operator=(const JsonbField& x) {
        data = new char[size];
        if (!data) {
            LOG(FATAL) << "new data buffer failed, size: " << size;
        }
        memcpy(data, x.data, size);
        return *this;
    }

    JsonbField& operator=(JsonbField&& x) {
        data = x.data;
        size = x.size;
        x.data = nullptr;
        x.size = 0;
        return *this;
    }

    ~JsonbField() {
        if (data) {
            delete[] data;
        }
    }

    const char* get_value() const { return data; }
    const uint32_t get_size() const { return size; }

    bool operator<(const JsonbField& r) const {
        LOG(FATAL) << "comparing between JsonbField is not supported";
    }
    bool operator<=(const JsonbField& r) const {
        LOG(FATAL) << "comparing between JsonbField is not supported";
    }
    bool operator==(const JsonbField& r) const {
        LOG(FATAL) << "comparing between JsonbField is not supported";
    }
    bool operator>(const JsonbField& r) const {
        LOG(FATAL) << "comparing between JsonbField is not supported";
    }
    bool operator>=(const JsonbField& r) const {
        LOG(FATAL) << "comparing between JsonbField is not supported";
    }
    bool operator!=(const JsonbField& r) const {
        LOG(FATAL) << "comparing between JsonbField is not supported";
    }

    const JsonbField& operator+=(const JsonbField& r) {
        LOG(FATAL) << "Not support plus opration on JsonbField";
    }

    const JsonbField& operator-=(const JsonbField& r) {
        LOG(FATAL) << "Not support minus opration on JsonbField";
    }

private:
    char* data = nullptr;
    uint32_t size = 0;
};

template <typename T>
bool decimal_equal(T x, T y, UInt32 x_scale, UInt32 y_scale);
template <typename T>
bool decimal_less(T x, T y, UInt32 x_scale, UInt32 y_scale);
template <typename T>
bool decimal_less_or_equal(T x, T y, UInt32 x_scale, UInt32 y_scale);

template <typename T>
class DecimalField {
public:
    DecimalField(T value, UInt32 scale_) : dec(value), scale(scale_) {}

    operator T() const { return dec; }
    T get_value() const { return dec; }
    T get_scale_multiplier() const;
    UInt32 get_scale() const { return scale; }

    template <typename U>
    bool operator<(const DecimalField<U>& r) const {
        using MaxType = std::conditional_t<(sizeof(T) > sizeof(U)), T, U>;
        return decimal_less<MaxType>(dec, r.get_value(), scale, r.get_scale());
    }

    template <typename U>
    bool operator<=(const DecimalField<U>& r) const {
        using MaxType = std::conditional_t<(sizeof(T) > sizeof(U)), T, U>;
        return decimal_less_or_equal<MaxType>(dec, r.get_value(), scale, r.get_scale());
    }

    template <typename U>
    bool operator==(const DecimalField<U>& r) const {
        using MaxType = std::conditional_t<(sizeof(T) > sizeof(U)), T, U>;
        return decimal_equal<MaxType>(dec, r.get_value(), scale, r.get_scale());
    }

    template <typename U>
    bool operator>(const DecimalField<U>& r) const {
        return r < *this;
    }
    template <typename U>
    bool operator>=(const DecimalField<U>& r) const {
        return r <= *this;
    }
    template <typename U>
    bool operator!=(const DecimalField<U>& r) const {
        return !(*this == r);
    }

    const DecimalField<T>& operator+=(const DecimalField<T>& r) {
        if (scale != r.get_scale()) {
            LOG(FATAL) << "Add different decimal fields";
        }
        dec += r.get_value();
        return *this;
    }

    const DecimalField<T>& operator-=(const DecimalField<T>& r) {
        if (scale != r.get_scale()) {
            LOG(FATAL) << "Sub different decimal fields";
        }
        dec -= r.get_value();
        return *this;
    }

private:
    T dec;
    UInt32 scale;
};

/** 32 is enough. Round number is used for alignment and for better arithmetic inside std::vector.
  * NOTE: Actually, sizeof(std::string) is 32 when using libc++, so Field is 40 bytes.
  */
#define DBMS_MIN_FIELD_SIZE 32

/** Discriminated union of several types.
  * Made for replacement of `boost::variant`
  *  is not generalized,
  *  but somewhat more efficient, and simpler.
  *
  * Used to represent a single value of one of several types in memory.
  * Warning! Prefer to use chunks of columns instead of single values. See Column.h
  */
class Field {
public:
    struct Types {
        /// Type tag.
        enum Which {
            Null = 0,
            UInt64 = 1,
            Int64 = 2,
            Float64 = 3,
            UInt128 = 4,
            Int128 = 5,
            FixedLengthObject = 6,

            /// Non-POD types.

            String = 16,
            Array = 17,
            Tuple = 18,
            Decimal32 = 19,
            Decimal64 = 20,
            Decimal128 = 21,
            AggregateFunctionState = 22,
<<<<<<< HEAD
            JSONB = 23,
=======
            Object = 23,
>>>>>>> 6f270986
        };

        static const int MIN_NON_POD = 16;

        static const char* to_string(Which which) {
            switch (which) {
            case Null:
                return "Null";
            case UInt64:
                return "UInt64";
            case UInt128:
                return "UInt128";
            case Int64:
                return "Int64";
            case Int128:
                return "Int128";
            case Float64:
                return "Float64";
            case String:
                return "String";
            case JSONB:
                return "JSONB";
            case Array:
                return "Array";
            case Tuple:
                return "Tuple";
            case Decimal32:
                return "Decimal32";
            case Decimal64:
                return "Decimal64";
            case Decimal128:
                return "Decimal128";
            case AggregateFunctionState:
                return "AggregateFunctionState";
<<<<<<< HEAD
            case FixedLengthObject:
                return "FixedLengthObject";
=======
            case Object:
                return "Object";
>>>>>>> 6f270986
            }

            LOG(FATAL) << "Bad type of Field";
            return nullptr;
        }
    };

    /// Returns an identifier for the type or vice versa.
    template <typename T>
    struct TypeToEnum;
    template <Types::Which which>
    struct EnumToType;

    static bool is_decimal(Types::Which which) {
        return which >= Types::Decimal32 && which <= Types::Decimal128;
    }

    Field() : which(Types::Null) {}

    /** Despite the presence of a template constructor, this constructor is still needed,
      *  since, in its absence, the compiler will still generate the default constructor.
      */
    Field(const Field& rhs) { create(rhs); }

    Field(Field&& rhs) { create(std::move(rhs)); }

    template <typename T>
    Field(T&& rhs, std::enable_if_t<!std::is_same_v<std::decay_t<T>, Field>, void*> = nullptr);

    /// Create a string inplace.
    Field(const char* data, size_t size) { create(data, size); }

    Field(const unsigned char* data, size_t size) { create(data, size); }

    /// NOTE In case when field already has string type, more direct assign is possible.
    void assign_string(const char* data, size_t size) {
        destroy();
        create(data, size);
    }

    void assign_string(const unsigned char* data, size_t size) {
        destroy();
        create(data, size);
    }

    void assign_jsonb(const char* data, size_t size) {
        destroy();
        create_jsonb(data, size);
    }

    void assign_jsonb(const unsigned char* data, size_t size) {
        destroy();
        create_jsonb(data, size);
    }

    Field& operator=(const Field& rhs) {
        if (this != &rhs) {
            if (which != rhs.which) {
                destroy();
                create(rhs);
            } else
                assign(rhs); /// This assigns string or vector without deallocation of existing buffer.
        }
        return *this;
    }

    Field& operator=(Field&& rhs) {
        if (this != &rhs) {
            if (which != rhs.which) {
                destroy();
                create(std::move(rhs));
            } else
                assign(std::move(rhs));
        }
        return *this;
    }

    template <typename T>
    std::enable_if_t<!std::is_same_v<std::decay_t<T>, Field>, Field&> operator=(T&& rhs);

    ~Field() { destroy(); }

    Types::Which get_type() const { return which; }
    const char* get_type_name() const { return Types::to_string(which); }

    bool is_null() const { return which == Types::Null; }

    template <typename T>
    T& get() {
        using TWithoutRef = std::remove_reference_t<T>;
        TWithoutRef* MAY_ALIAS ptr = reinterpret_cast<TWithoutRef*>(&storage);
        return *ptr;
    }

    template <typename T>
    const T& get() const {
        using TWithoutRef = std::remove_reference_t<T>;
        const TWithoutRef* MAY_ALIAS ptr = reinterpret_cast<const TWithoutRef*>(&storage);
        return *ptr;
    }

    template <typename T>
    bool try_get(T& result) {
        const Types::Which requested = TypeToEnum<std::decay_t<T>>::value;
        if (which != requested) return false;
        result = get<T>();
        return true;
    }

    template <typename T>
    bool try_get(T& result) const {
        const Types::Which requested = TypeToEnum<std::decay_t<T>>::value;
        if (which != requested) return false;
        result = get<T>();
        return true;
    }

    template <typename T>
    auto& safe_get() const {
        return const_cast<Field*>(this)->safe_get<T>();
    }

    template <typename T>
    auto& safe_get();

    bool operator<(const Field& rhs) const {
        if (which < rhs.which) return true;
        if (which > rhs.which) return false;

        switch (which) {
        case Types::Null:
            return false;
        case Types::UInt64:
            return get<UInt64>() < rhs.get<UInt64>();
        case Types::UInt128:
            return get<UInt128>() < rhs.get<UInt128>();
        case Types::Int64:
            return get<Int64>() < rhs.get<Int64>();
        case Types::Int128:
            return get<Int128>() < rhs.get<Int128>();
        case Types::Float64:
            return get<Float64>() < rhs.get<Float64>();
        case Types::String:
            return get<String>() < rhs.get<String>();
        case Types::JSONB:
            return get<JsonbField>() < rhs.get<JsonbField>();
        case Types::Array:
            return get<Array>() < rhs.get<Array>();
        case Types::Tuple:
            return get<Tuple>() < rhs.get<Tuple>();
        case Types::Decimal32:
            return get<DecimalField<Decimal32>>() < rhs.get<DecimalField<Decimal32>>();
        case Types::Decimal64:
            return get<DecimalField<Decimal64>>() < rhs.get<DecimalField<Decimal64>>();
        case Types::Decimal128:
            return get<DecimalField<Decimal128>>() < rhs.get<DecimalField<Decimal128>>();
        case Types::AggregateFunctionState:
            return get<AggregateFunctionStateData>() < rhs.get<AggregateFunctionStateData>();
<<<<<<< HEAD
        case Types::FixedLengthObject:
            break;
=======
        case Types::Object:
            return get<Object>() < rhs.get<Object>();
>>>>>>> 6f270986
        }

        LOG(FATAL) << "Bad type of Field";
        return {};
    }

    bool operator>(const Field& rhs) const { return rhs < *this; }

    bool operator<=(const Field& rhs) const {
        if (which < rhs.which) return true;
        if (which > rhs.which) return false;

        switch (which) {
        case Types::Null:
            return true;
        case Types::UInt64:
            return get<UInt64>() <= rhs.get<UInt64>();
        case Types::UInt128:
            return get<UInt128>() <= rhs.get<UInt128>();
        case Types::Int64:
            return get<Int64>() <= rhs.get<Int64>();
        case Types::Int128:
            return get<Int128>() <= rhs.get<Int128>();
        case Types::Float64:
            return get<Float64>() <= rhs.get<Float64>();
        case Types::String:
            return get<String>() <= rhs.get<String>();
        case Types::JSONB:
            return get<JsonbField>() <= rhs.get<JsonbField>();
        case Types::Array:
            return get<Array>() <= rhs.get<Array>();
        case Types::Tuple:
            return get<Tuple>() <= rhs.get<Tuple>();
        case Types::Decimal32:
            return get<DecimalField<Decimal32>>() <= rhs.get<DecimalField<Decimal32>>();
        case Types::Decimal64:
            return get<DecimalField<Decimal64>>() <= rhs.get<DecimalField<Decimal64>>();
        case Types::Decimal128:
            return get<DecimalField<Decimal128>>() <= rhs.get<DecimalField<Decimal128>>();
        case Types::AggregateFunctionState:
            return get<AggregateFunctionStateData>() <= rhs.get<AggregateFunctionStateData>();
<<<<<<< HEAD
        case Types::FixedLengthObject:
            break;
=======
        case Types::Object:
            return get<Object>() <= rhs.get<Object>();
>>>>>>> 6f270986
        }
        LOG(FATAL) << "Bad type of Field";
        return {};
    }

    bool operator>=(const Field& rhs) const { return rhs <= *this; }

    bool operator==(const Field& rhs) const {
        if (which != rhs.which) return false;

        switch (which) {
        case Types::Null:
            return true;
        case Types::UInt64:
        case Types::Int64:
        case Types::Float64:
            return get<UInt64>() == rhs.get<UInt64>();
        case Types::String:
            return get<String>() == rhs.get<String>();
        case Types::JSONB:
            return get<JsonbField>() == rhs.get<JsonbField>();
        case Types::Array:
            return get<Array>() == rhs.get<Array>();
        case Types::Tuple:
            return get<Tuple>() == rhs.get<Tuple>();
        case Types::UInt128:
            return get<UInt128>() == rhs.get<UInt128>();
        case Types::Int128:
            return get<Int128>() == rhs.get<Int128>();
        case Types::Decimal32:
            return get<DecimalField<Decimal32>>() == rhs.get<DecimalField<Decimal32>>();
        case Types::Decimal64:
            return get<DecimalField<Decimal64>>() == rhs.get<DecimalField<Decimal64>>();
        case Types::Decimal128:
            return get<DecimalField<Decimal128>>() == rhs.get<DecimalField<Decimal128>>();
        case Types::AggregateFunctionState:
            return get<AggregateFunctionStateData>() == rhs.get<AggregateFunctionStateData>();
<<<<<<< HEAD
        case Types::FixedLengthObject:
            break;
=======
        case Types::Object:
            return get<Object>() == rhs.get<Object>();
>>>>>>> 6f270986
        }

        CHECK(false) << "Bad type of Field";
    }

    bool operator!=(const Field& rhs) const { return !(*this == rhs); }

private:
    std::aligned_union_t<DBMS_MIN_FIELD_SIZE - sizeof(Types::Which), Null, UInt64, UInt128, Int64,
                         Int128, Float64, String, JsonbField, Array, Tuple, DecimalField<Decimal32>,
                         DecimalField<Decimal64>, DecimalField<Decimal128>,
                         AggregateFunctionStateData>
            storage;

    Types::Which which;

    /// Assuming there was no allocated state or it was deallocated (see destroy).
    template <typename T>
    void create_concrete(T&& x) {
        using UnqualifiedType = std::decay_t<T>;

        // In both Field and PODArray, small types may be stored as wider types,
        // e.g. char is stored as UInt64. Field can return this extended value
        // with get<StorageType>(). To avoid uninitialized results from get(),
        // we must initialize the entire wide stored type, and not just the
        // nominal type.
        using StorageType = NearestFieldType<UnqualifiedType>;
        new (&storage) StorageType(std::forward<T>(x));
        which = TypeToEnum<UnqualifiedType>::value;
    }

    /// Assuming same types.
    template <typename T>
    void assign_concrete(T&& x) {
        using JustT = std::decay_t<T>;
        assert(which == TypeToEnum<JustT>::value);
        JustT* MAY_ALIAS ptr = reinterpret_cast<JustT*>(&storage);
        *ptr = std::forward<T>(x);
    }

    template <typename F,
              typename Field> /// Field template parameter may be const or non-const Field.
    static void dispatch(F&& f, Field& field) {
        switch (field.which) {
        case Types::Null:
            f(field.template get<Null>());
            return;
// gcc 7.3.0
#if !__clang__
#pragma GCC diagnostic push
#pragma GCC diagnostic ignored "-Wmaybe-uninitialized"
#endif
        case Types::UInt64:
            f(field.template get<UInt64>());
            return;
        case Types::UInt128:
            f(field.template get<UInt128>());
            return;
        case Types::Int64:
            f(field.template get<Int64>());
            return;
        case Types::Int128:
            f(field.template get<Int128>());
            return;
        case Types::Float64:
            f(field.template get<Float64>());
            return;
#if !__clang__
#pragma GCC diagnostic pop
#endif
        case Types::String:
            f(field.template get<String>());
            return;
        case Types::JSONB:
            f(field.template get<JsonbField>());
            return;
        case Types::Array:
            f(field.template get<Array>());
            return;
        case Types::Tuple:
            f(field.template get<Tuple>());
            return;
        case Types::Decimal32:
            f(field.template get<DecimalField<Decimal32>>());
            return;
        case Types::Decimal64:
            f(field.template get<DecimalField<Decimal64>>());
            return;
        case Types::Decimal128:
            f(field.template get<DecimalField<Decimal128>>());
            return;
        case Types::AggregateFunctionState:
            f(field.template get<AggregateFunctionStateData>());
            return;
<<<<<<< HEAD
        case Types::FixedLengthObject:
            LOG(FATAL) << "FixedLengthObject not supported";
            break;
=======
        case Types::Object:
            f(field.template get<Object>());
            return;
>>>>>>> 6f270986
        }
    }

    void create(const Field& x) {
        dispatch([this](auto& value) { create_concrete(value); }, x);
    }

    void create(Field&& x) {
        dispatch([this](auto& value) { create_concrete(std::move(value)); }, x);
    }

    void assign(const Field& x) {
        dispatch([this](auto& value) { assign_concrete(value); }, x);
    }

    void assign(Field&& x) {
        dispatch([this](auto& value) { assign_concrete(std::move(value)); }, x);
    }

    void create(const char* data, size_t size) {
        new (&storage) String(data, size);
        which = Types::String;
    }

    void create(const unsigned char* data, size_t size) {
        create(reinterpret_cast<const char*>(data), size);
    }

    void create_jsonb(const char* data, size_t size) {
        new (&storage) JsonbField(data, size);
        which = Types::JSONB;
    }

    void create_jsonb(const unsigned char* data, size_t size) {
        new (&storage) JsonbField(reinterpret_cast<const char*>(data), size);
        which = Types::JSONB;
    }

    ALWAYS_INLINE void destroy() {
        if (which < Types::MIN_NON_POD) return;

        switch (which) {
        case Types::String:
            destroy<String>();
            break;
        case Types::JSONB:
            destroy<JsonbField>();
            break;
        case Types::Array:
            destroy<Array>();
            break;
        case Types::Tuple:
            destroy<Tuple>();
            break;
        case Types::AggregateFunctionState:
            destroy<AggregateFunctionStateData>();
        case Types::Object:
            destroy<Object>();
            break;
        default:
            break;
        }

        which = Types::
                Null; /// for exception safety in subsequent calls to destroy and create, when create fails.
    }

    template <typename T>
    void destroy() {
        T* MAY_ALIAS ptr = reinterpret_cast<T*>(&storage);
        ptr->~T();
    }
};

#undef DBMS_MIN_FIELD_SIZE

template <>
struct TypeId<AggregateFunctionStateData> {
    static constexpr const TypeIndex value = TypeIndex::AggregateFunction;
};
template <>
struct TypeId<Tuple> {
    static constexpr const TypeIndex value = TypeIndex::Tuple;
};
template <>
struct TypeId<DecimalField<Decimal32>> {
    static constexpr const TypeIndex value = TypeIndex::Decimal32;
};
template <>
struct TypeId<DecimalField<Decimal64>> {
    static constexpr const TypeIndex value = TypeIndex::Decimal64;
};
template <>
struct TypeId<DecimalField<Decimal128>> {
    static constexpr const TypeIndex value = TypeIndex::Decimal128;
};

template <>
struct Field::TypeToEnum<Null> {
    static constexpr Types::Which value = Types::Null;
};
template <>
struct Field::TypeToEnum<UInt64> {
    static constexpr Types::Which value = Types::UInt64;
};
template <>
struct Field::TypeToEnum<UInt128> {
    static constexpr Types::Which value = Types::UInt128;
};
template <>
struct Field::TypeToEnum<Int64> {
    static constexpr Types::Which value = Types::Int64;
};
template <>
struct Field::TypeToEnum<Int128> {
    static constexpr Types::Which value = Types::Int128;
};
template <>
struct Field::TypeToEnum<Float64> {
    static constexpr Types::Which value = Types::Float64;
};
template <>
struct Field::TypeToEnum<String> {
    static constexpr Types::Which value = Types::String;
};
template <>
struct Field::TypeToEnum<JsonbField> {
    static const Types::Which value = Types::JSONB;
};
template <>
struct Field::TypeToEnum<Array> {
    static constexpr Types::Which value = Types::Array;
};
template <>
struct Field::TypeToEnum<Tuple> {
    static constexpr Types::Which value = Types::Tuple;
};
template <>
struct Field::TypeToEnum<Object> {
    static constexpr Types::Which value = Types::Object;
};
template <>
struct Field::TypeToEnum<DecimalField<Decimal32>> {
    static constexpr Types::Which value = Types::Decimal32;
};
template <>
struct Field::TypeToEnum<DecimalField<Decimal64>> {
    static constexpr Types::Which value = Types::Decimal64;
};
template <>
struct Field::TypeToEnum<DecimalField<Decimal128>> {
    static constexpr Types::Which value = Types::Decimal128;
};
template <>
struct Field::TypeToEnum<AggregateFunctionStateData> {
    static constexpr Types::Which value = Types::AggregateFunctionState;
};

template <>
struct Field::EnumToType<Field::Types::Null> {
    using Type = Null;
};
template <>
struct Field::EnumToType<Field::Types::UInt64> {
    using Type = UInt64;
};
template <>
struct Field::EnumToType<Field::Types::UInt128> {
    using Type = UInt128;
};
template <>
struct Field::EnumToType<Field::Types::Int64> {
    using Type = Int64;
};
template <>
struct Field::EnumToType<Field::Types::Int128> {
    using Type = Int128;
};
template <>
struct Field::EnumToType<Field::Types::Float64> {
    using Type = Float64;
};
template <>
struct Field::EnumToType<Field::Types::String> {
    using Type = String;
};
template <>
struct Field::EnumToType<Field::Types::JSONB> {
    using Type = JsonbField;
};
template <>
struct Field::EnumToType<Field::Types::Array> {
    using Type = Array;
};
template <>
struct Field::EnumToType<Field::Types::Tuple> {
    using Type = Tuple;
};
template <>
struct Field::EnumToType<Field::Types::Object> {
    using Type = Object;
};
template <>
struct Field::EnumToType<Field::Types::Decimal32> {
    using Type = DecimalField<Decimal32>;
};
template <>
struct Field::EnumToType<Field::Types::Decimal64> {
    using Type = DecimalField<Decimal64>;
};
template <>
struct Field::EnumToType<Field::Types::Decimal128> {
    using Type = DecimalField<Decimal128>;
};
template <>
struct Field::EnumToType<Field::Types::AggregateFunctionState> {
    using Type = DecimalField<AggregateFunctionStateData>;
};

template <typename T>
T get(const Field& field) {
    return field.template get<T>();
}

template <typename T>
T get(Field& field) {
    return field.template get<T>();
}

template <typename T>
T safe_get(const Field& field) {
    return field.template safe_get<T>();
}

template <typename T>
T safe_get(Field& field) {
    return field.template safe_get<T>();
}

template <>
struct TypeName<Array> {
    static std::string get() { return "Array"; }
};
template <>
struct TypeName<Tuple> {
    static std::string get() { return "Tuple"; }
};
template <>
struct TypeName<Object> {
    static std::string get() { return "Object"; }
};
template <>
struct TypeName<AggregateFunctionStateData> {
    static std::string get() { return "AggregateFunctionState"; }
};

/// char may be signed or unsigned, and behave identically to signed char or unsigned char,
///  but they are always three different types.
/// signedness of char is different in Linux on x86 and Linux on ARM.
template <>
struct NearestFieldTypeImpl<char> {
    using Type = std::conditional_t<std::is_signed_v<char>, Int64, UInt64>;
};
template <>
struct NearestFieldTypeImpl<signed char> {
    using Type = Int64;
};
template <>
struct NearestFieldTypeImpl<unsigned char> {
    using Type = UInt64;
};

template <>
struct NearestFieldTypeImpl<UInt16> {
    using Type = UInt64;
};
template <>
struct NearestFieldTypeImpl<UInt32> {
    using Type = UInt64;
};

template <>
struct NearestFieldTypeImpl<UInt128> {
    using Type = UInt128;
};
//template <> struct NearestFieldTypeImpl<UUID> { using Type = UInt128; };
template <>
struct NearestFieldTypeImpl<Int16> {
    using Type = Int64;
};
template <>
struct NearestFieldTypeImpl<Int32> {
    using Type = Int64;
};

/// long and long long are always different types that may behave identically or not.
/// This is different on Linux and Mac.
template <>
struct NearestFieldTypeImpl<long> {
    using Type = Int64;
};
template <>
struct NearestFieldTypeImpl<long long> {
    using Type = Int64;
};
template <>
struct NearestFieldTypeImpl<unsigned long> {
    using Type = UInt64;
};
template <>
struct NearestFieldTypeImpl<unsigned long long> {
    using Type = UInt64;
};

template <>
struct NearestFieldTypeImpl<Int128> {
    using Type = Int128;
};
template <>
struct NearestFieldTypeImpl<Decimal32> {
    using Type = DecimalField<Decimal32>;
};
template <>
struct NearestFieldTypeImpl<Decimal64> {
    using Type = DecimalField<Decimal64>;
};
template <>
struct NearestFieldTypeImpl<Decimal128> {
    using Type = DecimalField<Decimal128>;
};
template <>
struct NearestFieldTypeImpl<DecimalField<Decimal32>> {
    using Type = DecimalField<Decimal32>;
};
template <>
struct NearestFieldTypeImpl<DecimalField<Decimal64>> {
    using Type = DecimalField<Decimal64>;
};
template <>
struct NearestFieldTypeImpl<DecimalField<Decimal128>> {
    using Type = DecimalField<Decimal128>;
};
template <>
struct NearestFieldTypeImpl<Float32> {
    using Type = Float64;
};
template <>
struct NearestFieldTypeImpl<Float64> {
    using Type = Float64;
};
template <>
struct NearestFieldTypeImpl<const char*> {
    using Type = String;
};
template <>
struct NearestFieldTypeImpl<String> {
    using Type = String;
};
template <>
struct NearestFieldTypeImpl<JsonbField> {
    using Type = JsonbField;
};
template <>
struct NearestFieldTypeImpl<Array> {
    using Type = Array;
};
template <>
struct NearestFieldTypeImpl<Object> {
    using Type = Object;
};
template <>
struct NearestFieldTypeImpl<Tuple> {
    using Type = Tuple;
};
template <>
struct NearestFieldTypeImpl<bool> {
    using Type = UInt64;
};
template <>
struct NearestFieldTypeImpl<Null> {
    using Type = Null;
};

template <>
struct NearestFieldTypeImpl<std::string_view> {
    using Type = String;
};
template <>
struct NearestFieldTypeImpl<AggregateFunctionStateData> {
    using Type = AggregateFunctionStateData;
};

template <typename T>
decltype(auto) cast_to_nearest_field_type(T&& x) {
    using U = NearestFieldType<std::decay_t<T>>;
    if constexpr (std::is_same_v<std::decay_t<T>, U>)
        return std::forward<T>(x);
    else
        return U(x);
}

/// This (rather tricky) code is to avoid ambiguity in expressions like
/// Field f = 1;
/// instead of
/// Field f = Int64(1);
/// Things to note:
/// 1. float <--> int needs explicit cast
/// 2. customized types needs explicit cast
template <typename T>
Field::Field(T&& rhs, std::enable_if_t<!std::is_same_v<std::decay_t<T>, Field>, void*>) {
    auto&& val = cast_to_nearest_field_type(std::forward<T>(rhs));
    create_concrete(std::forward<decltype(val)>(val));
}

template <typename T>
auto& Field::safe_get() {
    const Types::Which requested = TypeToEnum<NearestFieldType<std::decay_t<T>>>::value;
    if (which != requested)
        LOG(FATAL) << fmt::format("Bad get: has {}, requested {}", get_type_name(), requested);
    return get<T>();
}

template <typename T>
std::enable_if_t<!std::is_same_v<std::decay_t<T>, Field>, Field&> Field::operator=(T&& rhs) {
    auto&& val = cast_to_nearest_field_type(std::forward<T>(rhs));
    using U = decltype(val);
    if (which != TypeToEnum<std::decay_t<U>>::value) {
        destroy();
        create_concrete(std::forward<U>(val));
    } else
        assign_concrete(std::forward<U>(val));

    return *this;
}

class ReadBuffer;
class WriteBuffer;

} // namespace doris::vectorized<|MERGE_RESOLUTION|>--- conflicted
+++ resolved
@@ -284,11 +284,8 @@
             Decimal64 = 20,
             Decimal128 = 21,
             AggregateFunctionState = 22,
-<<<<<<< HEAD
             JSONB = 23,
-=======
-            Object = 23,
->>>>>>> 6f270986
+            Object = 24,
         };
 
         static const int MIN_NON_POD = 16;
@@ -323,13 +320,10 @@
                 return "Decimal128";
             case AggregateFunctionState:
                 return "AggregateFunctionState";
-<<<<<<< HEAD
             case FixedLengthObject:
                 return "FixedLengthObject";
-=======
             case Object:
                 return "Object";
->>>>>>> 6f270986
             }
 
             LOG(FATAL) << "Bad type of Field";
@@ -488,16 +482,12 @@
             return get<DecimalField<Decimal128>>() < rhs.get<DecimalField<Decimal128>>();
         case Types::AggregateFunctionState:
             return get<AggregateFunctionStateData>() < rhs.get<AggregateFunctionStateData>();
-<<<<<<< HEAD
         case Types::FixedLengthObject:
             break;
-=======
         case Types::Object:
             return get<Object>() < rhs.get<Object>();
->>>>>>> 6f270986
-        }
-
-        LOG(FATAL) << "Bad type of Field";
+        }
+
         return {};
     }
 
@@ -536,13 +526,10 @@
             return get<DecimalField<Decimal128>>() <= rhs.get<DecimalField<Decimal128>>();
         case Types::AggregateFunctionState:
             return get<AggregateFunctionStateData>() <= rhs.get<AggregateFunctionStateData>();
-<<<<<<< HEAD
         case Types::FixedLengthObject:
             break;
-=======
         case Types::Object:
             return get<Object>() <= rhs.get<Object>();
->>>>>>> 6f270986
         }
         LOG(FATAL) << "Bad type of Field";
         return {};
@@ -580,13 +567,10 @@
             return get<DecimalField<Decimal128>>() == rhs.get<DecimalField<Decimal128>>();
         case Types::AggregateFunctionState:
             return get<AggregateFunctionStateData>() == rhs.get<AggregateFunctionStateData>();
-<<<<<<< HEAD
         case Types::FixedLengthObject:
             break;
-=======
         case Types::Object:
             return get<Object>() == rhs.get<Object>();
->>>>>>> 6f270986
         }
 
         CHECK(false) << "Bad type of Field";
@@ -681,15 +665,12 @@
         case Types::AggregateFunctionState:
             f(field.template get<AggregateFunctionStateData>());
             return;
-<<<<<<< HEAD
         case Types::FixedLengthObject:
             LOG(FATAL) << "FixedLengthObject not supported";
             break;
-=======
         case Types::Object:
             f(field.template get<Object>());
             return;
->>>>>>> 6f270986
         }
     }
 
