--- conflicted
+++ resolved
@@ -40,11 +40,8 @@
 #include "vec/columns/column_vector.h"
 #include "vec/columns/columns_number.h"
 #include "vec/common/assert_cast.h"
-<<<<<<< HEAD
-=======
 #include "vec/common/exception.h"
 #include "vec/common/object_util.h"
->>>>>>> 6f270986
 #include "vec/common/string_ref.h"
 #include "vec/common/typeid_cast.h"
 #include "vec/data_types/data_type_factory.hpp"
@@ -923,13 +920,10 @@
         for (auto slot_desc : tuple_desc->slots()) {
             _data_types.emplace_back(slot_desc->get_data_type_ptr());
             _columns.emplace_back(_data_types.back()->create_column());
-<<<<<<< HEAD
             if (reserve_size != 0) {
                 _columns.back()->reserve(reserve_size);
             }
-=======
             _names.push_back(slot_desc->col_name());
->>>>>>> 6f270986
         }
     }
     initialize_index_by_name();
