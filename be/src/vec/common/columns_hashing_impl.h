--- conflicted
+++ resolved
@@ -191,8 +191,6 @@
         data.template prefetch_by_hash<READ>(hash_value);
     }
 
-<<<<<<< HEAD
-=======
     ALWAYS_INLINE auto get_key_holder(size_t row, Arena& pool) {
         return static_cast<Derived&>(*this).get_key_holder(row, pool);
     }
@@ -202,7 +200,6 @@
         return emplaceImpl(key_holder, hash_value, data);
     }
 
->>>>>>> 6b773939
 protected:
     Cache cache;
 
