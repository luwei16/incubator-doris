// Licensed to the Apache Software Foundation (ASF) under one
// or more contributor license agreements.  See the NOTICE file
// distributed with this work for additional information
// regarding copyright ownership.  The ASF licenses this file
// to you under the Apache License, Version 2.0 (the
// "License"); you may not use this file except in compliance
// with the License.  You may obtain a copy of the License at
//
//   http://www.apache.org/licenses/LICENSE-2.0
//
// Unless required by applicable law or agreed to in writing,
// software distributed under the License is distributed on an
// "AS IS" BASIS, WITHOUT WARRANTIES OR CONDITIONS OF ANY
// KIND, either express or implied.  See the License for the
// specific language governing permissions and limitations
// under the License.
// This file is copied from
// https://github.com/ClickHouse/ClickHouse/blob/master/src/AggregateFunctions/IColumnImpl.h
// and modified by Doris

/**
  * This file implements template methods of IColumn that depend on other types
  * we don't want to include.
  * Currently, this is only the scatter_impl method that depends on PODArray
  * implementation.
  */

#pragma once

#include "vec/columns/column.h"
#include "vec/common/pod_array.h"

namespace doris::vectorized {

template <typename Derived>
std::vector<IColumn::MutablePtr> IColumn::scatter_impl(ColumnIndex num_columns,
                                                       const Selector& selector) const {
    size_t num_rows = size();

    if (num_rows != selector.size()) {
        LOG(FATAL) << fmt::format("Size of selector: {}, doesn't match size of column:{}",
                                  selector.size(), num_rows);
    }

    std::vector<MutablePtr> columns(num_columns);
    for (auto& column : columns) column = clone_empty();

    {
        size_t reserve_size =
                num_rows * 1.1 / num_columns; /// 1.1 is just a guess. Better to use n-sigma rule.

        if (reserve_size > 1)
            for (auto& column : columns) column->reserve(reserve_size);
    }

    for (size_t i = 0; i < num_rows; ++i)
        static_cast<Derived&>(*columns[selector[i]]).insert_from(*this, i);

    return columns;
}

template <typename Derived>
<<<<<<< HEAD
void IColumn::append_data_by_selector_impl(MutablePtr& res, const Selector& selector) const {
    size_t num_rows = size();

    if (num_rows < selector.size()) {
        LOG(FATAL) << fmt::format("Size of selector: {}, is larger than size of column:{}",
                                  selector.size(), num_rows);
    }

    res->reserve(num_rows);

    for (size_t i = 0; i < selector.size(); ++i)
        static_cast<Derived&>(*res).insert_from(*this, selector[i]);
=======
void IColumn::get_indices_of_non_default_rows_impl(Offsets& indices, size_t from,
                                                   size_t limit) const {
    size_t to = limit && from + limit < size() ? from + limit : size();
    indices.reserve(indices.size() + to - from);
    for (size_t i = from; i < to; ++i) {
        if (!static_cast<const Derived&>(*this).is_default_at(i)) indices.push_back(i);
    }
>>>>>>> 6f270986
}

} // namespace doris::vectorized<|MERGE_RESOLUTION|>--- conflicted
+++ resolved
@@ -60,7 +60,6 @@
 }
 
 template <typename Derived>
-<<<<<<< HEAD
 void IColumn::append_data_by_selector_impl(MutablePtr& res, const Selector& selector) const {
     size_t num_rows = size();
 
@@ -73,15 +72,16 @@
 
     for (size_t i = 0; i < selector.size(); ++i)
         static_cast<Derived&>(*res).insert_from(*this, selector[i]);
-=======
-void IColumn::get_indices_of_non_default_rows_impl(Offsets& indices, size_t from,
+}
+
+template <typename Derived>
+void IColumn::get_indices_of_non_default_rows_impl(Offsets64& indices, size_t from,
                                                    size_t limit) const {
     size_t to = limit && from + limit < size() ? from + limit : size();
     indices.reserve(indices.size() + to - from);
     for (size_t i = from; i < to; ++i) {
         if (!static_cast<const Derived&>(*this).is_default_at(i)) indices.push_back(i);
     }
->>>>>>> 6f270986
 }
 
 } // namespace doris::vectorized