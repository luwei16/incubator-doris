// Licensed to the Apache Software Foundation (ASF) under one
// or more contributor license agreements.  See the NOTICE file
// distributed with this work for additional information
// regarding copyright ownership.  The ASF licenses this file
// to you under the Apache License, Version 2.0 (the
// "License"); you may not use this file except in compliance
// with the License.  You may obtain a copy of the License at
//
//   http://www.apache.org/licenses/LICENSE-2.0
//
// Unless required by applicable law or agreed to in writing,
// software distributed under the License is distributed on an
// "AS IS" BASIS, WITHOUT WARRANTIES OR CONDITIONS OF ANY
// KIND, either express or implied.  See the License for the
// specific language governing permissions and limitations
// under the License.
// This file is copied from
// https://github.com/ClickHouse/ClickHouse/blob/master/src/Columns/ColumnString.cpp
// and modified by Doris

#include "vec/columns/column_string.h"

#include "vec/columns/column_impl.h"
#include "vec/columns/columns_common.h"
#include "vec/common/arena.h"
#include "vec/common/assert_cast.h"
#include "vec/common/memcmp_small.h"
#include "vec/common/unaligned.h"
#include "vec/core/sort_block.h"

namespace doris::vectorized {

MutableColumnPtr ColumnString::clone_resized(size_t to_size) const {
    auto res = ColumnString::create();
    if (to_size == 0) {
        return res;
    }

    size_t from_size = size();

    if (to_size <= from_size) {
        /// Just cut column.

        res->offsets.assign(offsets.begin(), offsets.begin() + to_size);
        res->chars.assign(chars.begin(), chars.begin() + offsets[to_size - 1]);
    } else {
        /// Copy column and append empty strings for extra elements.

        if (from_size > 0) {
            res->offsets.assign(offsets.begin(), offsets.end());
            res->chars.assign(chars.begin(), chars.end());
        }

        res->offsets.resize_fill(to_size, chars.size());
    }

    return res;
}

MutableColumnPtr ColumnString::get_shrinked_column() {
    auto shrinked_column = ColumnString::create();
    shrinked_column->get_offsets().reserve(offsets.size());
    shrinked_column->get_chars().reserve(chars.size());
    for (int i = 0; i < size(); i++) {
        StringRef str = get_data_at(i);
        reinterpret_cast<ColumnString*>(shrinked_column.get())
                ->insert_data(str.data, strnlen(str.data, str.size));
    }
    return shrinked_column;
}

void ColumnString::insert_range_from(const IColumn& src, size_t start, size_t length) {
    if (length == 0) {
        return;
    }

    const ColumnString& src_concrete = assert_cast<const ColumnString&>(src);

    if (start + length > src_concrete.offsets.size()) {
        LOG(FATAL) << "Parameter out of bound in IColumnString::insert_range_from method.";
    }

    size_t nested_offset = src_concrete.offset_at(start);
    size_t nested_length = src_concrete.offsets[start + length - 1] - nested_offset;

    size_t old_chars_size = chars.size();
    chars.resize(old_chars_size + nested_length);
    memcpy(&chars[old_chars_size], &src_concrete.chars[nested_offset], nested_length);

    if (start == 0 && offsets.empty()) {
        offsets.assign(src_concrete.offsets.begin(), src_concrete.offsets.begin() + length);
    } else {
        size_t old_size = offsets.size();
        size_t prev_max_offset = offsets.back(); /// -1th index is Ok, see PaddedPODArray
        offsets.resize(old_size + length);

        for (size_t i = 0; i < length; ++i) {
            offsets[old_size + i] =
                    src_concrete.offsets[start + i] - nested_offset + prev_max_offset;
        }
    }
}

void ColumnString::insert_indices_from(const IColumn& src, const int* indices_begin,
                                       const int* indices_end) {
    for (auto x = indices_begin; x != indices_end; ++x) {
        if (*x == -1) {
            ColumnString::insert_default();
        } else {
            ColumnString::insert_from(src, *x);
        }
    }
}

void ColumnString::update_crcs_with_value(std::vector<uint64_t>& hashes, doris::PrimitiveType type,
                                          const uint8_t* __restrict null_data) const {
    auto s = hashes.size();
    DCHECK(s == size());

    if (null_data == nullptr) {
        for (size_t i = 0; i < s; i++) {
            auto data_ref = get_data_at(i);
            hashes[i] = HashUtil::zlib_crc_hash(data_ref.data, data_ref.size, hashes[i]);
        }
    } else {
        for (size_t i = 0; i < s; i++) {
            if (null_data[i] == 0) {
                auto data_ref = get_data_at(i);
                hashes[i] = HashUtil::zlib_crc_hash(data_ref.data, data_ref.size, hashes[i]);
            }
        }
    }
}

ColumnPtr ColumnString::filter(const Filter& filt, ssize_t result_size_hint) const {
    if (offsets.size() == 0) {
        return ColumnString::create();
    }

    auto res = ColumnString::create();

    Chars& res_chars = res->chars;
    Offsets& res_offsets = res->offsets;

    filter_arrays_impl<UInt8, Offset>(chars, offsets, res_chars, res_offsets, filt,
                                      result_size_hint);
    return res;
}

ColumnPtr ColumnString::permute(const Permutation& perm, size_t limit) const {
    size_t size = offsets.size();

    if (limit == 0) {
        limit = size;
    } else {
        limit = std::min(size, limit);
    }

    if (perm.size() < limit) {
        LOG(FATAL) << "Size of permutation is less than required.";
    }

    if (limit == 0) {
        return ColumnString::create();
    }

    auto res = ColumnString::create();

    Chars& res_chars = res->chars;
    Offsets& res_offsets = res->offsets;

    if (limit == size) {
        res_chars.resize(chars.size());
    } else {
        size_t new_chars_size = 0;
        for (size_t i = 0; i < limit; ++i) {
            new_chars_size += size_at(perm[i]);
        }
        res_chars.resize(new_chars_size);
    }

    res_offsets.resize(limit);

    Offset current_new_offset = 0;

    for (size_t i = 0; i < limit; ++i) {
        size_t j = perm[i];
        size_t string_offset = offsets[j - 1];
        size_t string_size = offsets[j] - string_offset;

        memcpy_small_allow_read_write_overflow15(&res_chars[current_new_offset],
                                                 &chars[string_offset], string_size);

        current_new_offset += string_size;
        res_offsets[i] = current_new_offset;
    }

    return res;
}

StringRef ColumnString::serialize_value_into_arena(size_t n, Arena& arena,
                                                   char const*& begin) const {
    uint32_t string_size(size_at(n));
    uint32_t offset(offset_at(n));

    StringRef res;
    res.size = sizeof(string_size) + string_size;
    char* pos = arena.alloc_continue(res.size, begin);
    memcpy(pos, &string_size, sizeof(string_size));
    memcpy(pos + sizeof(string_size), &chars[offset], string_size);
    res.data = pos;

    return res;
}

const char* ColumnString::deserialize_and_insert_from_arena(const char* pos) {
    const uint32_t string_size = unaligned_load<uint32_t>(pos);
    pos += sizeof(string_size);

    const size_t old_size = chars.size();
    const size_t new_size = old_size + string_size;
    chars.resize(new_size);
    memcpy(chars.data() + old_size, pos, string_size);

    offsets.push_back(new_size);
    return pos + string_size;
}

size_t ColumnString::get_max_row_byte_size() const {
    size_t max_size = 0;
    size_t num_rows = offsets.size();
    for (size_t i = 0; i < num_rows; ++i) {
        max_size = std::max(max_size, size_at(i));
    }

    return max_size + sizeof(uint32_t);
}

void ColumnString::serialize_vec(std::vector<StringRef>& keys, size_t num_rows,
                                 size_t max_row_byte_size) const {
    for (size_t i = 0; i < num_rows; ++i) {
        uint32_t offset(offset_at(i));
        uint32_t string_size(size_at(i));

        auto* ptr = const_cast<char*>(keys[i].data + keys[i].size);
        memcpy(ptr, &string_size, sizeof(string_size));
        memcpy(ptr + sizeof(string_size), &chars[offset], string_size);
        keys[i].size += sizeof(string_size) + string_size;
    }
}

void ColumnString::serialize_vec_with_null_map(std::vector<StringRef>& keys, size_t num_rows,
                                               const uint8_t* null_map,
                                               size_t max_row_byte_size) const {
    for (size_t i = 0; i < num_rows; ++i) {
        if (null_map[i] == 0) {
            uint32_t offset(offset_at(i));
            uint32_t string_size(size_at(i));

            auto* ptr = const_cast<char*>(keys[i].data + keys[i].size);
            memcpy(ptr, &string_size, sizeof(string_size));
            memcpy(ptr + sizeof(string_size), &chars[offset], string_size);
            keys[i].size += sizeof(string_size) + string_size;
        }
    }
}

void ColumnString::deserialize_vec(std::vector<StringRef>& keys, const size_t num_rows) {
    for (size_t i = 0; i != num_rows; ++i) {
        auto original_ptr = keys[i].data;
        keys[i].data = deserialize_and_insert_from_arena(original_ptr);
        keys[i].size -= keys[i].data - original_ptr;
    }
}

void ColumnString::deserialize_vec_with_null_map(std::vector<StringRef>& keys,
                                                 const size_t num_rows, const uint8_t* null_map) {
    for (size_t i = 0; i != num_rows; ++i) {
        if (null_map[i] == 0) {
            auto original_ptr = keys[i].data;
            keys[i].data = deserialize_and_insert_from_arena(original_ptr);
            keys[i].size -= keys[i].data - original_ptr;
        } else {
            insert_default();
        }
    }
}

template <typename Type>
ColumnPtr ColumnString::index_impl(const PaddedPODArray<Type>& indexes, size_t limit) const {
    if (limit == 0) {
        return ColumnString::create();
    }

    auto res = ColumnString::create();

    Chars& res_chars = res->chars;
    Offsets& res_offsets = res->offsets;

    size_t new_chars_size = 0;
    for (size_t i = 0; i < limit; ++i) {
        new_chars_size += size_at(indexes[i]);
    }
    res_chars.resize(new_chars_size);

    res_offsets.resize(limit);

    Offset current_new_offset = 0;

    for (size_t i = 0; i < limit; ++i) {
        size_t j = indexes[i];
        size_t string_offset = offsets[j - 1];
        size_t string_size = offsets[j] - string_offset;

        memcpy_small_allow_read_write_overflow15(&res_chars[current_new_offset],
                                                 &chars[string_offset], string_size);

        current_new_offset += string_size;
        res_offsets[i] = current_new_offset;
    }

    return res;
}

template <bool positive>
struct ColumnString::less {
    const ColumnString& parent;
    explicit less(const ColumnString& parent_) : parent(parent_) {}
    bool operator()(size_t lhs, size_t rhs) const {
        int res = memcmp_small_allow_overflow15(
                parent.chars.data() + parent.offset_at(lhs), parent.size_at(lhs),
                parent.chars.data() + parent.offset_at(rhs), parent.size_at(rhs));

        return positive ? (res < 0) : (res > 0);
    }
};

void ColumnString::get_permutation(bool reverse, size_t limit, int /*nan_direction_hint*/,
                                   Permutation& res) const {
    size_t s = offsets.size();
    res.resize(s);
    for (size_t i = 0; i < s; ++i) {
        res[i] = i;
    }

    if (limit >= s) {
        limit = 0;
    }

    if (limit) {
        if (reverse) {
            std::partial_sort(res.begin(), res.begin() + limit, res.end(), less<false>(*this));
        } else {
            std::partial_sort(res.begin(), res.begin() + limit, res.end(), less<true>(*this));
        }
    } else {
        if (reverse) {
            std::sort(res.begin(), res.end(), less<false>(*this));
        } else {
            std::sort(res.begin(), res.end(), less<true>(*this));
        }
    }
}

ColumnPtr ColumnString::replicate(const Offsets& replicate_offsets) const {
    size_t col_size = size();
    if (col_size != replicate_offsets.size()) {
        LOG(FATAL) << "Size of offsets doesn't match size of column.";
    }

    auto res = ColumnString::create();

    if (0 == col_size) {
        return res;
    }

    Chars& res_chars = res->chars;
    Offsets& res_offsets = res->offsets;
    res_chars.reserve(chars.size() / col_size * replicate_offsets.back());
    res_offsets.reserve(replicate_offsets.back());

    Offset prev_replicate_offset = 0;
    Offset prev_string_offset = 0;
    Offset current_new_offset = 0;

    for (size_t i = 0; i < col_size; ++i) {
        size_t size_to_replicate = replicate_offsets[i] - prev_replicate_offset;
        size_t string_size = offsets[i] - prev_string_offset;

        for (size_t j = 0; j < size_to_replicate; ++j) {
            current_new_offset += string_size;
            res_offsets.push_back(current_new_offset);

            res_chars.resize(res_chars.size() + string_size);
            memcpy_small_allow_read_write_overflow15(&res_chars[res_chars.size() - string_size],
                                                     &chars[prev_string_offset], string_size);
        }

        prev_replicate_offset = replicate_offsets[i];
        prev_string_offset = offsets[i];
    }

    return res;
}

void ColumnString::replicate(const uint32_t* counts, size_t target_size, IColumn& column) const {
    size_t col_size = size();
    if (0 == col_size) {
        return;
    }

    auto& res = reinterpret_cast<ColumnString&>(column);

    Chars& res_chars = res.chars;
    Offsets& res_offsets = res.offsets;
    res_chars.reserve(chars.size() / col_size * target_size);
    res_offsets.reserve(target_size);

    Offset prev_string_offset = 0;
    Offset current_new_offset = 0;

    for (size_t i = 0; i < col_size; ++i) {
        size_t size_to_replicate = counts[i];
        size_t string_size = offsets[i] - prev_string_offset;

        for (size_t j = 0; j < size_to_replicate; ++j) {
            current_new_offset += string_size;
            res_offsets.push_back(current_new_offset);

            res_chars.resize(res_chars.size() + string_size);
            memcpy_small_allow_read_write_overflow15(&res_chars[res_chars.size() - string_size],
                                                     &chars[prev_string_offset], string_size);
        }

        prev_string_offset = offsets[i];
    }
}

void ColumnString::reserve(size_t n) {
    offsets.reserve(n);
    chars.reserve(n);
}

void ColumnString::resize(size_t n) {
    auto origin_size = size();
    if (origin_size > n) {
        offsets.resize(n);
    } else if (origin_size < n) {
        insert_many_defaults(n - origin_size);
    }
}

void ColumnString::get_extremes(Field& min, Field& max) const {
    min = String();
    max = String();

    size_t col_size = size();

    if (col_size == 0) {
        return;
    }

    size_t min_idx = 0;
    size_t max_idx = 0;

    less<true> less_op(*this);

    for (size_t i = 1; i < col_size; ++i) {
        if (less_op(i, min_idx)) {
            min_idx = i;
        } else if (less_op(max_idx, i)) {
            max_idx = i;
        }
    }

    get(min_idx, min);
    get(max_idx, max);
}

void ColumnString::sort_column(const ColumnSorter* sorter, EqualFlags& flags,
                               IColumn::Permutation& perms, EqualRange& range,
                               bool last_column) const {
    sorter->sort_column(static_cast<const ColumnString&>(*this), flags, perms, range, last_column);
}

void ColumnString::protect() {
    get_chars().protect();
    get_offsets().protect();
}

<<<<<<< HEAD
void ColumnString::compare_internal(size_t rhs_row_id, const IColumn& rhs, int nan_direction_hint,
                                    int direction, std::vector<uint8>& cmp_res,
                                    uint8* __restrict filter) const {
    auto sz = this->size();
    DCHECK(cmp_res.size() == sz);
    const auto& cmp_base = assert_cast<const ColumnString&>(rhs).get_data_at(rhs_row_id);
    size_t begin = simd::find_zero(cmp_res, 0);
    while (begin < sz) {
        size_t end = simd::find_one(cmp_res, begin + 1);
        for (size_t row_id = begin; row_id < end; row_id++) {
            auto value_a = get_data_at(row_id);
            int res = memcmp_small_allow_overflow15(value_a.data, value_a.size, cmp_base.data,
                                                    cmp_base.size);
            if (res * direction < 0) {
                filter[row_id] = 1;
                cmp_res[row_id] = 1;
            } else if (res * direction > 0) {
                cmp_res[row_id] = 1;
            }
        }
        begin = simd::find_zero(cmp_res, end + 1);
    }
=======
ColumnPtr ColumnString::index(const IColumn& indexes, size_t limit) const {
    return select_index_impl(*this, indexes, limit);
>>>>>>> 6f270986
}

} // namespace doris::vectorized<|MERGE_RESOLUTION|>--- conflicted
+++ resolved
@@ -488,7 +488,6 @@
     get_offsets().protect();
 }
 
-<<<<<<< HEAD
 void ColumnString::compare_internal(size_t rhs_row_id, const IColumn& rhs, int nan_direction_hint,
                                     int direction, std::vector<uint8>& cmp_res,
                                     uint8* __restrict filter) const {
@@ -511,10 +510,10 @@
         }
         begin = simd::find_zero(cmp_res, end + 1);
     }
-=======
+}
+
 ColumnPtr ColumnString::index(const IColumn& indexes, size_t limit) const {
     return select_index_impl(*this, indexes, limit);
->>>>>>> 6f270986
 }
 
 } // namespace doris::vectorized