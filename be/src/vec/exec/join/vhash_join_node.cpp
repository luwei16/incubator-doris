// Licensed to the Apache Software Foundation (ASF) under one
// or more contributor license agreements.  See the NOTICE file
// distributed with this work for additional information
// regarding copyright ownership.  The ASF licenses this file
// to you under the Apache License, Version 2.0 (the
// "License"); you may not use this file except in compliance
// with the License.  You may obtain a copy of the License at
//
//   http://www.apache.org/licenses/LICENSE-2.0
//
// Unless required by applicable law or agreed to in writing,
// software distributed under the License is distributed on an
// "AS IS" BASIS, WITHOUT WARRANTIES OR CONDITIONS OF ANY
// KIND, either express or implied.  See the License for the
// specific language governing permissions and limitations
// under the License.

#include "vec/exec/join/vhash_join_node.h"

#include "exprs/runtime_filter_slots.h"
#include "gen_cpp/PlanNodes_types.h"
#include "gutil/strings/substitute.h"
#include "util/defer_op.h"
#include "vec/data_types/data_type_number.h"
#include "vec/exprs/vexpr.h"
#include "vec/exprs/vexpr_context.h"
#include "vec/runtime/shared_hash_table_controller.h"
#include "vec/utils/template_helpers.hpp"
#include "vec/utils/util.hpp"

namespace doris::vectorized {

static constexpr int PREFETCH_STEP = HashJoinNode::PREFETCH_STEP;

template Status HashJoinNode::_extract_join_column<true>(
        Block&, COW<IColumn>::mutable_ptr<ColumnVector<unsigned char>>&,
        std::vector<IColumn const*, std::allocator<IColumn const*>>&,
        std::vector<int, std::allocator<int>> const&);

template Status HashJoinNode::_extract_join_column<false>(
        Block&, COW<IColumn>::mutable_ptr<ColumnVector<unsigned char>>&,
        std::vector<IColumn const*, std::allocator<IColumn const*>>&,
        std::vector<int, std::allocator<int>> const&);

using ProfileCounter = RuntimeProfile::Counter;

template <typename... Callables>
struct Overload : Callables... {
    using Callables::operator()...;
};

template <typename... Callables>
Overload(Callables&&... callables) -> Overload<Callables...>;

template <class HashTableContext>
struct ProcessHashTableBuild {
    ProcessHashTableBuild(int rows, Block& acquired_block, ColumnRawPtrs& build_raw_ptrs,
                          HashJoinNode* join_node, int batch_size, uint8_t offset)
            : _rows(rows),
              _skip_rows(0),
              _acquired_block(acquired_block),
              _build_raw_ptrs(build_raw_ptrs),
              _join_node(join_node),
              _batch_size(batch_size),
              _offset(offset),
              _build_side_compute_hash_timer(join_node->_build_side_compute_hash_timer) {}

    template <bool ignore_null, bool short_circuit_for_null>
    Status run(HashTableContext& hash_table_ctx, ConstNullMapPtr null_map, bool* has_null_key) {
        using KeyGetter = typename HashTableContext::State;
        using Mapped = typename HashTableContext::Mapped;
        int64_t old_bucket_bytes = hash_table_ctx.hash_table.get_buffer_size_in_bytes();

        Defer defer {[&]() {
            int64_t bucket_size = hash_table_ctx.hash_table.get_buffer_size_in_cells();
            int64_t filled_bucket_size = hash_table_ctx.hash_table.size();
            int64_t bucket_bytes = hash_table_ctx.hash_table.get_buffer_size_in_bytes();
            _join_node->_mem_used += bucket_bytes - old_bucket_bytes;
            COUNTER_SET(_join_node->_build_buckets_counter, bucket_size);
            COUNTER_SET(_join_node->_build_buckets_fill_counter, filled_bucket_size);

            auto hash_table_buckets = hash_table_ctx.hash_table.get_buffer_sizes_in_cells();
            std::string hash_table_buckets_info;
            for (auto bucket_count : hash_table_buckets) {
                hash_table_buckets_info += std::to_string(bucket_count) + ", ";
            }
            _join_node->add_hash_buckets_info(hash_table_buckets_info);

            auto hash_table_sizes = hash_table_ctx.hash_table.sizes();
            hash_table_buckets_info.clear();
            for (auto table_size : hash_table_sizes) {
                hash_table_buckets_info += std::to_string(table_size) + ", ";
            }
            _join_node->add_hash_buckets_filled_info(hash_table_buckets_info);
        }};

        KeyGetter key_getter(_build_raw_ptrs, _join_node->_build_key_sz, nullptr);

        SCOPED_TIMER(_join_node->_build_table_insert_timer);
        hash_table_ctx.hash_table.reset_resize_timer();

        // only not build_unique, we need expanse hash table before insert data
        if (!_join_node->_build_unique) {
            // _rows contains null row, which will cause hash table resize to be large.
            RETURN_IF_CATCH_BAD_ALLOC(hash_table_ctx.hash_table.expanse_for_add_elem(_rows));
        }

        vector<int>& inserted_rows = _join_node->_inserted_rows[&_acquired_block];
        bool has_runtime_filter = !_join_node->_runtime_filter_descs.empty();
        if (has_runtime_filter) {
            inserted_rows.reserve(_batch_size);
        }

        _build_side_hash_values.resize(_rows);
<<<<<<< HEAD
        auto& arena = _join_node->_arena;
        {
            SCOPED_TIMER(_build_side_compute_hash_timer);
=======
        auto& arena = *(_join_node->_arena);
        {
            SCOPED_TIMER(_build_side_compute_hash_timer);
            if constexpr (IsSerializedHashTableContextTraits<KeyGetter>::value) {
                hash_table_ctx.serialize_keys(_build_raw_ptrs, _rows);
                key_getter.set_serialized_keys(hash_table_ctx.keys.data());
            }

>>>>>>> 6b773939
            for (size_t k = 0; k < _rows; ++k) {
                if constexpr (ignore_null) {
                    if ((*null_map)[k]) {
                        continue;
                    }
                }
                // If apply short circuit strategy for null value (e.g. join operator is
                // NULL_AWARE_LEFT_ANTI_JOIN), we build hash table until we meet a null value.
                if constexpr (short_circuit_for_null) {
                    if ((*null_map)[k]) {
                        DCHECK(has_null_key);
                        *has_null_key = true;
                        return Status::OK();
                    }
                }
                if constexpr (IsSerializedHashTableContextTraits<KeyGetter>::value) {
                    _build_side_hash_values[k] =
                            hash_table_ctx.hash_table.hash(key_getter.get_key_holder(k, arena).key);
                } else {
                    _build_side_hash_values[k] =
                            hash_table_ctx.hash_table.hash(key_getter.get_key_holder(k, arena));
                }
            }
        }

        bool build_unique = _join_node->_build_unique;
#define EMPLACE_IMPL(stmt)                                                                  \
    for (size_t k = 0; k < _rows; ++k) {                                                    \
        if constexpr (ignore_null) {                                                        \
            if ((*null_map)[k]) {                                                           \
                continue;                                                                   \
            }                                                                               \
        }                                                                                   \
        auto emplace_result = key_getter.emplace_key(hash_table_ctx.hash_table,             \
                                                     _build_side_hash_values[k], k, arena); \
        if (k + PREFETCH_STEP < _rows) {                                                    \
            key_getter.template prefetch_by_hash<false>(                                    \
                    hash_table_ctx.hash_table, _build_side_hash_values[k + PREFETCH_STEP]); \
        }                                                                                   \
        stmt;                                                                               \
<<<<<<< HEAD
    }

        if (has_runtime_filter && build_unique) {
            EMPLACE_IMPL(
                    if (emplace_result.is_inserted()) {
                        new (&emplace_result.get_mapped()) Mapped({k, _offset});
                        inserted_rows.push_back(k);
                    } else { _skip_rows++; });
        } else if (has_runtime_filter && !build_unique) {
            EMPLACE_IMPL(
                    if (emplace_result.is_inserted()) {
                        new (&emplace_result.get_mapped()) Mapped({k, _offset});
                        inserted_rows.push_back(k);
                    } else {
                        emplace_result.get_mapped().insert({k, _offset}, _join_node->_arena);
                        inserted_rows.push_back(k);
                    });
        } else if (!has_runtime_filter && build_unique) {
            EMPLACE_IMPL(
                    if (emplace_result.is_inserted()) {
                        new (&emplace_result.get_mapped()) Mapped({k, _offset});
                    } else { _skip_rows++; });
        } else {
            EMPLACE_IMPL(
                    if (emplace_result.is_inserted()) {
                        new (&emplace_result.get_mapped()) Mapped({k, _offset});
                    } else {
                        emplace_result.get_mapped().insert({k, _offset}, _join_node->_arena);
                    });
        }
#undef EMPLACE_IMPL

        COUNTER_UPDATE(_join_node->_build_table_expanse_timer,
                       hash_table_ctx.hash_table.get_resize_timer_value());
        return Status::OK();
    }

=======
    }

        if (has_runtime_filter && build_unique) {
            EMPLACE_IMPL(
                    if (emplace_result.is_inserted()) {
                        new (&emplace_result.get_mapped()) Mapped({k, _offset});
                        inserted_rows.push_back(k);
                    } else { _skip_rows++; });
        } else if (has_runtime_filter && !build_unique) {
            EMPLACE_IMPL(
                    if (emplace_result.is_inserted()) {
                        new (&emplace_result.get_mapped()) Mapped({k, _offset});
                        inserted_rows.push_back(k);
                    } else {
                        emplace_result.get_mapped().insert({k, _offset}, *(_join_node->_arena));
                        inserted_rows.push_back(k);
                    });
        } else if (!has_runtime_filter && build_unique) {
            EMPLACE_IMPL(
                    if (emplace_result.is_inserted()) {
                        new (&emplace_result.get_mapped()) Mapped({k, _offset});
                    } else { _skip_rows++; });
        } else {
            EMPLACE_IMPL(
                    if (emplace_result.is_inserted()) {
                        new (&emplace_result.get_mapped()) Mapped({k, _offset});
                    } else {
                        emplace_result.get_mapped().insert({k, _offset}, *(_join_node->_arena));
                    });
        }
#undef EMPLACE_IMPL

        COUNTER_UPDATE(_join_node->_build_table_expanse_timer,
                       hash_table_ctx.hash_table.get_resize_timer_value());
        COUNTER_UPDATE(_join_node->_build_table_convert_timer,
                       hash_table_ctx.hash_table.get_convert_timer_value());

        return Status::OK();
    }

>>>>>>> 6b773939
private:
    const int _rows;
    int _skip_rows;
    Block& _acquired_block;
    ColumnRawPtrs& _build_raw_ptrs;
    HashJoinNode* _join_node;
    int _batch_size;
    uint8_t _offset;

    ProfileCounter* _build_side_compute_hash_timer;
    std::vector<size_t> _build_side_hash_values;
};

template <class HashTableContext>
struct ProcessRuntimeFilterBuild {
    ProcessRuntimeFilterBuild(HashJoinNode* join_node) : _join_node(join_node) {}

    Status operator()(RuntimeState* state, HashTableContext& hash_table_ctx) {
        if (_join_node->_runtime_filter_descs.empty()) {
            return Status::OK();
        }
        _join_node->_runtime_filter_slots = _join_node->_pool->add(
                new VRuntimeFilterSlots(_join_node->_probe_expr_ctxs, _join_node->_build_expr_ctxs,
                                        _join_node->_runtime_filter_descs));

        RETURN_IF_ERROR(_join_node->_runtime_filter_slots->init(
<<<<<<< HEAD
                state, hash_table_ctx.hash_table_ptr->get_size()));
=======
                state, hash_table_ctx.hash_table.get_size()));
>>>>>>> 6b773939

        if (!_join_node->_runtime_filter_slots->empty() && !_join_node->_inserted_rows.empty()) {
            {
                SCOPED_TIMER(_join_node->_push_compute_timer);
                _join_node->_runtime_filter_slots->insert(_join_node->_inserted_rows);
            }
        }
        {
            SCOPED_TIMER(_join_node->_push_down_timer);
            _join_node->_runtime_filter_slots->publish();
        }

        return Status::OK();
    }

private:
    HashJoinNode* _join_node;
};

HashJoinNode::HashJoinNode(ObjectPool* pool, const TPlanNode& tnode, const DescriptorTbl& descs)
        : VJoinNodeBase(pool, tnode, descs),
          _mem_used(0),
          _is_broadcast_join(tnode.hash_join_node.__isset.is_broadcast_join &&
                             tnode.hash_join_node.is_broadcast_join),
          _hash_output_slot_ids(tnode.hash_join_node.__isset.hash_output_slot_ids
                                        ? tnode.hash_join_node.hash_output_slot_ids
                                        : std::vector<SlotId> {}) {
    _runtime_filter_descs = tnode.runtime_filters;
<<<<<<< HEAD
    _init_join_op();
=======
    _arena = std::make_shared<Arena>();
    _hash_table_variants = std::make_shared<HashTableVariants>();
    _process_hashtable_ctx_variants = std::make_unique<HashTableCtxVariants>();
    _build_blocks.reset(new std::vector<Block>());
>>>>>>> 6b773939

    // avoid vector expand change block address.
    // one block can store 4g data, _build_blocks can store 128*4g data.
    // if probe data bigger than 512g, runtime filter maybe will core dump when insert data.
<<<<<<< HEAD
    _build_blocks.reserve(_MAX_BUILD_BLOCK_COUNT);
=======
    _build_blocks->reserve(_MAX_BUILD_BLOCK_COUNT);
>>>>>>> 6b773939
}

Status HashJoinNode::init(const TPlanNode& tnode, RuntimeState* state) {
    RETURN_IF_ERROR(VJoinNodeBase::init(tnode, state));
    DCHECK(tnode.__isset.hash_join_node);

    const bool build_stores_null = _join_op == TJoinOp::RIGHT_OUTER_JOIN ||
                                   _join_op == TJoinOp::FULL_OUTER_JOIN ||
                                   _join_op == TJoinOp::RIGHT_ANTI_JOIN;
    const bool probe_dispose_null =
            _match_all_probe || _build_unique || _join_op == TJoinOp::NULL_AWARE_LEFT_ANTI_JOIN ||
            _join_op == TJoinOp::LEFT_ANTI_JOIN || _join_op == TJoinOp::LEFT_SEMI_JOIN;

    const std::vector<TEqJoinCondition>& eq_join_conjuncts = tnode.hash_join_node.eq_join_conjuncts;
    std::vector<bool> probe_not_ignore_null(eq_join_conjuncts.size());
    size_t conjuncts_index = 0;
    for (const auto& eq_join_conjunct : eq_join_conjuncts) {
        VExprContext* ctx = nullptr;
        RETURN_IF_ERROR(VExpr::create_expr_tree(_pool, eq_join_conjunct.left, &ctx));
        _probe_expr_ctxs.push_back(ctx);
        RETURN_IF_ERROR(VExpr::create_expr_tree(_pool, eq_join_conjunct.right, &ctx));
        _build_expr_ctxs.push_back(ctx);

        bool null_aware = eq_join_conjunct.__isset.opcode &&
                          eq_join_conjunct.opcode == TExprOpcode::EQ_FOR_NULL;
        _is_null_safe_eq_join.push_back(null_aware);

        // if is null aware, build join column and probe join column both need dispose null value
        _store_null_in_hash_table.emplace_back(
                null_aware ||
                (_build_expr_ctxs.back()->root()->is_nullable() && build_stores_null));
        probe_not_ignore_null[conjuncts_index] =
                null_aware ||
                (_probe_expr_ctxs.back()->root()->is_nullable() && probe_dispose_null);
        conjuncts_index++;
    }
    for (size_t i = 0; i < _probe_expr_ctxs.size(); ++i) {
        _probe_ignore_null |= !probe_not_ignore_null[i];
    }
<<<<<<< HEAD
    _short_circuit_for_null_in_build_side = _join_op == TJoinOp::NULL_AWARE_LEFT_ANTI_JOIN;
=======
>>>>>>> 6b773939

    _probe_column_disguise_null.reserve(eq_join_conjuncts.size());

    if (tnode.hash_join_node.__isset.vother_join_conjunct) {
        _vother_join_conjunct_ptr.reset(new VExprContext*);
        RETURN_IF_ERROR(VExpr::create_expr_tree(_pool, tnode.hash_join_node.vother_join_conjunct,
                                                _vother_join_conjunct_ptr.get()));

        // If LEFT SEMI JOIN/LEFT ANTI JOIN with not equal predicate,
        // build table should not be deduplicated.
        DCHECK(!_build_unique);
        DCHECK(_have_other_join_conjunct);
    }

    _runtime_filters.resize(_runtime_filter_descs.size());
    for (size_t i = 0; i < _runtime_filter_descs.size(); i++) {
<<<<<<< HEAD
        RETURN_IF_ERROR(state->runtime_filter_mgr()->regist_filter(
=======
        RETURN_IF_ERROR(state->runtime_filter_mgr()->register_filter(
>>>>>>> 6b773939
                RuntimeFilterRole::PRODUCER, _runtime_filter_descs[i], state->query_options()));
        RETURN_IF_ERROR(state->runtime_filter_mgr()->get_producer_filter(
                _runtime_filter_descs[i].filter_id, &_runtime_filters[i]));
    }

    // init left/right output slots flags, only column of slot_id in _hash_output_slot_ids need
    // insert to output block of hash join.
    // _left_output_slots_flags : column of left table need to output set flag = true
    // _rgiht_output_slots_flags : column of right table need to output set flag = true
    // if _hash_output_slot_ids is empty, means all column of left/right table need to output.
    auto init_output_slots_flags = [this](auto& tuple_descs, auto& output_slot_flags) {
        for (const auto& tuple_desc : tuple_descs) {
            for (const auto& slot_desc : tuple_desc->slots()) {
                output_slot_flags.emplace_back(
                        _hash_output_slot_ids.empty() ||
                        std::find(_hash_output_slot_ids.begin(), _hash_output_slot_ids.end(),
                                  slot_desc->id()) != _hash_output_slot_ids.end());
            }
        }
    };
    init_output_slots_flags(child(0)->row_desc().tuple_descriptors(), _left_output_slot_flags);
    init_output_slots_flags(child(1)->row_desc().tuple_descriptors(), _right_output_slot_flags);

    return Status::OK();
}

Status HashJoinNode::prepare(RuntimeState* state) {
    RETURN_IF_ERROR(VJoinNodeBase::prepare(state));
    SCOPED_CONSUME_MEM_TRACKER(mem_tracker());
    // Build phase
<<<<<<< HEAD
    auto build_phase_profile = runtime_profile()->create_child("BuildPhase", true, true);
    runtime_profile()->add_child(build_phase_profile, false, nullptr);
    _build_timer = ADD_TIMER(build_phase_profile, "BuildTime");
    _build_table_timer = ADD_TIMER(build_phase_profile, "BuildTableTime");
    _build_side_merge_block_timer = ADD_TIMER(build_phase_profile, "BuildSideMergeBlockTime");
    _build_table_insert_timer = ADD_TIMER(build_phase_profile, "BuildTableInsertTime");
    _build_expr_call_timer = ADD_TIMER(build_phase_profile, "BuildExprCallTime");
    _build_table_expanse_timer = ADD_TIMER(build_phase_profile, "BuildTableExpanseTime");
    _build_rows_counter = ADD_COUNTER(build_phase_profile, "BuildRows", TUnit::UNIT);
    _build_side_compute_hash_timer = ADD_TIMER(build_phase_profile, "BuildSideHashComputingTime");
=======
    _build_phase_profile = runtime_profile()->create_child("BuildPhase", true, true);
    runtime_profile()->add_child(_build_phase_profile, false, nullptr);
    _build_timer = ADD_TIMER(_build_phase_profile, "BuildTime");
    _build_table_timer = ADD_TIMER(_build_phase_profile, "BuildTableTime");
    _build_side_merge_block_timer = ADD_TIMER(_build_phase_profile, "BuildSideMergeBlockTime");
    _build_table_insert_timer = ADD_TIMER(_build_phase_profile, "BuildTableInsertTime");
    _build_expr_call_timer = ADD_TIMER(_build_phase_profile, "BuildExprCallTime");
    _build_table_expanse_timer = ADD_TIMER(_build_phase_profile, "BuildTableExpanseTime");
    _build_table_convert_timer =
            ADD_TIMER(_build_phase_profile, "BuildTableConvertToPartitionedTime");
    _build_rows_counter = ADD_COUNTER(_build_phase_profile, "BuildRows", TUnit::UNIT);
    _build_side_compute_hash_timer = ADD_TIMER(_build_phase_profile, "BuildSideHashComputingTime");
>>>>>>> 6b773939

    // Probe phase
    auto probe_phase_profile = runtime_profile()->create_child("ProbePhase", true, true);
    _probe_timer = ADD_TIMER(probe_phase_profile, "ProbeTime");
    _probe_next_timer = ADD_TIMER(probe_phase_profile, "ProbeFindNextTime");
    _probe_expr_call_timer = ADD_TIMER(probe_phase_profile, "ProbeExprCallTime");
    _probe_rows_counter = ADD_COUNTER(probe_phase_profile, "ProbeRows", TUnit::UNIT);
    _search_hashtable_timer = ADD_TIMER(probe_phase_profile, "ProbeWhenSearchHashTableTime");
    _build_side_output_timer = ADD_TIMER(probe_phase_profile, "ProbeWhenBuildSideOutputTime");
    _probe_side_output_timer = ADD_TIMER(probe_phase_profile, "ProbeWhenProbeSideOutputTime");

    _join_filter_timer = ADD_TIMER(runtime_profile(), "JoinFilterTimer");

    _push_down_timer = ADD_TIMER(runtime_profile(), "PushDownTime");
    _push_compute_timer = ADD_TIMER(runtime_profile(), "PushDownComputeTime");
    _build_buckets_counter = ADD_COUNTER(runtime_profile(), "BuildBuckets", TUnit::UNIT);
    _build_buckets_fill_counter = ADD_COUNTER(runtime_profile(), "FilledBuckets", TUnit::UNIT);

    _should_build_hash_table = true;
    if (_is_broadcast_join) {
        runtime_profile()->add_info_string("BroadcastJoin", "true");
        if (state->enable_share_hash_table_for_broadcast_join()) {
            runtime_profile()->add_info_string("ShareHashTableEnabled", "true");
            _shared_hashtable_controller =
                    state->get_query_fragments_ctx()->get_shared_hash_table_controller();
            _shared_hash_table_context = _shared_hashtable_controller->get_context(id());
            _should_build_hash_table = _shared_hashtable_controller->should_build_hash_table(
                    state->fragment_instance_id(), id());
        } else {
            runtime_profile()->add_info_string("ShareHashTableEnabled", "false");
        }
    }

    if (_is_broadcast_join) {
        runtime_profile()->add_info_string("BroadcastJoin", "true");
    }

    RETURN_IF_ERROR(VExpr::prepare(_build_expr_ctxs, state, child(1)->row_desc()));
    RETURN_IF_ERROR(VExpr::prepare(_probe_expr_ctxs, state, child(0)->row_desc()));

    // _vother_join_conjuncts are evaluated in the context of the rows produced by this node
    if (_vother_join_conjunct_ptr) {
        RETURN_IF_ERROR((*_vother_join_conjunct_ptr)->prepare(state, *_intermediate_row_desc));
    }
    RETURN_IF_ERROR(VExpr::prepare(_output_expr_ctxs, state, *_intermediate_row_desc));

    // right table data types
    _right_table_data_types = VectorizedUtils::get_data_types(child(1)->row_desc());
    _left_table_data_types = VectorizedUtils::get_data_types(child(0)->row_desc());

    // Hash Table Init
<<<<<<< HEAD
    _hash_table_init();
    _process_hashtable_ctx_variants_init(state);
=======
    _hash_table_init(state);
>>>>>>> 6b773939
    _construct_mutable_join_block();

    return Status::OK();
}

void HashJoinNode::add_hash_buckets_info(const std::string& info) {
    runtime_profile()->add_info_string("HashTableBuckets", info);
}

void HashJoinNode::add_hash_buckets_filled_info(const std::string& info) {
    runtime_profile()->add_info_string("HashTableFilledBuckets", info);
}

Status HashJoinNode::close(RuntimeState* state) {
    if (is_closed()) {
        return Status::OK();
    }

<<<<<<< HEAD
    if (_shared_hashtable_controller) {
        _shared_hashtable_controller->release_ref_count(state, id());
        _shared_hashtable_controller->wait_for_closable(state, id());
    }

=======
>>>>>>> 6b773939
    START_AND_SCOPE_SPAN(state->get_tracer(), span, "HashJoinNode::close");
    VExpr::close(_build_expr_ctxs, state);
    VExpr::close(_probe_expr_ctxs, state);

    if (_vother_join_conjunct_ptr) (*_vother_join_conjunct_ptr)->close(state);
<<<<<<< HEAD
=======
    _release_mem();
>>>>>>> 6b773939
    return VJoinNodeBase::close(state);
}

Status HashJoinNode::get_next(RuntimeState* state, RowBatch* row_batch, bool* eos) {
    return Status::NotSupported("Not Implemented HashJoin Node::get_next scalar");
}

Status HashJoinNode::get_next(RuntimeState* state, Block* output_block, bool* eos) {
    INIT_AND_SCOPE_GET_NEXT_SPAN(state->get_tracer(), _get_next_span, "HashJoinNode::get_next");
    SCOPED_TIMER(_runtime_profile->total_time_counter());
    SCOPED_TIMER(_probe_timer);

    if (_short_circuit_for_null_in_probe_side) {
        // If we use a short-circuit strategy for null value in build side (e.g. if join operator is
        // NULL_AWARE_LEFT_ANTI_JOIN), we should return empty block directly.
        *eos = true;
        return Status::OK();
    }
    size_t probe_rows = _probe_block.rows();
    if ((probe_rows == 0 || _probe_index == probe_rows) && !_probe_eos) {
        _probe_index = 0;
        _prepare_probe_block();

        do {
            SCOPED_TIMER(_probe_next_timer);
            RETURN_IF_ERROR_AND_CHECK_SPAN(
                    child(0)->get_next_after_projects(state, &_probe_block, &_probe_eos),
                    child(0)->get_next_span(), _probe_eos);
        } while (_probe_block.rows() == 0 && !_probe_eos);

        probe_rows = _probe_block.rows();
        if (probe_rows != 0) {
            COUNTER_UPDATE(_probe_rows_counter, probe_rows);
            int probe_expr_ctxs_sz = _probe_expr_ctxs.size();
            _probe_columns.resize(probe_expr_ctxs_sz);

            std::vector<int> res_col_ids(probe_expr_ctxs_sz);
            RETURN_IF_ERROR(_do_evaluate(_probe_block, _probe_expr_ctxs, *_probe_expr_call_timer,
                                         res_col_ids));
            if (_join_op == TJoinOp::RIGHT_OUTER_JOIN || _join_op == TJoinOp::FULL_OUTER_JOIN) {
                _probe_column_convert_to_null = _convert_block_to_null(_probe_block);
            }
            // TODO: Now we are not sure whether a column is nullable only by ExecNode's `row_desc`
            //  so we have to initialize this flag by the first probe block.
            if (!_has_set_need_null_map_for_probe) {
                _has_set_need_null_map_for_probe = true;
                _need_null_map_for_probe = _need_probe_null_map(_probe_block, res_col_ids);
            }
            if (_need_null_map_for_probe) {
                if (_null_map_column == nullptr) {
                    _null_map_column = ColumnUInt8::create();
                }
                _null_map_column->get_data().assign(probe_rows, (uint8_t)0);
            }

            RETURN_IF_ERROR(_extract_join_column<false>(_probe_block, _null_map_column,
                                                        _probe_columns, res_col_ids));
        }
    }

    Status st;
    _join_block.clear_column_data();
    MutableBlock mutable_join_block(&_join_block);
    Block temp_block;

    if (_probe_index < _probe_block.rows()) {
        DCHECK(_has_set_need_null_map_for_probe);
        std::visit(
                [&](auto&& arg, auto&& process_hashtable_ctx, auto need_null_map_for_probe,
                    auto ignore_null) {
                    using HashTableProbeType = std::decay_t<decltype(process_hashtable_ctx)>;
                    if constexpr (!std::is_same_v<HashTableProbeType, std::monostate>) {
                        using HashTableCtxType = std::decay_t<decltype(arg)>;
                        if constexpr (!std::is_same_v<HashTableCtxType, std::monostate>) {
                            if (_have_other_join_conjunct) {
                                st = process_hashtable_ctx
                                             .template do_process_with_other_join_conjuncts<
                                                     need_null_map_for_probe, ignore_null>(
                                                     arg,
                                                     need_null_map_for_probe
                                                             ? &_null_map_column->get_data()
                                                             : nullptr,
                                                     mutable_join_block, &temp_block, probe_rows);
                            } else {
                                st = process_hashtable_ctx.template do_process<
                                        need_null_map_for_probe, ignore_null>(
                                        arg,
                                        need_null_map_for_probe ? &_null_map_column->get_data()
                                                                : nullptr,
                                        mutable_join_block, &temp_block, probe_rows);
                            }
                        } else {
                            LOG(FATAL) << "FATAL: uninited hash table";
                        }
                    } else {
                        LOG(FATAL) << "FATAL: uninited hash table probe";
                    }
                },
<<<<<<< HEAD
                _hash_table_variants, _process_hashtable_ctx_variants,
=======
                *_hash_table_variants, *_process_hashtable_ctx_variants,
>>>>>>> 6b773939
                make_bool_variant(_need_null_map_for_probe), make_bool_variant(_probe_ignore_null));
    } else if (_probe_eos) {
        if (_is_right_semi_anti || (_is_outer_join && _join_op != TJoinOp::LEFT_OUTER_JOIN)) {
            std::visit(
                    [&](auto&& arg, auto&& process_hashtable_ctx) {
                        using HashTableProbeType = std::decay_t<decltype(process_hashtable_ctx)>;
                        if constexpr (!std::is_same_v<HashTableProbeType, std::monostate>) {
                            using HashTableCtxType = std::decay_t<decltype(arg)>;
                            if constexpr (!std::is_same_v<HashTableCtxType, std::monostate>) {
                                st = process_hashtable_ctx.process_data_in_hashtable(
                                        arg, mutable_join_block, &temp_block, eos);
                            } else {
                                LOG(FATAL) << "FATAL: uninited hash table";
                            }
                        } else {
                            LOG(FATAL) << "FATAL: uninited hash table probe";
                        }
                    },
<<<<<<< HEAD
                    _hash_table_variants, _process_hashtable_ctx_variants);
=======
                    *_hash_table_variants, *_process_hashtable_ctx_variants);
>>>>>>> 6b773939
        } else {
            *eos = true;
            return Status::OK();
        }
    } else {
        return Status::OK();
    }

    if (_is_outer_join) {
        _add_tuple_is_null_column(&temp_block);
    }
    {
        SCOPED_TIMER(_join_filter_timer);
        RETURN_IF_ERROR(
                VExprContext::filter_block(_vconjunct_ctx_ptr, &temp_block, temp_block.columns()));
    }
    RETURN_IF_ERROR(_build_output_block(&temp_block, output_block));
    _reset_tuple_is_null_column();
    reached_limit(output_block, eos);

    return st;
}

void HashJoinNode::_add_tuple_is_null_column(Block* block) {
    DCHECK(_is_outer_join);
    auto p0 = _tuple_is_null_left_flag_column->assume_mutable();
    auto p1 = _tuple_is_null_right_flag_column->assume_mutable();
    auto& left_null_map = reinterpret_cast<ColumnUInt8&>(*p0);
    auto& right_null_map = reinterpret_cast<ColumnUInt8&>(*p1);
    auto left_size = left_null_map.size();
    auto right_size = right_null_map.size();

    if (left_size == 0) {
        DCHECK_EQ(right_size, block->rows());
        left_null_map.get_data().resize_fill(right_size, 0);
    }
    if (right_size == 0) {
        DCHECK_EQ(left_size, block->rows());
        right_null_map.get_data().resize_fill(left_size, 0);
    }

    block->insert(
            {std::move(p0), std::make_shared<vectorized::DataTypeUInt8>(), "left_tuples_is_null"});
    block->insert(
            {std::move(p1), std::make_shared<vectorized::DataTypeUInt8>(), "right_tuples_is_null"});
}

void HashJoinNode::_prepare_probe_block() {
    // clear_column_data of _probe_block
    if (!_probe_column_disguise_null.empty()) {
        for (int i = 0; i < _probe_column_disguise_null.size(); ++i) {
            auto column_to_erase = _probe_column_disguise_null[i];
            _probe_block.erase(column_to_erase - i);
        }
        _probe_column_disguise_null.clear();
    }

    // remove add nullmap of probe columns
    for (auto index : _probe_column_convert_to_null) {
        auto& column_type = _probe_block.safe_get_by_position(index);
        DCHECK(column_type.column->is_nullable() || is_column_const(*(column_type.column.get())));
        DCHECK(column_type.type->is_nullable());

        column_type.column = remove_nullable(column_type.column);
        column_type.type = remove_nullable(column_type.type);
    }
    release_block_memory(_probe_block);
}

Status HashJoinNode::open(RuntimeState* state) {
    START_AND_SCOPE_SPAN(state->get_tracer(), span, "HashJoinNode::open");
    SCOPED_TIMER(_runtime_profile->total_time_counter());
    for (size_t i = 0; i < _runtime_filter_descs.size(); i++) {
        if (auto bf = _runtime_filters[i]->get_bloomfilter()) {
            RETURN_IF_ERROR(bf->init_with_fixed_length());
        }
    }
    RETURN_IF_ERROR(VExpr::open(_build_expr_ctxs, state));
    RETURN_IF_ERROR(VExpr::open(_probe_expr_ctxs, state));
    if (_vother_join_conjunct_ptr) {
        RETURN_IF_ERROR((*_vother_join_conjunct_ptr)->open(state));
    }
    RETURN_IF_ERROR(VJoinNodeBase::open(state));
    SCOPED_CONSUME_MEM_TRACKER(mem_tracker());
    RETURN_IF_CANCELLED(state);
    return Status::OK();
}

Status HashJoinNode::_materialize_build_side(RuntimeState* state) {
    RETURN_IF_ERROR(child(1)->open(state));

    SCOPED_TIMER(_build_timer);
    MutableBlock mutable_block(child(1)->row_desc().tuple_descriptors());

    uint8_t index = 0;
    int64_t last_mem_used = 0;
    bool eos = false;

    // make one block for each 4 gigabytes
    constexpr static auto BUILD_BLOCK_MAX_SIZE = 4 * 1024UL * 1024UL * 1024UL;

<<<<<<< HEAD
    auto should_build_hash_table = true;
    if (_is_broadcast_join) {
        _shared_hashtable_controller =
                state->get_query_fragments_ctx()->get_shared_hash_table_controller();
        should_build_hash_table =
                _shared_hashtable_controller->should_build_hash_table(state, id());
    }

    Block block;
    // If eos or have already met a null value using short-circuit strategy, we do not need to pull
    // data from data.
    while (!eos && !_short_circuit_for_null_in_probe_side) {
        block.clear_column_data();
        RETURN_IF_CANCELLED(state);

        RETURN_IF_ERROR_AND_CHECK_SPAN(child(1)->get_next_after_projects(state, &block, &eos),
                                       child(1)->get_next_span(), eos);
        if (!should_build_hash_table) {
            continue;
        }

        _mem_used += block.allocated_bytes();

        if (block.rows() != 0) {
            SCOPED_TIMER(_build_side_merge_block_timer);
            RETURN_IF_CATCH_BAD_ALLOC(mutable_block.merge(block));
=======
    if (_should_build_hash_table) {
        Block block;
        // If eos or have already met a null value using short-circuit strategy, we do not need to pull
        // data from data.
        while (!eos && !_short_circuit_for_null_in_probe_side) {
            block.clear_column_data();
            RETURN_IF_CANCELLED(state);

            RETURN_IF_ERROR_AND_CHECK_SPAN(child(1)->get_next_after_projects(state, &block, &eos),
                                           child(1)->get_next_span(), eos);

            _mem_used += block.allocated_bytes();

            if (block.rows() != 0) {
                SCOPED_TIMER(_build_side_merge_block_timer);
                RETURN_IF_CATCH_BAD_ALLOC(mutable_block.merge(block));
            }

            if (UNLIKELY(_mem_used - last_mem_used > BUILD_BLOCK_MAX_SIZE)) {
                if (_build_blocks->size() == _MAX_BUILD_BLOCK_COUNT) {
                    return Status::NotSupported(
                            strings::Substitute("data size of right table in hash join > $0",
                                                BUILD_BLOCK_MAX_SIZE * _MAX_BUILD_BLOCK_COUNT));
                }
                _build_blocks->emplace_back(mutable_block.to_block());
                // TODO:: Rethink may we should do the process after we receive all build blocks ?
                // which is better.
                RETURN_IF_ERROR(_process_build_block(state, (*_build_blocks)[index], index));

                mutable_block = MutableBlock();
                ++index;
                last_mem_used = _mem_used;
            }
>>>>>>> 6b773939
        }

        if (!mutable_block.empty() && !_short_circuit_for_null_in_probe_side) {
            if (_build_blocks->size() == _MAX_BUILD_BLOCK_COUNT) {
                return Status::NotSupported(
                        strings::Substitute("data size of right table in hash join > $0",
                                            BUILD_BLOCK_MAX_SIZE * _MAX_BUILD_BLOCK_COUNT));
            }
<<<<<<< HEAD
            _build_blocks.emplace_back(mutable_block.to_block());
            // TODO:: Rethink may we should do the process after we receive all build blocks ?
            // which is better.
            RETURN_IF_ERROR(_process_build_block(state, _build_blocks[index], index));

            mutable_block = MutableBlock();
            ++index;
            last_mem_used = _mem_used;
        }
    }

    if (should_build_hash_table && !mutable_block.empty() &&
        !_short_circuit_for_null_in_probe_side) {
        if (_build_blocks.size() == _MAX_BUILD_BLOCK_COUNT) {
            return Status::NotSupported(
                    strings::Substitute("data size of right table in hash join > $0",
                                        BUILD_BLOCK_MAX_SIZE * _MAX_BUILD_BLOCK_COUNT));
=======
            _build_blocks->emplace_back(mutable_block.to_block());
            RETURN_IF_ERROR(_process_build_block(state, (*_build_blocks)[index], index));
        }
    }
    child(1)->close(state);

    if (_should_build_hash_table) {
        auto ret = std::visit(Overload {[&](std::monostate&) -> Status {
                                            LOG(FATAL) << "FATAL: uninited hash table";
                                            __builtin_unreachable();
                                        },
                                        [&](auto&& arg) -> Status {
                                            using HashTableCtxType = std::decay_t<decltype(arg)>;
                                            ProcessRuntimeFilterBuild<HashTableCtxType>
                                                    runtime_filter_build_process(this);
                                            return runtime_filter_build_process(state, arg);
                                        }},
                              *_hash_table_variants);
        if (!ret.ok()) {
            if (_shared_hashtable_controller) {
                _shared_hash_table_context->status = ret;
                _shared_hashtable_controller->signal(id());
            }
            return ret;
        }
        if (_shared_hashtable_controller) {
            _shared_hash_table_context->status = Status::OK();
            // arena will be shared with other instances.
            _shared_hash_table_context->arena = _arena;
            _shared_hash_table_context->blocks = _build_blocks;
            _shared_hash_table_context->hash_table_variants = _hash_table_variants;
            _shared_hash_table_context->short_circuit_for_null_in_probe_side =
                    _short_circuit_for_null_in_probe_side;
            if (_runtime_filter_slots) {
                _runtime_filter_slots->copy_to_shared_context(_shared_hash_table_context);
            }
            _shared_hashtable_controller->signal(id());
        }
    } else {
        DCHECK(_shared_hashtable_controller != nullptr);
        DCHECK(_shared_hash_table_context != nullptr);
        auto wait_timer = ADD_TIMER(_build_phase_profile, "WaitForSharedHashTableTime");
        SCOPED_TIMER(wait_timer);
        RETURN_IF_ERROR(
                _shared_hashtable_controller->wait_for_signal(state, _shared_hash_table_context));

        _build_phase_profile->add_info_string(
                "SharedHashTableFrom",
                print_id(_shared_hashtable_controller->get_builder_fragment_instance_id(id())));
        _short_circuit_for_null_in_probe_side =
                _shared_hash_table_context->short_circuit_for_null_in_probe_side;
        _hash_table_variants = std::static_pointer_cast<HashTableVariants>(
                _shared_hash_table_context->hash_table_variants);
        _build_blocks = _shared_hash_table_context->blocks;

        if (!_shared_hash_table_context->runtime_filters.empty()) {
            auto ret = std::visit(
                    Overload {[&](std::monostate&) -> Status {
                                  LOG(FATAL) << "FATAL: uninited hash table";
                                  __builtin_unreachable();
                              },
                              [&](auto&& arg) -> Status {
                                  if (_runtime_filter_descs.empty()) {
                                      return Status::OK();
                                  }
                                  _runtime_filter_slots = _pool->add(new VRuntimeFilterSlots(
                                          _probe_expr_ctxs, _build_expr_ctxs,
                                          _runtime_filter_descs));

                                  RETURN_IF_ERROR(_runtime_filter_slots->init(
                                          state, arg.hash_table.get_size()));
                                  RETURN_IF_ERROR(_runtime_filter_slots->copy_from_shared_context(
                                          _shared_hash_table_context));
                                  _runtime_filter_slots->publish();
                                  return Status::OK();
                              }},
                    *_hash_table_variants);
            RETURN_IF_ERROR(ret);
>>>>>>> 6b773939
        }
    }
    child(1)->close(state);

<<<<<<< HEAD
    return std::visit(
            Overload {[&](std::monostate& arg) -> Status {
                          LOG(FATAL) << "FATAL: uninited hash table";
                          __builtin_unreachable();
                      },
                      [&](auto&& arg) -> Status {
                          using HashTableCtxType = std::decay_t<decltype(arg)>;
                          using HashTableType = typename HashTableCtxType::HashTable;
                          if (!should_build_hash_table) {
                              auto& ret = _shared_hashtable_controller->wait_for_hash_table(id());
                              if (!ret.status.ok()) {
                                  return ret.status;
                              }
                              arg.hash_table_ptr =
                                      reinterpret_cast<HashTableType*>(ret.hash_table_ptr);
                              _build_blocks = *ret.blocks;
                              _runtime_filter_slots = _pool->add(new VRuntimeFilterSlots(
                                      _probe_expr_ctxs, _build_expr_ctxs, _runtime_filter_descs));
                              RETURN_IF_ERROR(_runtime_filter_slots->init(
                                      state, arg.hash_table_ptr->get_size()));
                              RETURN_IF_ERROR(_runtime_filter_slots->apply_from_other(
                                      ret.runtime_filter_slots));
                              {
                                  SCOPED_TIMER(_push_down_timer);
                                  _runtime_filter_slots->publish();
                              }
                              return Status::OK();
                          } else {
                              arg.hash_table_ptr = &arg.hash_table;
                              ProcessRuntimeFilterBuild<HashTableCtxType>
                                      runtime_filter_build_process(this);
                              auto ret = runtime_filter_build_process(state, arg);
                              if (_shared_hashtable_controller) {
                                  SharedHashTableEntry entry(ret, arg.hash_table_ptr,
                                                             &_build_blocks, _runtime_filter_slots);
                                  _shared_hashtable_controller->put_hash_table(std::move(entry),
                                                                               id());
                              }
                              return ret;
                          }
                      }},
            _hash_table_variants);
=======
    _process_hashtable_ctx_variants_init(state);
    return Status::OK();
>>>>>>> 6b773939
}

template <bool BuildSide>
Status HashJoinNode::_extract_join_column(Block& block, ColumnUInt8::MutablePtr& null_map,
                                          ColumnRawPtrs& raw_ptrs,
                                          const std::vector<int>& res_col_ids) {
    DCHECK_EQ(_build_expr_ctxs.size(), _probe_expr_ctxs.size());
    for (size_t i = 0; i < _build_expr_ctxs.size(); ++i) {
        if (_is_null_safe_eq_join[i]) {
            raw_ptrs[i] = block.get_by_position(res_col_ids[i]).column.get();
        } else {
            auto column = block.get_by_position(res_col_ids[i]).column.get();
            if (auto* nullable = check_and_get_column<ColumnNullable>(*column)) {
                auto& col_nested = nullable->get_nested_column();
                auto& col_nullmap = nullable->get_null_map_data();

                if constexpr (!BuildSide) {
                    DCHECK(null_map != nullptr);
                    VectorizedUtils::update_null_map(null_map->get_data(), col_nullmap);
                }
                if (_store_null_in_hash_table[i]) {
                    raw_ptrs[i] = nullable;
                } else {
                    if constexpr (BuildSide) {
                        DCHECK(null_map != nullptr);
                        VectorizedUtils::update_null_map(null_map->get_data(), col_nullmap);
                    }
                    raw_ptrs[i] = &col_nested;
                }
            } else {
                raw_ptrs[i] = column;
            }
        }
    }
    return Status::OK();
}

Status HashJoinNode::_do_evaluate(Block& block, std::vector<VExprContext*>& exprs,
                                  RuntimeProfile::Counter& expr_call_timer,
                                  std::vector<int>& res_col_ids) {
    for (size_t i = 0; i < exprs.size(); ++i) {
        int result_col_id = -1;
        // execute build column
        {
            SCOPED_TIMER(&expr_call_timer);
            RETURN_IF_ERROR(exprs[i]->execute(&block, &result_col_id));
        }

        // TODO: opt the column is const
        block.get_by_position(result_col_id).column =
                block.get_by_position(result_col_id).column->convert_to_full_column_if_const();
        res_col_ids[i] = result_col_id;
    }
    return Status::OK();
}

bool HashJoinNode::_need_probe_null_map(Block& block, const std::vector<int>& res_col_ids) {
    DCHECK_EQ(_build_expr_ctxs.size(), _probe_expr_ctxs.size());
    for (size_t i = 0; i < _build_expr_ctxs.size(); ++i) {
        if (!_is_null_safe_eq_join[i]) {
            auto column = block.get_by_position(res_col_ids[i]).column.get();
            if (check_and_get_column<ColumnNullable>(*column)) {
                return true;
            }
        }
    }
    return false;
}

void HashJoinNode::_set_build_ignore_flag(Block& block, const std::vector<int>& res_col_ids) {
    DCHECK_EQ(_build_expr_ctxs.size(), _probe_expr_ctxs.size());
    for (size_t i = 0; i < _build_expr_ctxs.size(); ++i) {
        if (!_is_null_safe_eq_join[i]) {
            auto column = block.get_by_position(res_col_ids[i]).column.get();
            if (check_and_get_column<ColumnNullable>(*column)) {
                _build_side_ignore_null |= (_join_op != TJoinOp::NULL_AWARE_LEFT_ANTI_JOIN &&
                                            !_store_null_in_hash_table[i]);
            }
        }
    }
}

Status HashJoinNode::_process_build_block(RuntimeState* state, Block& block, uint8_t offset) {
    SCOPED_TIMER(_build_table_timer);
    size_t rows = block.rows();
    if (UNLIKELY(rows == 0)) {
        return Status::OK();
    }
    COUNTER_UPDATE(_build_rows_counter, rows);

    ColumnRawPtrs raw_ptrs(_build_expr_ctxs.size());

    ColumnUInt8::MutablePtr null_map_val;
    std::vector<int> res_col_ids(_build_expr_ctxs.size());
    RETURN_IF_ERROR(_do_evaluate(block, _build_expr_ctxs, *_build_expr_call_timer, res_col_ids));
    if (_join_op == TJoinOp::LEFT_OUTER_JOIN || _join_op == TJoinOp::FULL_OUTER_JOIN) {
        _convert_block_to_null(block);
    }
    // TODO: Now we are not sure whether a column is nullable only by ExecNode's `row_desc`
    //  so we have to initialize this flag by the first build block.
    if (!_has_set_need_null_map_for_build) {
        _has_set_need_null_map_for_build = true;
        _set_build_ignore_flag(block, res_col_ids);
    }
    if (_short_circuit_for_null_in_build_side || _build_side_ignore_null) {
        null_map_val = ColumnUInt8::create();
        null_map_val->get_data().assign(rows, (uint8_t)0);
    }

    // Get the key column that needs to be built
    Status st = _extract_join_column<true>(block, null_map_val, raw_ptrs, res_col_ids);

    st = std::visit(
            Overload {
                    [&](std::monostate& arg, auto has_null_value,
                        auto short_circuit_for_null_in_build_side) -> Status {
                        LOG(FATAL) << "FATAL: uninited hash table";
                        __builtin_unreachable();
                        return Status::OK();
                    },
                    [&](auto&& arg, auto has_null_value,
                        auto short_circuit_for_null_in_build_side) -> Status {
                        using HashTableCtxType = std::decay_t<decltype(arg)>;
                        ProcessHashTableBuild<HashTableCtxType> hash_table_build_process(
                                rows, block, raw_ptrs, this, state->batch_size(), offset);
                        return hash_table_build_process
                                .template run<has_null_value, short_circuit_for_null_in_build_side>(
                                        arg,
                                        has_null_value || short_circuit_for_null_in_build_side
                                                ? &null_map_val->get_data()
                                                : nullptr,
                                        &_short_circuit_for_null_in_probe_side);
                    }},
<<<<<<< HEAD
            _hash_table_variants, make_bool_variant(_build_side_ignore_null),
=======
            *_hash_table_variants, make_bool_variant(_build_side_ignore_null),
>>>>>>> 6b773939
            make_bool_variant(_short_circuit_for_null_in_build_side));

    if (_join_op == TJoinOp::LEFT_OUTER_JOIN || _join_op == TJoinOp::FULL_OUTER_JOIN) {
        _convert_block_to_null(block);
    }
    return st;
}

<<<<<<< HEAD
void HashJoinNode::_hash_table_init() {
=======
void HashJoinNode::_hash_table_init(RuntimeState* state) {
>>>>>>> 6b773939
    std::visit(
            [&](auto&& join_op_variants, auto have_other_join_conjunct) {
                using JoinOpType = std::decay_t<decltype(join_op_variants)>;
                using RowRefListType = std::conditional_t<
                        have_other_join_conjunct, RowRefListWithFlags,
                        std::conditional_t<JoinOpType::value == TJoinOp::RIGHT_ANTI_JOIN ||
                                                   JoinOpType::value == TJoinOp::RIGHT_SEMI_JOIN ||
                                                   JoinOpType::value == TJoinOp::RIGHT_OUTER_JOIN ||
                                                   JoinOpType::value == TJoinOp::FULL_OUTER_JOIN,
                                           RowRefListWithFlag, RowRefList>>;
                if (_build_expr_ctxs.size() == 1 && !_store_null_in_hash_table[0]) {
                    // Single column optimization
                    switch (_build_expr_ctxs[0]->root()->result_type()) {
                    case TYPE_BOOLEAN:
                    case TYPE_TINYINT:
<<<<<<< HEAD
                        _hash_table_variants.emplace<I8HashTableContext<RowRefListType>>();
                        break;
                    case TYPE_SMALLINT:
                        _hash_table_variants.emplace<I16HashTableContext<RowRefListType>>();
=======
                        _hash_table_variants->emplace<I8HashTableContext<RowRefListType>>();
                        break;
                    case TYPE_SMALLINT:
                        _hash_table_variants->emplace<I16HashTableContext<RowRefListType>>();
>>>>>>> 6b773939
                        break;
                    case TYPE_INT:
                    case TYPE_FLOAT:
                    case TYPE_DATEV2:
<<<<<<< HEAD
                        _hash_table_variants.emplace<I32HashTableContext<RowRefListType>>();
=======
                        _hash_table_variants->emplace<I32HashTableContext<RowRefListType>>();
>>>>>>> 6b773939
                        break;
                    case TYPE_BIGINT:
                    case TYPE_DOUBLE:
                    case TYPE_DATETIME:
                    case TYPE_DATE:
                    case TYPE_DATETIMEV2:
<<<<<<< HEAD
                        _hash_table_variants.emplace<I64HashTableContext<RowRefListType>>();
=======
                        _hash_table_variants->emplace<I64HashTableContext<RowRefListType>>();
>>>>>>> 6b773939
                        break;
                    case TYPE_LARGEINT:
                    case TYPE_DECIMALV2:
                    case TYPE_DECIMAL32:
                    case TYPE_DECIMAL64:
<<<<<<< HEAD
                    case TYPE_DECIMAL128: {
=======
                    case TYPE_DECIMAL128I: {
>>>>>>> 6b773939
                        DataTypePtr& type_ptr = _build_expr_ctxs[0]->root()->data_type();
                        TypeIndex idx = _build_expr_ctxs[0]->root()->is_nullable()
                                                ? assert_cast<const DataTypeNullable&>(*type_ptr)
                                                          .get_nested_type()
                                                          ->get_type_id()
                                                : type_ptr->get_type_id();
                        WhichDataType which(idx);
                        if (which.is_decimal32()) {
<<<<<<< HEAD
                            _hash_table_variants.emplace<I32HashTableContext<RowRefListType>>();
                        } else if (which.is_decimal64()) {
                            _hash_table_variants.emplace<I64HashTableContext<RowRefListType>>();
                        } else {
                            _hash_table_variants.emplace<I128HashTableContext<RowRefListType>>();
=======
                            _hash_table_variants->emplace<I32HashTableContext<RowRefListType>>();
                        } else if (which.is_decimal64()) {
                            _hash_table_variants->emplace<I64HashTableContext<RowRefListType>>();
                        } else {
                            _hash_table_variants->emplace<I128HashTableContext<RowRefListType>>();
>>>>>>> 6b773939
                        }
                        break;
                    }
                    default:
<<<<<<< HEAD
                        _hash_table_variants.emplace<SerializedHashTableContext<RowRefListType>>();
=======
                        _hash_table_variants->emplace<SerializedHashTableContext<RowRefListType>>();
>>>>>>> 6b773939
                    }
                    return;
                }

                bool use_fixed_key = true;
                bool has_null = false;
                int key_byte_size = 0;

                _probe_key_sz.resize(_probe_expr_ctxs.size());
                _build_key_sz.resize(_build_expr_ctxs.size());

                for (int i = 0; i < _build_expr_ctxs.size(); ++i) {
                    const auto vexpr = _build_expr_ctxs[i]->root();
                    const auto& data_type = vexpr->data_type();

                    if (!data_type->have_maximum_size_of_value()) {
                        use_fixed_key = false;
                        break;
                    }

                    auto is_null = data_type->is_nullable();
                    has_null |= is_null;
                    _build_key_sz[i] =
                            data_type->get_maximum_size_of_value_in_memory() - (is_null ? 1 : 0);
                    _probe_key_sz[i] = _build_key_sz[i];
                    key_byte_size += _probe_key_sz[i];
                }

                if (std::tuple_size<KeysNullMap<UInt256>>::value + key_byte_size >
                    sizeof(UInt256)) {
                    use_fixed_key = false;
                }

                if (use_fixed_key) {
                    // TODO: may we should support uint256 in the future
                    if (has_null) {
                        if (std::tuple_size<KeysNullMap<UInt64>>::value + key_byte_size <=
                            sizeof(UInt64)) {
                            _hash_table_variants
<<<<<<< HEAD
                                    .emplace<I64FixedKeyHashTableContext<true, RowRefListType>>();
                        } else if (std::tuple_size<KeysNullMap<UInt128>>::value + key_byte_size <=
                                   sizeof(UInt128)) {
                            _hash_table_variants
                                    .emplace<I128FixedKeyHashTableContext<true, RowRefListType>>();
                        } else {
                            _hash_table_variants
                                    .emplace<I256FixedKeyHashTableContext<true, RowRefListType>>();
=======
                                    ->emplace<I64FixedKeyHashTableContext<true, RowRefListType>>();
                        } else if (std::tuple_size<KeysNullMap<UInt128>>::value + key_byte_size <=
                                   sizeof(UInt128)) {
                            _hash_table_variants
                                    ->emplace<I128FixedKeyHashTableContext<true, RowRefListType>>();
                        } else {
                            _hash_table_variants
                                    ->emplace<I256FixedKeyHashTableContext<true, RowRefListType>>();
>>>>>>> 6b773939
                        }
                    } else {
                        if (key_byte_size <= sizeof(UInt64)) {
                            _hash_table_variants
<<<<<<< HEAD
                                    .emplace<I64FixedKeyHashTableContext<false, RowRefListType>>();
                        } else if (key_byte_size <= sizeof(UInt128)) {
                            _hash_table_variants
                                    .emplace<I128FixedKeyHashTableContext<false, RowRefListType>>();
                        } else {
                            _hash_table_variants
                                    .emplace<I256FixedKeyHashTableContext<false, RowRefListType>>();
                        }
                    }
                } else {
                    _hash_table_variants.emplace<SerializedHashTableContext<RowRefListType>>();
=======
                                    ->emplace<I64FixedKeyHashTableContext<false, RowRefListType>>();
                        } else if (key_byte_size <= sizeof(UInt128)) {
                            _hash_table_variants->emplace<
                                    I128FixedKeyHashTableContext<false, RowRefListType>>();
                        } else {
                            _hash_table_variants->emplace<
                                    I256FixedKeyHashTableContext<false, RowRefListType>>();
                        }
                    }
                } else {
                    _hash_table_variants->emplace<SerializedHashTableContext<RowRefListType>>();
>>>>>>> 6b773939
                }
            },
            _join_op_variants, make_bool_variant(_have_other_join_conjunct));

<<<<<<< HEAD
    DCHECK(!std::holds_alternative<std::monostate>(_hash_table_variants));
=======
    DCHECK(!std::holds_alternative<std::monostate>(*_hash_table_variants));

    std::visit(Overload {[&](std::monostate& arg) {
                             LOG(FATAL) << "FATAL: uninited hash table";
                             __builtin_unreachable();
                         },
                         [&](auto&& arg) {
                             arg.hash_table.set_partitioned_threshold(
                                     state->partitioned_hash_join_rows_threshold());
                         }},
               *_hash_table_variants);
>>>>>>> 6b773939
}

void HashJoinNode::_process_hashtable_ctx_variants_init(RuntimeState* state) {
    std::visit(
            [&](auto&& join_op_variants) {
                using JoinOpType = std::decay_t<decltype(join_op_variants)>;
<<<<<<< HEAD
                _process_hashtable_ctx_variants.emplace<ProcessHashTableProbe<JoinOpType::value>>(
=======
                _process_hashtable_ctx_variants->emplace<ProcessHashTableProbe<JoinOpType::value>>(
>>>>>>> 6b773939
                        this, state->batch_size());
            },
            _join_op_variants);
}

std::vector<uint16_t> HashJoinNode::_convert_block_to_null(Block& block) {
    std::vector<uint16_t> results;
    for (int i = 0; i < block.columns(); ++i) {
        if (auto& column_type = block.safe_get_by_position(i); !column_type.type->is_nullable()) {
            DCHECK(!column_type.column->is_nullable());
            column_type.column = make_nullable(column_type.column);
            column_type.type = make_nullable(column_type.type);
            results.emplace_back(i);
        }
    }
    return results;
}

<<<<<<< HEAD
void HashJoinNode::_add_tuple_is_null_column(Block* block) {
    if (_is_outer_join) {
        auto p0 = _tuple_is_null_left_flag_column->assume_mutable();
        auto p1 = _tuple_is_null_right_flag_column->assume_mutable();
        auto& left_null_map = reinterpret_cast<ColumnUInt8&>(*p0);
        auto& right_null_map = reinterpret_cast<ColumnUInt8&>(*p1);
        auto left_size = left_null_map.size();
        auto right_size = right_null_map.size();

        if (left_size == 0) {
            DCHECK_EQ(right_size, block->rows());
            left_null_map.get_data().resize_fill(right_size, 0);
        }
        if (right_size == 0) {
            DCHECK_EQ(left_size, block->rows());
            right_null_map.get_data().resize_fill(left_size, 0);
        }

        block->insert({std::move(p0), std::make_shared<vectorized::DataTypeUInt8>(),
                       "left_tuples_is_null"});
        block->insert({std::move(p1), std::make_shared<vectorized::DataTypeUInt8>(),
                       "right_tuples_is_null"});
    }
}

void HashJoinNode::_reset_tuple_is_null_column() {
    if (_is_outer_join) {
        reinterpret_cast<ColumnUInt8&>(*_tuple_is_null_left_flag_column).clear();
        reinterpret_cast<ColumnUInt8&>(*_tuple_is_null_right_flag_column).clear();
    }
=======
HashJoinNode::~HashJoinNode() {
    if (_shared_hashtable_controller && _should_build_hash_table) {
        _shared_hashtable_controller->signal(id());
    }
}

void HashJoinNode::_release_mem() {
    _arena = nullptr;
    _hash_table_variants = nullptr;
    _process_hashtable_ctx_variants = nullptr;
    _null_map_column = nullptr;
    _tuple_is_null_left_flag_column = nullptr;
    _tuple_is_null_right_flag_column = nullptr;
    _shared_hash_table_context = nullptr;
    _probe_block.clear();
>>>>>>> 6b773939
}

} // namespace doris::vectorized<|MERGE_RESOLUTION|>--- conflicted
+++ resolved
@@ -112,11 +112,6 @@
         }
 
         _build_side_hash_values.resize(_rows);
-<<<<<<< HEAD
-        auto& arena = _join_node->_arena;
-        {
-            SCOPED_TIMER(_build_side_compute_hash_timer);
-=======
         auto& arena = *(_join_node->_arena);
         {
             SCOPED_TIMER(_build_side_compute_hash_timer);
@@ -125,7 +120,6 @@
                 key_getter.set_serialized_keys(hash_table_ctx.keys.data());
             }
 
->>>>>>> 6b773939
             for (size_t k = 0; k < _rows; ++k) {
                 if constexpr (ignore_null) {
                     if ((*null_map)[k]) {
@@ -166,45 +160,6 @@
                     hash_table_ctx.hash_table, _build_side_hash_values[k + PREFETCH_STEP]); \
         }                                                                                   \
         stmt;                                                                               \
-<<<<<<< HEAD
-    }
-
-        if (has_runtime_filter && build_unique) {
-            EMPLACE_IMPL(
-                    if (emplace_result.is_inserted()) {
-                        new (&emplace_result.get_mapped()) Mapped({k, _offset});
-                        inserted_rows.push_back(k);
-                    } else { _skip_rows++; });
-        } else if (has_runtime_filter && !build_unique) {
-            EMPLACE_IMPL(
-                    if (emplace_result.is_inserted()) {
-                        new (&emplace_result.get_mapped()) Mapped({k, _offset});
-                        inserted_rows.push_back(k);
-                    } else {
-                        emplace_result.get_mapped().insert({k, _offset}, _join_node->_arena);
-                        inserted_rows.push_back(k);
-                    });
-        } else if (!has_runtime_filter && build_unique) {
-            EMPLACE_IMPL(
-                    if (emplace_result.is_inserted()) {
-                        new (&emplace_result.get_mapped()) Mapped({k, _offset});
-                    } else { _skip_rows++; });
-        } else {
-            EMPLACE_IMPL(
-                    if (emplace_result.is_inserted()) {
-                        new (&emplace_result.get_mapped()) Mapped({k, _offset});
-                    } else {
-                        emplace_result.get_mapped().insert({k, _offset}, _join_node->_arena);
-                    });
-        }
-#undef EMPLACE_IMPL
-
-        COUNTER_UPDATE(_join_node->_build_table_expanse_timer,
-                       hash_table_ctx.hash_table.get_resize_timer_value());
-        return Status::OK();
-    }
-
-=======
     }
 
         if (has_runtime_filter && build_unique) {
@@ -245,7 +200,6 @@
         return Status::OK();
     }
 
->>>>>>> 6b773939
 private:
     const int _rows;
     int _skip_rows;
@@ -272,11 +226,7 @@
                                         _join_node->_runtime_filter_descs));
 
         RETURN_IF_ERROR(_join_node->_runtime_filter_slots->init(
-<<<<<<< HEAD
-                state, hash_table_ctx.hash_table_ptr->get_size()));
-=======
                 state, hash_table_ctx.hash_table.get_size()));
->>>>>>> 6b773939
 
         if (!_join_node->_runtime_filter_slots->empty() && !_join_node->_inserted_rows.empty()) {
             {
@@ -305,23 +255,15 @@
                                         ? tnode.hash_join_node.hash_output_slot_ids
                                         : std::vector<SlotId> {}) {
     _runtime_filter_descs = tnode.runtime_filters;
-<<<<<<< HEAD
-    _init_join_op();
-=======
     _arena = std::make_shared<Arena>();
     _hash_table_variants = std::make_shared<HashTableVariants>();
     _process_hashtable_ctx_variants = std::make_unique<HashTableCtxVariants>();
     _build_blocks.reset(new std::vector<Block>());
->>>>>>> 6b773939
 
     // avoid vector expand change block address.
     // one block can store 4g data, _build_blocks can store 128*4g data.
     // if probe data bigger than 512g, runtime filter maybe will core dump when insert data.
-<<<<<<< HEAD
-    _build_blocks.reserve(_MAX_BUILD_BLOCK_COUNT);
-=======
     _build_blocks->reserve(_MAX_BUILD_BLOCK_COUNT);
->>>>>>> 6b773939
 }
 
 Status HashJoinNode::init(const TPlanNode& tnode, RuntimeState* state) {
@@ -361,10 +303,6 @@
     for (size_t i = 0; i < _probe_expr_ctxs.size(); ++i) {
         _probe_ignore_null |= !probe_not_ignore_null[i];
     }
-<<<<<<< HEAD
-    _short_circuit_for_null_in_build_side = _join_op == TJoinOp::NULL_AWARE_LEFT_ANTI_JOIN;
-=======
->>>>>>> 6b773939
 
     _probe_column_disguise_null.reserve(eq_join_conjuncts.size());
 
@@ -381,11 +319,7 @@
 
     _runtime_filters.resize(_runtime_filter_descs.size());
     for (size_t i = 0; i < _runtime_filter_descs.size(); i++) {
-<<<<<<< HEAD
-        RETURN_IF_ERROR(state->runtime_filter_mgr()->regist_filter(
-=======
         RETURN_IF_ERROR(state->runtime_filter_mgr()->register_filter(
->>>>>>> 6b773939
                 RuntimeFilterRole::PRODUCER, _runtime_filter_descs[i], state->query_options()));
         RETURN_IF_ERROR(state->runtime_filter_mgr()->get_producer_filter(
                 _runtime_filter_descs[i].filter_id, &_runtime_filters[i]));
@@ -416,18 +350,6 @@
     RETURN_IF_ERROR(VJoinNodeBase::prepare(state));
     SCOPED_CONSUME_MEM_TRACKER(mem_tracker());
     // Build phase
-<<<<<<< HEAD
-    auto build_phase_profile = runtime_profile()->create_child("BuildPhase", true, true);
-    runtime_profile()->add_child(build_phase_profile, false, nullptr);
-    _build_timer = ADD_TIMER(build_phase_profile, "BuildTime");
-    _build_table_timer = ADD_TIMER(build_phase_profile, "BuildTableTime");
-    _build_side_merge_block_timer = ADD_TIMER(build_phase_profile, "BuildSideMergeBlockTime");
-    _build_table_insert_timer = ADD_TIMER(build_phase_profile, "BuildTableInsertTime");
-    _build_expr_call_timer = ADD_TIMER(build_phase_profile, "BuildExprCallTime");
-    _build_table_expanse_timer = ADD_TIMER(build_phase_profile, "BuildTableExpanseTime");
-    _build_rows_counter = ADD_COUNTER(build_phase_profile, "BuildRows", TUnit::UNIT);
-    _build_side_compute_hash_timer = ADD_TIMER(build_phase_profile, "BuildSideHashComputingTime");
-=======
     _build_phase_profile = runtime_profile()->create_child("BuildPhase", true, true);
     runtime_profile()->add_child(_build_phase_profile, false, nullptr);
     _build_timer = ADD_TIMER(_build_phase_profile, "BuildTime");
@@ -440,7 +362,6 @@
             ADD_TIMER(_build_phase_profile, "BuildTableConvertToPartitionedTime");
     _build_rows_counter = ADD_COUNTER(_build_phase_profile, "BuildRows", TUnit::UNIT);
     _build_side_compute_hash_timer = ADD_TIMER(_build_phase_profile, "BuildSideHashComputingTime");
->>>>>>> 6b773939
 
     // Probe phase
     auto probe_phase_profile = runtime_profile()->create_child("ProbePhase", true, true);
@@ -492,12 +413,7 @@
     _left_table_data_types = VectorizedUtils::get_data_types(child(0)->row_desc());
 
     // Hash Table Init
-<<<<<<< HEAD
-    _hash_table_init();
-    _process_hashtable_ctx_variants_init(state);
-=======
     _hash_table_init(state);
->>>>>>> 6b773939
     _construct_mutable_join_block();
 
     return Status::OK();
@@ -516,23 +432,12 @@
         return Status::OK();
     }
 
-<<<<<<< HEAD
-    if (_shared_hashtable_controller) {
-        _shared_hashtable_controller->release_ref_count(state, id());
-        _shared_hashtable_controller->wait_for_closable(state, id());
-    }
-
-=======
->>>>>>> 6b773939
     START_AND_SCOPE_SPAN(state->get_tracer(), span, "HashJoinNode::close");
     VExpr::close(_build_expr_ctxs, state);
     VExpr::close(_probe_expr_ctxs, state);
 
     if (_vother_join_conjunct_ptr) (*_vother_join_conjunct_ptr)->close(state);
-<<<<<<< HEAD
-=======
     _release_mem();
->>>>>>> 6b773939
     return VJoinNodeBase::close(state);
 }
 
@@ -631,11 +536,7 @@
                         LOG(FATAL) << "FATAL: uninited hash table probe";
                     }
                 },
-<<<<<<< HEAD
-                _hash_table_variants, _process_hashtable_ctx_variants,
-=======
                 *_hash_table_variants, *_process_hashtable_ctx_variants,
->>>>>>> 6b773939
                 make_bool_variant(_need_null_map_for_probe), make_bool_variant(_probe_ignore_null));
     } else if (_probe_eos) {
         if (_is_right_semi_anti || (_is_outer_join && _join_op != TJoinOp::LEFT_OUTER_JOIN)) {
@@ -654,11 +555,7 @@
                             LOG(FATAL) << "FATAL: uninited hash table probe";
                         }
                     },
-<<<<<<< HEAD
-                    _hash_table_variants, _process_hashtable_ctx_variants);
-=======
                     *_hash_table_variants, *_process_hashtable_ctx_variants);
->>>>>>> 6b773939
         } else {
             *eos = true;
             return Status::OK();
@@ -760,34 +657,6 @@
     // make one block for each 4 gigabytes
     constexpr static auto BUILD_BLOCK_MAX_SIZE = 4 * 1024UL * 1024UL * 1024UL;
 
-<<<<<<< HEAD
-    auto should_build_hash_table = true;
-    if (_is_broadcast_join) {
-        _shared_hashtable_controller =
-                state->get_query_fragments_ctx()->get_shared_hash_table_controller();
-        should_build_hash_table =
-                _shared_hashtable_controller->should_build_hash_table(state, id());
-    }
-
-    Block block;
-    // If eos or have already met a null value using short-circuit strategy, we do not need to pull
-    // data from data.
-    while (!eos && !_short_circuit_for_null_in_probe_side) {
-        block.clear_column_data();
-        RETURN_IF_CANCELLED(state);
-
-        RETURN_IF_ERROR_AND_CHECK_SPAN(child(1)->get_next_after_projects(state, &block, &eos),
-                                       child(1)->get_next_span(), eos);
-        if (!should_build_hash_table) {
-            continue;
-        }
-
-        _mem_used += block.allocated_bytes();
-
-        if (block.rows() != 0) {
-            SCOPED_TIMER(_build_side_merge_block_timer);
-            RETURN_IF_CATCH_BAD_ALLOC(mutable_block.merge(block));
-=======
     if (_should_build_hash_table) {
         Block block;
         // If eos or have already met a null value using short-circuit strategy, we do not need to pull
@@ -821,7 +690,6 @@
                 ++index;
                 last_mem_used = _mem_used;
             }
->>>>>>> 6b773939
         }
 
         if (!mutable_block.empty() && !_short_circuit_for_null_in_probe_side) {
@@ -830,25 +698,6 @@
                         strings::Substitute("data size of right table in hash join > $0",
                                             BUILD_BLOCK_MAX_SIZE * _MAX_BUILD_BLOCK_COUNT));
             }
-<<<<<<< HEAD
-            _build_blocks.emplace_back(mutable_block.to_block());
-            // TODO:: Rethink may we should do the process after we receive all build blocks ?
-            // which is better.
-            RETURN_IF_ERROR(_process_build_block(state, _build_blocks[index], index));
-
-            mutable_block = MutableBlock();
-            ++index;
-            last_mem_used = _mem_used;
-        }
-    }
-
-    if (should_build_hash_table && !mutable_block.empty() &&
-        !_short_circuit_for_null_in_probe_side) {
-        if (_build_blocks.size() == _MAX_BUILD_BLOCK_COUNT) {
-            return Status::NotSupported(
-                    strings::Substitute("data size of right table in hash join > $0",
-                                        BUILD_BLOCK_MAX_SIZE * _MAX_BUILD_BLOCK_COUNT));
-=======
             _build_blocks->emplace_back(mutable_block.to_block());
             RETURN_IF_ERROR(_process_build_block(state, (*_build_blocks)[index], index));
         }
@@ -927,58 +776,12 @@
                               }},
                     *_hash_table_variants);
             RETURN_IF_ERROR(ret);
->>>>>>> 6b773939
         }
     }
     child(1)->close(state);
 
-<<<<<<< HEAD
-    return std::visit(
-            Overload {[&](std::monostate& arg) -> Status {
-                          LOG(FATAL) << "FATAL: uninited hash table";
-                          __builtin_unreachable();
-                      },
-                      [&](auto&& arg) -> Status {
-                          using HashTableCtxType = std::decay_t<decltype(arg)>;
-                          using HashTableType = typename HashTableCtxType::HashTable;
-                          if (!should_build_hash_table) {
-                              auto& ret = _shared_hashtable_controller->wait_for_hash_table(id());
-                              if (!ret.status.ok()) {
-                                  return ret.status;
-                              }
-                              arg.hash_table_ptr =
-                                      reinterpret_cast<HashTableType*>(ret.hash_table_ptr);
-                              _build_blocks = *ret.blocks;
-                              _runtime_filter_slots = _pool->add(new VRuntimeFilterSlots(
-                                      _probe_expr_ctxs, _build_expr_ctxs, _runtime_filter_descs));
-                              RETURN_IF_ERROR(_runtime_filter_slots->init(
-                                      state, arg.hash_table_ptr->get_size()));
-                              RETURN_IF_ERROR(_runtime_filter_slots->apply_from_other(
-                                      ret.runtime_filter_slots));
-                              {
-                                  SCOPED_TIMER(_push_down_timer);
-                                  _runtime_filter_slots->publish();
-                              }
-                              return Status::OK();
-                          } else {
-                              arg.hash_table_ptr = &arg.hash_table;
-                              ProcessRuntimeFilterBuild<HashTableCtxType>
-                                      runtime_filter_build_process(this);
-                              auto ret = runtime_filter_build_process(state, arg);
-                              if (_shared_hashtable_controller) {
-                                  SharedHashTableEntry entry(ret, arg.hash_table_ptr,
-                                                             &_build_blocks, _runtime_filter_slots);
-                                  _shared_hashtable_controller->put_hash_table(std::move(entry),
-                                                                               id());
-                              }
-                              return ret;
-                          }
-                      }},
-            _hash_table_variants);
-=======
     _process_hashtable_ctx_variants_init(state);
     return Status::OK();
->>>>>>> 6b773939
 }
 
 template <bool BuildSide>
@@ -1112,11 +915,7 @@
                                                 : nullptr,
                                         &_short_circuit_for_null_in_probe_side);
                     }},
-<<<<<<< HEAD
-            _hash_table_variants, make_bool_variant(_build_side_ignore_null),
-=======
             *_hash_table_variants, make_bool_variant(_build_side_ignore_null),
->>>>>>> 6b773939
             make_bool_variant(_short_circuit_for_null_in_build_side));
 
     if (_join_op == TJoinOp::LEFT_OUTER_JOIN || _join_op == TJoinOp::FULL_OUTER_JOIN) {
@@ -1125,11 +924,7 @@
     return st;
 }
 
-<<<<<<< HEAD
-void HashJoinNode::_hash_table_init() {
-=======
 void HashJoinNode::_hash_table_init(RuntimeState* state) {
->>>>>>> 6b773939
     std::visit(
             [&](auto&& join_op_variants, auto have_other_join_conjunct) {
                 using JoinOpType = std::decay_t<decltype(join_op_variants)>;
@@ -1145,47 +940,28 @@
                     switch (_build_expr_ctxs[0]->root()->result_type()) {
                     case TYPE_BOOLEAN:
                     case TYPE_TINYINT:
-<<<<<<< HEAD
-                        _hash_table_variants.emplace<I8HashTableContext<RowRefListType>>();
-                        break;
-                    case TYPE_SMALLINT:
-                        _hash_table_variants.emplace<I16HashTableContext<RowRefListType>>();
-=======
                         _hash_table_variants->emplace<I8HashTableContext<RowRefListType>>();
                         break;
                     case TYPE_SMALLINT:
                         _hash_table_variants->emplace<I16HashTableContext<RowRefListType>>();
->>>>>>> 6b773939
                         break;
                     case TYPE_INT:
                     case TYPE_FLOAT:
                     case TYPE_DATEV2:
-<<<<<<< HEAD
-                        _hash_table_variants.emplace<I32HashTableContext<RowRefListType>>();
-=======
                         _hash_table_variants->emplace<I32HashTableContext<RowRefListType>>();
->>>>>>> 6b773939
                         break;
                     case TYPE_BIGINT:
                     case TYPE_DOUBLE:
                     case TYPE_DATETIME:
                     case TYPE_DATE:
                     case TYPE_DATETIMEV2:
-<<<<<<< HEAD
-                        _hash_table_variants.emplace<I64HashTableContext<RowRefListType>>();
-=======
                         _hash_table_variants->emplace<I64HashTableContext<RowRefListType>>();
->>>>>>> 6b773939
                         break;
                     case TYPE_LARGEINT:
                     case TYPE_DECIMALV2:
                     case TYPE_DECIMAL32:
                     case TYPE_DECIMAL64:
-<<<<<<< HEAD
-                    case TYPE_DECIMAL128: {
-=======
                     case TYPE_DECIMAL128I: {
->>>>>>> 6b773939
                         DataTypePtr& type_ptr = _build_expr_ctxs[0]->root()->data_type();
                         TypeIndex idx = _build_expr_ctxs[0]->root()->is_nullable()
                                                 ? assert_cast<const DataTypeNullable&>(*type_ptr)
@@ -1194,28 +970,16 @@
                                                 : type_ptr->get_type_id();
                         WhichDataType which(idx);
                         if (which.is_decimal32()) {
-<<<<<<< HEAD
-                            _hash_table_variants.emplace<I32HashTableContext<RowRefListType>>();
-                        } else if (which.is_decimal64()) {
-                            _hash_table_variants.emplace<I64HashTableContext<RowRefListType>>();
-                        } else {
-                            _hash_table_variants.emplace<I128HashTableContext<RowRefListType>>();
-=======
                             _hash_table_variants->emplace<I32HashTableContext<RowRefListType>>();
                         } else if (which.is_decimal64()) {
                             _hash_table_variants->emplace<I64HashTableContext<RowRefListType>>();
                         } else {
                             _hash_table_variants->emplace<I128HashTableContext<RowRefListType>>();
->>>>>>> 6b773939
                         }
                         break;
                     }
                     default:
-<<<<<<< HEAD
-                        _hash_table_variants.emplace<SerializedHashTableContext<RowRefListType>>();
-=======
                         _hash_table_variants->emplace<SerializedHashTableContext<RowRefListType>>();
->>>>>>> 6b773939
                     }
                     return;
                 }
@@ -1255,16 +1019,6 @@
                         if (std::tuple_size<KeysNullMap<UInt64>>::value + key_byte_size <=
                             sizeof(UInt64)) {
                             _hash_table_variants
-<<<<<<< HEAD
-                                    .emplace<I64FixedKeyHashTableContext<true, RowRefListType>>();
-                        } else if (std::tuple_size<KeysNullMap<UInt128>>::value + key_byte_size <=
-                                   sizeof(UInt128)) {
-                            _hash_table_variants
-                                    .emplace<I128FixedKeyHashTableContext<true, RowRefListType>>();
-                        } else {
-                            _hash_table_variants
-                                    .emplace<I256FixedKeyHashTableContext<true, RowRefListType>>();
-=======
                                     ->emplace<I64FixedKeyHashTableContext<true, RowRefListType>>();
                         } else if (std::tuple_size<KeysNullMap<UInt128>>::value + key_byte_size <=
                                    sizeof(UInt128)) {
@@ -1273,24 +1027,10 @@
                         } else {
                             _hash_table_variants
                                     ->emplace<I256FixedKeyHashTableContext<true, RowRefListType>>();
->>>>>>> 6b773939
                         }
                     } else {
                         if (key_byte_size <= sizeof(UInt64)) {
                             _hash_table_variants
-<<<<<<< HEAD
-                                    .emplace<I64FixedKeyHashTableContext<false, RowRefListType>>();
-                        } else if (key_byte_size <= sizeof(UInt128)) {
-                            _hash_table_variants
-                                    .emplace<I128FixedKeyHashTableContext<false, RowRefListType>>();
-                        } else {
-                            _hash_table_variants
-                                    .emplace<I256FixedKeyHashTableContext<false, RowRefListType>>();
-                        }
-                    }
-                } else {
-                    _hash_table_variants.emplace<SerializedHashTableContext<RowRefListType>>();
-=======
                                     ->emplace<I64FixedKeyHashTableContext<false, RowRefListType>>();
                         } else if (key_byte_size <= sizeof(UInt128)) {
                             _hash_table_variants->emplace<
@@ -1302,14 +1042,10 @@
                     }
                 } else {
                     _hash_table_variants->emplace<SerializedHashTableContext<RowRefListType>>();
->>>>>>> 6b773939
                 }
             },
             _join_op_variants, make_bool_variant(_have_other_join_conjunct));
 
-<<<<<<< HEAD
-    DCHECK(!std::holds_alternative<std::monostate>(_hash_table_variants));
-=======
     DCHECK(!std::holds_alternative<std::monostate>(*_hash_table_variants));
 
     std::visit(Overload {[&](std::monostate& arg) {
@@ -1321,18 +1057,13 @@
                                      state->partitioned_hash_join_rows_threshold());
                          }},
                *_hash_table_variants);
->>>>>>> 6b773939
 }
 
 void HashJoinNode::_process_hashtable_ctx_variants_init(RuntimeState* state) {
     std::visit(
             [&](auto&& join_op_variants) {
                 using JoinOpType = std::decay_t<decltype(join_op_variants)>;
-<<<<<<< HEAD
-                _process_hashtable_ctx_variants.emplace<ProcessHashTableProbe<JoinOpType::value>>(
-=======
                 _process_hashtable_ctx_variants->emplace<ProcessHashTableProbe<JoinOpType::value>>(
->>>>>>> 6b773939
                         this, state->batch_size());
             },
             _join_op_variants);
@@ -1351,38 +1082,6 @@
     return results;
 }
 
-<<<<<<< HEAD
-void HashJoinNode::_add_tuple_is_null_column(Block* block) {
-    if (_is_outer_join) {
-        auto p0 = _tuple_is_null_left_flag_column->assume_mutable();
-        auto p1 = _tuple_is_null_right_flag_column->assume_mutable();
-        auto& left_null_map = reinterpret_cast<ColumnUInt8&>(*p0);
-        auto& right_null_map = reinterpret_cast<ColumnUInt8&>(*p1);
-        auto left_size = left_null_map.size();
-        auto right_size = right_null_map.size();
-
-        if (left_size == 0) {
-            DCHECK_EQ(right_size, block->rows());
-            left_null_map.get_data().resize_fill(right_size, 0);
-        }
-        if (right_size == 0) {
-            DCHECK_EQ(left_size, block->rows());
-            right_null_map.get_data().resize_fill(left_size, 0);
-        }
-
-        block->insert({std::move(p0), std::make_shared<vectorized::DataTypeUInt8>(),
-                       "left_tuples_is_null"});
-        block->insert({std::move(p1), std::make_shared<vectorized::DataTypeUInt8>(),
-                       "right_tuples_is_null"});
-    }
-}
-
-void HashJoinNode::_reset_tuple_is_null_column() {
-    if (_is_outer_join) {
-        reinterpret_cast<ColumnUInt8&>(*_tuple_is_null_left_flag_column).clear();
-        reinterpret_cast<ColumnUInt8&>(*_tuple_is_null_right_flag_column).clear();
-    }
-=======
 HashJoinNode::~HashJoinNode() {
     if (_shared_hashtable_controller && _should_build_hash_table) {
         _shared_hashtable_controller->signal(id());
@@ -1398,7 +1097,6 @@
     _tuple_is_null_right_flag_column = nullptr;
     _shared_hash_table_context = nullptr;
     _probe_block.clear();
->>>>>>> 6b773939
 }
 
 } // namespace doris::vectorized