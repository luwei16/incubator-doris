// Licensed to the Apache Software Foundation (ASF) under one
// or more contributor license agreements.  See the NOTICE file
// distributed with this work for additional information
// regarding copyright ownership.  The ASF licenses this file
// to you under the Apache License, Version 2.0 (the
// "License"); you may not use this file except in compliance
// with the License.  You may obtain a copy of the License at
//
//   http://www.apache.org/licenses/LICENSE-2.0
//
// Unless required by applicable law or agreed to in writing,
// software distributed under the License is distributed on an
// "AS IS" BASIS, WITHOUT WARRANTIES OR CONDITIONS OF ANY
// KIND, either express or implied.  See the License for the
// specific language governing permissions and limitations
// under the License.

#pragma once

#include "exec/exec_node.h"
#include "runtime/row_batch.h"
#include "runtime/runtime_state.h"
#include "vec/core/materialize_block.h"
#include "vec/exec/join/join_op.h"
#include "vec/exec/join/vacquire_list.hpp"
#include "vec/exec/join/vhash_join_node.h"
#include "vec/functions/function.h"
#include "vec/utils/util.hpp"

namespace doris {

namespace vectorized {

class VSetOperationNode : public ExecNode {
public:
    VSetOperationNode(ObjectPool* pool, const TPlanNode& tnode, const DescriptorTbl& descs);

    virtual Status init(const TPlanNode& tnode, RuntimeState* state = nullptr);
    virtual Status prepare(RuntimeState* state);
    virtual Status open(RuntimeState* state);
    virtual Status get_next(RuntimeState* state, RowBatch* row_batch, bool* eos) {
        return Status::NotSupported("Not Implemented get RowBatch in vecorized execution.");
    }
    virtual Status close(RuntimeState* state);
    virtual void debug_string(int indentation_level, std::stringstream* out) const;

protected:
    //Todo: In build process of hashtable, It's same as join node.
    //It's time to abstract out the same methods and provide them directly to others;
    void hash_table_init();
    Status hash_table_build(RuntimeState* state);
    Status process_build_block(Block& block, uint8_t offset);
    Status extract_build_column(Block& block, ColumnRawPtrs& raw_ptrs);
    Status extract_probe_column(Block& block, ColumnRawPtrs& raw_ptrs, int child_id);
    template <bool keep_matched>
    void refresh_hash_table();
    Status process_probe_block(RuntimeState* state, int child_id, bool* eos);
    void create_mutable_cols(Block* output_block);
    void release_mem();

protected:
    std::unique_ptr<HashTableVariants> _hash_table_variants;

    std::vector<size_t> _probe_key_sz;
    std::vector<size_t> _build_key_sz;
    std::vector<bool> _build_not_ignore_null;

    std::unique_ptr<Arena> _arena;
    //record element size in hashtable
    int64_t _valid_element_in_hash_tbl;

    //The i-th result expr list refers to the i-th child.
    std::vector<std::vector<VExprContext*>> _child_expr_lists;
    //record build column type
    DataTypes _left_table_data_types;
    //first:column_id, could point to origin column or cast column
    //second:idx mapped to column types
    std::unordered_map<int, int> _build_col_idx;
    //record memory during running
    int64_t _mem_used;
    //record insert column id during probe
    std::vector<uint16_t> _probe_column_inserted_id;

    std::vector<Block> _build_blocks;
    Block _probe_block;
    ColumnRawPtrs _probe_columns;
    std::vector<MutableColumnPtr> _mutable_cols;
    int _probe_index;
    size_t _probe_rows;
    RuntimeProfile::Counter* _build_timer; // time to build hash table
    RuntimeProfile::Counter* _probe_timer; // time to probe

    template <class HashTableContext>
    friend struct HashTableBuild;
    template <class HashTableContext, bool is_intersected>
    friend struct HashTableProbe;
};

template <bool keep_matched>
void VSetOperationNode::refresh_hash_table() {
    std::visit(
            [&](auto&& arg) {
                using HashTableCtxType = std::decay_t<decltype(arg)>;
                if constexpr (!std::is_same_v<HashTableCtxType, std::monostate>) {
                    if constexpr (std::is_same_v<typename HashTableCtxType::Mapped,
                                                 RowRefListWithFlags>) {
                        HashTableCtxType tmp_hash_table;
                        bool is_need_shrink =
                                arg.hash_table.should_be_shrink(_valid_element_in_hash_tbl);
                        if (is_need_shrink) {
                            tmp_hash_table.hash_table.init_buf_size(
                                    _valid_element_in_hash_tbl / arg.hash_table.get_factor() + 1);
                        }

                        arg.init_once();
                        auto& iter = arg.iter;
                        auto iter_end = arg.hash_table.end();
                        while (iter != iter_end) {
                            auto& mapped = iter->get_second();
                            auto it = mapped.begin();

                            if constexpr (keep_matched) { //intersected
                                if (it->visited) {
                                    it->visited = false;
                                    if (is_need_shrink) {
                                        tmp_hash_table.hash_table.insert(iter->get_value());
                                    }
                                    ++iter;
                                } else {
                                    if (!is_need_shrink) {
                                        arg.hash_table.delete_zero_key(iter->get_first());
                                        // the ++iter would check if the current key is zero. if it does, the iterator will be moved to the container's head.
                                        // so we do ++iter before set_zero to make the iterator move to next valid key correctly.
                                        auto iter_prev = iter;
                                        ++iter;
                                        iter_prev->set_zero();
                                    } else {
                                        ++iter;
                                    }
                                }
                            } else { //except
                                if (!it->visited && is_need_shrink) {
                                    tmp_hash_table.hash_table.insert(iter->get_value());
                                }
                                ++iter;
                            }
                        }

                        arg.inited = false;
                        if (is_need_shrink) {
                            arg.hash_table = std::move(tmp_hash_table.hash_table);
                        }
                    } else {
                        LOG(FATAL) << "FATAL: Invalid RowRefList";
                    }
                } else {
                    LOG(FATAL) << "FATAL: uninited hash table";
                }
            },
            *_hash_table_variants);
}

template <class HashTableContext, bool is_intersected>
struct HashTableProbe {
    HashTableProbe(VSetOperationNode* operation_node, int batch_size, int probe_rows)
            : _operation_node(operation_node),
              _left_table_data_types(operation_node->_left_table_data_types),
              _batch_size(batch_size),
              _probe_rows(probe_rows),
              _build_blocks(operation_node->_build_blocks),
              _probe_block(operation_node->_probe_block),
              _probe_index(operation_node->_probe_index),
              _num_rows_returned(operation_node->_num_rows_returned),
              _probe_raw_ptrs(operation_node->_probe_columns),
              _rows_returned_counter(operation_node->_rows_returned_counter),
              _build_col_idx(operation_node->_build_col_idx),
              _mutable_cols(operation_node->_mutable_cols) {}

    Status mark_data_in_hashtable(HashTableContext& hash_table_ctx) {
        using KeyGetter = typename HashTableContext::State;
        using Mapped = typename HashTableContext::Mapped;

        KeyGetter key_getter(_probe_raw_ptrs, _operation_node->_probe_key_sz, nullptr);

<<<<<<< HEAD
        if constexpr (std::is_same_v<typename HashTableContext::Mapped, RowRefListWithFlags>) {
            for (; _probe_index < _probe_rows;) {
                auto find_result =
                        key_getter.find_key(hash_table_ctx.hash_table, _probe_index, _arena);
                if (find_result.is_found()) { //if found, marked visited
                    auto it = find_result.get_mapped().begin();
                    if (!(it->visited)) {
                        it->visited = true;
                        if constexpr (is_intersected) //intersected
                            _operation_node->_valid_element_in_hash_tbl++;
                        else
                            _operation_node->_valid_element_in_hash_tbl--; //except
                    }
=======
        if (_probe_index == 0) {
            _arena.reset(new Arena());
            if constexpr (IsSerializedHashTableContextTraits<KeyGetter>::value) {
                if (_probe_keys.size() < _probe_rows) {
                    _probe_keys.resize(_probe_rows);
                }
                size_t keys_size = _probe_raw_ptrs.size();
                for (size_t i = 0; i < _probe_rows; ++i) {
                    _probe_keys[i] = serialize_keys_to_pool_contiguous(i, keys_size,
                                                                       _probe_raw_ptrs, *_arena);
>>>>>>> 6b773939
                }
                _probe_index++;
            }
<<<<<<< HEAD
=======
        }

        if constexpr (IsSerializedHashTableContextTraits<KeyGetter>::value) {
            key_getter.set_serialized_keys(_probe_keys.data());
        }

        if constexpr (std::is_same_v<typename HashTableContext::Mapped, RowRefListWithFlags>) {
            for (; _probe_index < _probe_rows;) {
                auto find_result =
                        key_getter.find_key(hash_table_ctx.hash_table, _probe_index, *_arena);
                if (find_result.is_found()) { //if found, marked visited
                    auto it = find_result.get_mapped().begin();
                    if (!(it->visited)) {
                        it->visited = true;
                        if constexpr (is_intersected) //intersected
                            _operation_node->_valid_element_in_hash_tbl++;
                        else
                            _operation_node->_valid_element_in_hash_tbl--; //except
                    }
                }
                _probe_index++;
            }
>>>>>>> 6b773939
        } else {
            LOG(FATAL) << "Invalid RowRefListType!";
        }
        return Status::OK();
    }

    void add_result_columns(RowRefListWithFlags& value, int& block_size) {
        auto it = value.begin();
        for (auto idx = _build_col_idx.begin(); idx != _build_col_idx.end(); ++idx) {
            auto& column = *_build_blocks[it->block_offset].get_by_position(idx->first).column;
            _mutable_cols[idx->second]->insert_from(column, it->row_num);
        }
        block_size++;
    }

    Status get_data_in_hashtable(HashTableContext& hash_table_ctx,
                                 std::vector<MutableColumnPtr>& mutable_cols, Block* output_block,
                                 bool* eos) {
        hash_table_ctx.init_once();
        int left_col_len = _left_table_data_types.size();
        auto& iter = hash_table_ctx.iter;
        auto block_size = 0;

        if constexpr (std::is_same_v<typename HashTableContext::Mapped, RowRefListWithFlags>) {
            for (; iter != hash_table_ctx.hash_table.end() && block_size < _batch_size; ++iter) {
                auto& value = iter->get_second();
                auto it = value.begin();
                if constexpr (is_intersected) {
                    if (it->visited) { //intersected: have done probe, so visited values it's the result
                        add_result_columns(value, block_size);
                    }
                } else {
                    if (!it->visited) { //except: haven't visited values it's the needed result
                        add_result_columns(value, block_size);
                    }
                }
            }
        } else {
            LOG(FATAL) << "Invalid RowRefListType!";
        }

        *eos = iter == hash_table_ctx.hash_table.end();
        if (!output_block->mem_reuse()) {
            for (int i = 0; i < left_col_len; ++i) {
                output_block->insert(ColumnWithTypeAndName(std::move(_mutable_cols[i]),
                                                           _left_table_data_types[i], ""));
            }
        } else {
            _mutable_cols.clear();
        }

        return Status::OK();
    }

private:
    VSetOperationNode* _operation_node;
    const DataTypes& _left_table_data_types;
    const int _batch_size;
    const size_t _probe_rows;
    const std::vector<Block>& _build_blocks;
    const Block& _probe_block;
    int& _probe_index;
    int64_t& _num_rows_returned;
    ColumnRawPtrs& _probe_raw_ptrs;
    std::unique_ptr<Arena> _arena;
    std::vector<StringRef> _probe_keys;
    RuntimeProfile::Counter* _rows_returned_counter;
    std::unordered_map<int, int>& _build_col_idx;
    std::vector<MutableColumnPtr>& _mutable_cols;
};

} // namespace vectorized
} // namespace doris<|MERGE_RESOLUTION|>--- conflicted
+++ resolved
@@ -182,21 +182,6 @@
 
         KeyGetter key_getter(_probe_raw_ptrs, _operation_node->_probe_key_sz, nullptr);
 
-<<<<<<< HEAD
-        if constexpr (std::is_same_v<typename HashTableContext::Mapped, RowRefListWithFlags>) {
-            for (; _probe_index < _probe_rows;) {
-                auto find_result =
-                        key_getter.find_key(hash_table_ctx.hash_table, _probe_index, _arena);
-                if (find_result.is_found()) { //if found, marked visited
-                    auto it = find_result.get_mapped().begin();
-                    if (!(it->visited)) {
-                        it->visited = true;
-                        if constexpr (is_intersected) //intersected
-                            _operation_node->_valid_element_in_hash_tbl++;
-                        else
-                            _operation_node->_valid_element_in_hash_tbl--; //except
-                    }
-=======
         if (_probe_index == 0) {
             _arena.reset(new Arena());
             if constexpr (IsSerializedHashTableContextTraits<KeyGetter>::value) {
@@ -207,12 +192,9 @@
                 for (size_t i = 0; i < _probe_rows; ++i) {
                     _probe_keys[i] = serialize_keys_to_pool_contiguous(i, keys_size,
                                                                        _probe_raw_ptrs, *_arena);
->>>>>>> 6b773939
                 }
                 _probe_index++;
             }
-<<<<<<< HEAD
-=======
         }
 
         if constexpr (IsSerializedHashTableContextTraits<KeyGetter>::value) {
@@ -235,7 +217,6 @@
                 }
                 _probe_index++;
             }
->>>>>>> 6b773939
         } else {
             LOG(FATAL) << "Invalid RowRefListType!";
         }
