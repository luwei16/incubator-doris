--- conflicted
+++ resolved
@@ -37,7 +37,7 @@
     }
 }
 
-<<<<<<< HEAD
+// SELECTDB_CODE_BEGIN
 std::unique_ptr<vectorized::Block> NewOlapScanNode::_allocate_block(const TupleDescriptor* desc, size_t sz) {
     vectorized::Block* block = new vectorized::Block;
     for (auto slot : desc->slots()) {
@@ -129,14 +129,15 @@
         }
     }
     return !_pruned_column_ids.empty();
-=======
+}
+// SELECTDB_CODE_END
+
 Status NewOlapScanNode::collect_query_statistics(QueryStatistics* statistics) {
     RETURN_IF_ERROR(ExecNode::collect_query_statistics(statistics));
     statistics->add_scan_bytes(_read_compressed_counter->value());
     statistics->add_scan_rows(_raw_rows_counter->value());
     statistics->add_cpu_ms(_scan_cpu_timer->value() / NANOS_PER_MILLIS);
     return Status::OK();
->>>>>>> a50b3348
 }
 
 Status NewOlapScanNode::prepare(RuntimeState* state) {
