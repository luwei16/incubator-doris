--- conflicted
+++ resolved
@@ -72,13 +72,10 @@
     // compound filters in every conjunct, like: "(a or b) and (c or d)", (a or b) in conjuct[0], (c or d) in conjuct[1]
     std::vector<std::vector<TCondition>> _compound_filters;
 
-<<<<<<< HEAD
     std::set<int32_t> _pruned_column_ids;
     // If column id in this set, indicate that we need to read data after index filtering
     std::set<int32_t> _maybe_read_column_ids;
 
-=======
->>>>>>> 6b773939
 private:
     std::unique_ptr<RuntimeProfile> _segment_profile;
 
