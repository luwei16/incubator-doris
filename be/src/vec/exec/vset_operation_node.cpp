// Licensed to the Apache Software Foundation (ASF) under one
// or more contributor license agreements.  See the NOTICE file
// distributed with this work for additional information
// regarding copyright ownership.  The ASF licenses this file
// to you under the Apache License, Version 2.0 (the
// "License"); you may not use this file except in compliance
// with the License.  You may obtain a copy of the License at
//
//   http://www.apache.org/licenses/LICENSE-2.0
//
// Unless required by applicable law or agreed to in writing,
// software distributed under the License is distributed on an
// "AS IS" BASIS, WITHOUT WARRANTIES OR CONDITIONS OF ANY
// KIND, either express or implied.  See the License for the
// specific language governing permissions and limitations
// under the License.

#include "vec/exec/vset_operation_node.h"

#include "util/defer_op.h"
#include "vec/exprs/vexpr.h"
namespace doris {
namespace vectorized {

//build hash table for operation node, intersect/except node
template <class HashTableContext>
struct HashTableBuild {
    HashTableBuild(int rows, Block& acquired_block, ColumnRawPtrs& build_raw_ptrs,
                   VSetOperationNode* operation_node, uint8_t offset)
            : _rows(rows),
              _offset(offset),
              _acquired_block(acquired_block),
              _build_raw_ptrs(build_raw_ptrs),
              _operation_node(operation_node) {}

    Status operator()(HashTableContext& hash_table_ctx) {
        using KeyGetter = typename HashTableContext::State;
        using Mapped = typename HashTableContext::Mapped;
        int64_t old_bucket_bytes = hash_table_ctx.hash_table.get_buffer_size_in_bytes();

        Defer defer {[&]() {
            int64_t bucket_bytes = hash_table_ctx.hash_table.get_buffer_size_in_bytes();
            _operation_node->_mem_used += bucket_bytes - old_bucket_bytes;
        }};

        KeyGetter key_getter(_build_raw_ptrs, _operation_node->_build_key_sz, nullptr);

        if constexpr (IsSerializedHashTableContextTraits<KeyGetter>::value) {
            hash_table_ctx.serialize_keys(_build_raw_ptrs, _rows);
            key_getter.set_serialized_keys(hash_table_ctx.keys.data());
        }

        for (size_t k = 0; k < _rows; ++k) {
            auto emplace_result = key_getter.emplace_key(hash_table_ctx.hash_table, k,
                                                         *(_operation_node->_arena));

            if (k + 1 < _rows) {
                key_getter.prefetch(hash_table_ctx.hash_table, k + 1, *(_operation_node->_arena));
            }

            if (emplace_result.is_inserted()) { //only inserted once as the same key, others skip
                new (&emplace_result.get_mapped()) Mapped({k, _offset});
                _operation_node->_valid_element_in_hash_tbl++;
            }
        }
        return Status::OK();
    }

private:
    const int _rows;
    const uint8_t _offset;
    Block& _acquired_block;
    ColumnRawPtrs& _build_raw_ptrs;
    VSetOperationNode* _operation_node;
};

VSetOperationNode::VSetOperationNode(ObjectPool* pool, const TPlanNode& tnode,
                                     const DescriptorTbl& descs)
        : ExecNode(pool, tnode, descs),
          _valid_element_in_hash_tbl(0),
          _mem_used(0),
          _probe_index(-1),
          _probe_rows(0) {
    _hash_table_variants = std::make_unique<HashTableVariants>();
    _arena = std::make_unique<Arena>();
}

Status VSetOperationNode::close(RuntimeState* state) {
    if (is_closed()) {
        return Status::OK();
    }
    START_AND_SCOPE_SPAN(state->get_tracer(), span, "VSetOperationNode::close");
    for (auto& exprs : _child_expr_lists) {
        VExpr::close(exprs, state);
    }
    release_mem();
    return ExecNode::close(state);
}

Status VSetOperationNode::init(const TPlanNode& tnode, RuntimeState* state) {
    RETURN_IF_ERROR(ExecNode::init(tnode, state));
    std::vector<std::vector<::doris::TExpr>> result_texpr_lists;

    // Create result_expr_ctx_lists_ from thrift exprs.
    if (tnode.node_type == TPlanNodeType::type::INTERSECT_NODE) {
        result_texpr_lists = tnode.intersect_node.result_expr_lists;
    } else if (tnode.node_type == TPlanNodeType::type::EXCEPT_NODE) {
        result_texpr_lists = tnode.except_node.result_expr_lists;
    } else {
        return Status::NotSupported("Not Implemented, Check The Operation Node.");
    }

    for (auto& texprs : result_texpr_lists) {
        std::vector<VExprContext*> ctxs;
        RETURN_IF_ERROR(VExpr::create_expr_trees(_pool, texprs, &ctxs));
        _child_expr_lists.push_back(ctxs);
    }

    return Status::OK();
}

Status VSetOperationNode::open(RuntimeState* state) {
    START_AND_SCOPE_SPAN(state->get_tracer(), span, "VSetOperationNode::open");
    SCOPED_TIMER(_runtime_profile->total_time_counter());
    RETURN_IF_ERROR(ExecNode::open(state));
    SCOPED_CONSUME_MEM_TRACKER(_mem_tracker.get());
    // open result expr lists.
    for (const std::vector<VExprContext*>& exprs : _child_expr_lists) {
        RETURN_IF_ERROR(VExpr::open(exprs, state));
    }
    RETURN_IF_ERROR(hash_table_build(state));
    return Status::OK();
}

Status VSetOperationNode::prepare(RuntimeState* state) {
    SCOPED_TIMER(_runtime_profile->total_time_counter());
    RETURN_IF_ERROR(ExecNode::prepare(state));
    SCOPED_CONSUME_MEM_TRACKER(_mem_tracker.get());
    _build_timer = ADD_TIMER(runtime_profile(), "BuildTime");
    _probe_timer = ADD_TIMER(runtime_profile(), "ProbeTime");

    // Prepare result expr lists.
    for (int i = 0; i < _child_expr_lists.size(); ++i) {
        RETURN_IF_ERROR(VExpr::prepare(_child_expr_lists[i], state, child(i)->row_desc()));
    }

    for (auto ctx : _child_expr_lists[0]) {
        _build_not_ignore_null.push_back(ctx->root()->is_nullable());
        _left_table_data_types.push_back(ctx->root()->data_type());
    }
    hash_table_init();

    return Status::OK();
}

void VSetOperationNode::hash_table_init() {
    if (_child_expr_lists[0].size() == 1 && (!_build_not_ignore_null[0])) {
        // Single column optimization
        switch (_child_expr_lists[0][0]->root()->result_type()) {
        case TYPE_BOOLEAN:
        case TYPE_TINYINT:
<<<<<<< HEAD
            _hash_table_variants.emplace<I8HashTableContext<RowRefListWithFlags>>();
            break;
        case TYPE_SMALLINT:
            _hash_table_variants.emplace<I16HashTableContext<RowRefListWithFlags>>();
=======
            _hash_table_variants->emplace<I8HashTableContext<RowRefListWithFlags>>();
            break;
        case TYPE_SMALLINT:
            _hash_table_variants->emplace<I16HashTableContext<RowRefListWithFlags>>();
>>>>>>> 6b773939
            break;
        case TYPE_INT:
        case TYPE_FLOAT:
        case TYPE_DATEV2:
        case TYPE_DECIMAL32:
<<<<<<< HEAD
            _hash_table_variants.emplace<I32HashTableContext<RowRefListWithFlags>>();
=======
            _hash_table_variants->emplace<I32HashTableContext<RowRefListWithFlags>>();
>>>>>>> 6b773939
            break;
        case TYPE_BIGINT:
        case TYPE_DOUBLE:
        case TYPE_DATETIME:
        case TYPE_DATE:
        case TYPE_DECIMAL64:
        case TYPE_DATETIMEV2:
<<<<<<< HEAD
            _hash_table_variants.emplace<I64HashTableContext<RowRefListWithFlags>>();
            break;
        case TYPE_LARGEINT:
        case TYPE_DECIMALV2:
        case TYPE_DECIMAL128:
            _hash_table_variants.emplace<I128HashTableContext<RowRefListWithFlags>>();
            break;
        default:
            _hash_table_variants.emplace<SerializedHashTableContext<RowRefListWithFlags>>();
=======
            _hash_table_variants->emplace<I64HashTableContext<RowRefListWithFlags>>();
            break;
        case TYPE_LARGEINT:
        case TYPE_DECIMALV2:
        case TYPE_DECIMAL128I:
            _hash_table_variants->emplace<I128HashTableContext<RowRefListWithFlags>>();
            break;
        default:
            _hash_table_variants->emplace<SerializedHashTableContext<RowRefListWithFlags>>();
>>>>>>> 6b773939
        }
        return;
    }

    bool use_fixed_key = true;
    bool has_null = false;
    int key_byte_size = 0;

    _probe_key_sz.resize(_child_expr_lists[1].size());
    _build_key_sz.resize(_child_expr_lists[0].size());
    for (int i = 0; i < _child_expr_lists[0].size(); ++i) {
        const auto vexpr = _child_expr_lists[0][i]->root();
        const auto& data_type = vexpr->data_type();

        if (!data_type->have_maximum_size_of_value()) {
            use_fixed_key = false;
            break;
        }

        auto is_null = data_type->is_nullable();
        has_null |= is_null;
        _build_key_sz[i] = data_type->get_maximum_size_of_value_in_memory() - (is_null ? 1 : 0);
        _probe_key_sz[i] = _build_key_sz[i];
        key_byte_size += _probe_key_sz[i];
    }

    if (std::tuple_size<KeysNullMap<UInt256>>::value + key_byte_size > sizeof(UInt256)) {
        use_fixed_key = false;
    }
    if (use_fixed_key) {
        if (has_null) {
            if (std::tuple_size<KeysNullMap<UInt64>>::value + key_byte_size <= sizeof(UInt64)) {
                _hash_table_variants
<<<<<<< HEAD
                        .emplace<I64FixedKeyHashTableContext<true, RowRefListWithFlags>>();
            } else if (std::tuple_size<KeysNullMap<UInt128>>::value + key_byte_size <=
                       sizeof(UInt128)) {
                _hash_table_variants
                        .emplace<I128FixedKeyHashTableContext<true, RowRefListWithFlags>>();
            } else {
                _hash_table_variants
                        .emplace<I256FixedKeyHashTableContext<true, RowRefListWithFlags>>();
=======
                        ->emplace<I64FixedKeyHashTableContext<true, RowRefListWithFlags>>();
            } else if (std::tuple_size<KeysNullMap<UInt128>>::value + key_byte_size <=
                       sizeof(UInt128)) {
                _hash_table_variants
                        ->emplace<I128FixedKeyHashTableContext<true, RowRefListWithFlags>>();
            } else {
                _hash_table_variants
                        ->emplace<I256FixedKeyHashTableContext<true, RowRefListWithFlags>>();
>>>>>>> 6b773939
            }
        } else {
            if (key_byte_size <= sizeof(UInt64)) {
                _hash_table_variants
<<<<<<< HEAD
                        .emplace<I64FixedKeyHashTableContext<false, RowRefListWithFlags>>();
            } else if (key_byte_size <= sizeof(UInt128)) {
                _hash_table_variants
                        .emplace<I128FixedKeyHashTableContext<false, RowRefListWithFlags>>();
            } else {
                _hash_table_variants
                        .emplace<I256FixedKeyHashTableContext<false, RowRefListWithFlags>>();
            }
        }
    } else {
        _hash_table_variants.emplace<SerializedHashTableContext<RowRefListWithFlags>>();
=======
                        ->emplace<I64FixedKeyHashTableContext<false, RowRefListWithFlags>>();
            } else if (key_byte_size <= sizeof(UInt128)) {
                _hash_table_variants
                        ->emplace<I128FixedKeyHashTableContext<false, RowRefListWithFlags>>();
            } else {
                _hash_table_variants
                        ->emplace<I256FixedKeyHashTableContext<false, RowRefListWithFlags>>();
            }
        }
    } else {
        _hash_table_variants->emplace<SerializedHashTableContext<RowRefListWithFlags>>();
>>>>>>> 6b773939
    }
}

//build a hash table from child(0)
Status VSetOperationNode::hash_table_build(RuntimeState* state) {
    RETURN_IF_ERROR(child(0)->open(state));
    Block block;
    MutableBlock mutable_block(child(0)->row_desc().tuple_descriptors());

    uint8_t index = 0;
    int64_t last_mem_used = 0;
    bool eos = false;
    while (!eos) {
        block.clear_column_data();
        SCOPED_TIMER(_build_timer);
        RETURN_IF_CANCELLED(state);
        RETURN_IF_ERROR_AND_CHECK_SPAN(child(0)->get_next_after_projects(state, &block, &eos),
                                       child(0)->get_next_span(), eos);

        size_t allocated_bytes = block.allocated_bytes();
        _mem_used += allocated_bytes;

        if (block.rows() != 0) {
            mutable_block.merge(block);
        }

        // make one block for each 4 gigabytes
        constexpr static auto BUILD_BLOCK_MAX_SIZE = 4 * 1024UL * 1024UL * 1024UL;
        if (_mem_used - last_mem_used > BUILD_BLOCK_MAX_SIZE) {
            _build_blocks.emplace_back(mutable_block.to_block());
            // TODO:: Rethink may we should do the proess after we recevie all build blocks ?
            // which is better.
            RETURN_IF_ERROR(process_build_block(_build_blocks[index], index));
            mutable_block = MutableBlock();
            ++index;
            last_mem_used = _mem_used;
        }
    }

    _build_blocks.emplace_back(mutable_block.to_block());
    child(0)->close(state);
    RETURN_IF_ERROR(process_build_block(_build_blocks[index], index));
    return Status::OK();
}

Status VSetOperationNode::process_build_block(Block& block, uint8_t offset) {
    size_t rows = block.rows();
    if (rows == 0) {
        return Status::OK();
    }

    vectorized::materialize_block_inplace(block);
    ColumnRawPtrs raw_ptrs(_child_expr_lists[0].size());
    RETURN_IF_ERROR(extract_build_column(block, raw_ptrs));

    std::visit(
            [&](auto&& arg) {
                using HashTableCtxType = std::decay_t<decltype(arg)>;
                if constexpr (!std::is_same_v<HashTableCtxType, std::monostate>) {
                    HashTableBuild<HashTableCtxType> hash_table_build_process(rows, block, raw_ptrs,
                                                                              this, offset);
                    hash_table_build_process(arg);
                } else {
                    LOG(FATAL) << "FATAL: uninited hash table";
                }
            },
            *_hash_table_variants);

    return Status::OK();
}

Status VSetOperationNode::process_probe_block(RuntimeState* state, int child_id, bool* eos) {
    if (!_probe_column_inserted_id.empty()) {
        for (int j = 0; j < _probe_column_inserted_id.size(); ++j) {
            auto column_to_erase = _probe_column_inserted_id[j];
            _probe_block.erase(column_to_erase - j);
        }
        _probe_column_inserted_id.clear();
    }
    release_block_memory(_probe_block, child_id);
    _probe_index = 0;
    _probe_rows = 0;

    RETURN_IF_CANCELLED(state);
    RETURN_IF_ERROR_AND_CHECK_SPAN(
            child(child_id)->get_next_after_projects(state, &_probe_block, eos),
            child(child_id)->get_next_span(), *eos);
    _probe_rows = _probe_block.rows();
    RETURN_IF_ERROR(extract_probe_column(_probe_block, _probe_columns, child_id));
    return Status::OK();
}

Status VSetOperationNode::extract_build_column(Block& block, ColumnRawPtrs& raw_ptrs) {
    for (size_t i = 0; i < _child_expr_lists[0].size(); ++i) {
        int result_col_id = -1;
        RETURN_IF_ERROR(_child_expr_lists[0][i]->execute(&block, &result_col_id));

        block.get_by_position(result_col_id).column =
                block.get_by_position(result_col_id).column->convert_to_full_column_if_const();
        auto column = block.get_by_position(result_col_id).column.get();

        if (auto* nullable = check_and_get_column<ColumnNullable>(*column)) {
            auto& col_nested = nullable->get_nested_column();
            if (_build_not_ignore_null[i])
                raw_ptrs[i] = nullable;
            else
                raw_ptrs[i] = &col_nested;

        } else {
            raw_ptrs[i] = column;
        }
        DCHECK_GE(result_col_id, 0);
        _build_col_idx.insert({result_col_id, i});
    }
    return Status::OK();
}

Status VSetOperationNode::extract_probe_column(Block& block, ColumnRawPtrs& raw_ptrs,
                                               int child_id) {
    if (_probe_rows == 0) {
        return Status::OK();
    }

    for (size_t i = 0; i < _child_expr_lists[child_id].size(); ++i) {
        int result_col_id = -1;
        RETURN_IF_ERROR(_child_expr_lists[child_id][i]->execute(&block, &result_col_id));

        block.get_by_position(result_col_id).column =
                block.get_by_position(result_col_id).column->convert_to_full_column_if_const();
        auto column = block.get_by_position(result_col_id).column.get();

        if (auto* nullable = check_and_get_column<ColumnNullable>(*column)) {
            auto& col_nested = nullable->get_nested_column();
            if (_build_not_ignore_null[i]) { //same as build column
                raw_ptrs[i] = nullable;
            } else {
                raw_ptrs[i] = &col_nested;
            }

        } else {
            if (_build_not_ignore_null[i]) {
                auto column_ptr = make_nullable(block.get_by_position(result_col_id).column, false);
                _probe_column_inserted_id.emplace_back(block.columns());
                block.insert(
                        {column_ptr, make_nullable(block.get_by_position(result_col_id).type), ""});
                column = column_ptr.get();
            }

            raw_ptrs[i] = column;
        }
    }
    return Status::OK();
}

void VSetOperationNode::create_mutable_cols(Block* output_block) {
    _mutable_cols.resize(_left_table_data_types.size());
    bool mem_reuse = output_block->mem_reuse();

    for (int i = 0; i < _left_table_data_types.size(); ++i) {
        if (mem_reuse) {
            _mutable_cols[i] = (std::move(*output_block->get_by_position(i).column).mutate());
        } else {
            _mutable_cols[i] = (_left_table_data_types[i]->create_column());
        }
    }
}

void VSetOperationNode::debug_string(int indentation_level, std::stringstream* out) const {
    *out << string(indentation_level * 2, ' ');
    *out << " _child_expr_lists=[";
    for (int i = 0; i < _child_expr_lists.size(); ++i) {
        *out << VExpr::debug_string(_child_expr_lists[i]) << ", ";
    }
    *out << "] \n";
    ExecNode::debug_string(indentation_level, out);
    *out << ")" << std::endl;
}

void VSetOperationNode::release_mem() {
    _hash_table_variants = nullptr;
    _arena = nullptr;

    std::vector<Block> tmp_build_blocks;
    _build_blocks.swap(tmp_build_blocks);

    _probe_block.clear();
}

} // namespace vectorized
} // namespace doris<|MERGE_RESOLUTION|>--- conflicted
+++ resolved
@@ -159,27 +159,16 @@
         switch (_child_expr_lists[0][0]->root()->result_type()) {
         case TYPE_BOOLEAN:
         case TYPE_TINYINT:
-<<<<<<< HEAD
-            _hash_table_variants.emplace<I8HashTableContext<RowRefListWithFlags>>();
-            break;
-        case TYPE_SMALLINT:
-            _hash_table_variants.emplace<I16HashTableContext<RowRefListWithFlags>>();
-=======
             _hash_table_variants->emplace<I8HashTableContext<RowRefListWithFlags>>();
             break;
         case TYPE_SMALLINT:
             _hash_table_variants->emplace<I16HashTableContext<RowRefListWithFlags>>();
->>>>>>> 6b773939
             break;
         case TYPE_INT:
         case TYPE_FLOAT:
         case TYPE_DATEV2:
         case TYPE_DECIMAL32:
-<<<<<<< HEAD
-            _hash_table_variants.emplace<I32HashTableContext<RowRefListWithFlags>>();
-=======
             _hash_table_variants->emplace<I32HashTableContext<RowRefListWithFlags>>();
->>>>>>> 6b773939
             break;
         case TYPE_BIGINT:
         case TYPE_DOUBLE:
@@ -187,17 +176,6 @@
         case TYPE_DATE:
         case TYPE_DECIMAL64:
         case TYPE_DATETIMEV2:
-<<<<<<< HEAD
-            _hash_table_variants.emplace<I64HashTableContext<RowRefListWithFlags>>();
-            break;
-        case TYPE_LARGEINT:
-        case TYPE_DECIMALV2:
-        case TYPE_DECIMAL128:
-            _hash_table_variants.emplace<I128HashTableContext<RowRefListWithFlags>>();
-            break;
-        default:
-            _hash_table_variants.emplace<SerializedHashTableContext<RowRefListWithFlags>>();
-=======
             _hash_table_variants->emplace<I64HashTableContext<RowRefListWithFlags>>();
             break;
         case TYPE_LARGEINT:
@@ -207,7 +185,6 @@
             break;
         default:
             _hash_table_variants->emplace<SerializedHashTableContext<RowRefListWithFlags>>();
->>>>>>> 6b773939
         }
         return;
     }
@@ -241,16 +218,6 @@
         if (has_null) {
             if (std::tuple_size<KeysNullMap<UInt64>>::value + key_byte_size <= sizeof(UInt64)) {
                 _hash_table_variants
-<<<<<<< HEAD
-                        .emplace<I64FixedKeyHashTableContext<true, RowRefListWithFlags>>();
-            } else if (std::tuple_size<KeysNullMap<UInt128>>::value + key_byte_size <=
-                       sizeof(UInt128)) {
-                _hash_table_variants
-                        .emplace<I128FixedKeyHashTableContext<true, RowRefListWithFlags>>();
-            } else {
-                _hash_table_variants
-                        .emplace<I256FixedKeyHashTableContext<true, RowRefListWithFlags>>();
-=======
                         ->emplace<I64FixedKeyHashTableContext<true, RowRefListWithFlags>>();
             } else if (std::tuple_size<KeysNullMap<UInt128>>::value + key_byte_size <=
                        sizeof(UInt128)) {
@@ -259,24 +226,10 @@
             } else {
                 _hash_table_variants
                         ->emplace<I256FixedKeyHashTableContext<true, RowRefListWithFlags>>();
->>>>>>> 6b773939
             }
         } else {
             if (key_byte_size <= sizeof(UInt64)) {
                 _hash_table_variants
-<<<<<<< HEAD
-                        .emplace<I64FixedKeyHashTableContext<false, RowRefListWithFlags>>();
-            } else if (key_byte_size <= sizeof(UInt128)) {
-                _hash_table_variants
-                        .emplace<I128FixedKeyHashTableContext<false, RowRefListWithFlags>>();
-            } else {
-                _hash_table_variants
-                        .emplace<I256FixedKeyHashTableContext<false, RowRefListWithFlags>>();
-            }
-        }
-    } else {
-        _hash_table_variants.emplace<SerializedHashTableContext<RowRefListWithFlags>>();
-=======
                         ->emplace<I64FixedKeyHashTableContext<false, RowRefListWithFlags>>();
             } else if (key_byte_size <= sizeof(UInt128)) {
                 _hash_table_variants
@@ -288,7 +241,6 @@
         }
     } else {
         _hash_table_variants->emplace<SerializedHashTableContext<RowRefListWithFlags>>();
->>>>>>> 6b773939
     }
 }
 
