--- conflicted
+++ resolved
@@ -25,6 +25,7 @@
 #include "runtime/exec_env.h"
 #include "runtime/large_int_value.h"
 #include "runtime/runtime_filter_mgr.h"
+#include "util/async_io.h"
 #include "util/lock.h"
 #include "util/priority_thread_pool.hpp"
 #include "util/to_string.h"
@@ -34,12 +35,8 @@
 #include "vec/exprs/vbloom_predicate.h"
 #include "vec/exprs/vcompound_pred.h"
 #include "vec/exprs/vexpr.h"
-<<<<<<< HEAD
-#include "util/async_io.h"
-=======
 #include "vec/exprs/vruntimefilter_wrapper.h"
 #include "vec/functions/in.h"
->>>>>>> 124b4f76
 
 namespace doris::vectorized {
 using doris::operator<<;
@@ -392,12 +389,7 @@
 }
 
 void VOlapScanNode::scanner_thread(VOlapScanner* scanner) {
-<<<<<<< HEAD
-    START_AND_SCOPE_SPAN(scanner->runtime_state()->get_tracer(), span,
-                         "VOlapScanNode::scanner_thread");
 #if !defined(USE_BTHREAD_SCANNER)
-=======
->>>>>>> 124b4f76
     SCOPED_ATTACH_TASK(_runtime_state);
     Thread::set_self_name("volap_scanner");
 #else
