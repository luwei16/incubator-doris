// Licensed to the Apache Software Foundation (ASF) under one
// or more contributor license agreements.  See the NOTICE file
// distributed with this work for additional information
// regarding copyright ownership.  The ASF licenses this file
// to you under the Apache License, Version 2.0 (the
// "License"); you may not use this file except in compliance
// with the License.  You may obtain a copy of the License at
//
//   http://www.apache.org/licenses/LICENSE-2.0
//
// Unless required by applicable law or agreed to in writing,
// software distributed under the License is distributed on an
// "AS IS" BASIS, WITHOUT WARRANTIES OR CONDITIONS OF ANY
// KIND, either express or implied.  See the License for the
// specific language governing permissions and limitations
// under the License.

#pragma once

#include <stdint.h>

#include <queue>
#include <string>
#include <vector>

#include "common/status.h"
#include "exec/olap_common.h"
#include "gen_cpp/parquet_types.h"
#include "io/file_reader.h"
#include "vec/core/block.h"
#include "vec/exec/format/generic_reader.h"
#include "vec/exprs/vexpr_context.h"
#include "vparquet_column_reader.h"
#include "vparquet_file_metadata.h"
#include "vparquet_group_reader.h"
#include "vparquet_page_index.h"

namespace doris::vectorized {

class ParquetReader : public GenericReader {
public:
    struct Statistics {
        int32_t filtered_row_groups = 0;
        int32_t read_row_groups = 0;
        int64_t filtered_group_rows = 0;
        int64_t filtered_page_rows = 0;
        int64_t lazy_read_filtered_rows = 0;
        int64_t read_rows = 0;
        int64_t filtered_bytes = 0;
        int64_t read_bytes = 0;
        int64_t column_read_time = 0;
        int64_t parse_meta_time = 0;
        int64_t row_group_filter_time = 0;
        int64_t page_index_filter_time = 0;
    };

    ParquetReader(RuntimeProfile* profile, const TFileScanRangeParams& params,
                  const TFileRangeDesc& range, size_t batch_size, cctz::time_zone* ctz);

<<<<<<< HEAD
    ParquetReader(const TFileScanRangeParams& params, const TFileRangeDesc& range,
                  const std::vector<std::string>& column_names);
=======
    ParquetReader(const TFileScanRangeParams& params, const TFileRangeDesc& range);
>>>>>>> 6b773939

    ~ParquetReader() override;
    // for test
    void set_file_reader(FileReader* file_reader) { _file_reader.reset(file_reader); }

    Status init_reader(const std::vector<std::string>& column_names, bool filter_groups = true) {
        // without predicate
        return init_reader(column_names, nullptr, nullptr, filter_groups);
    }

    Status init_reader(
<<<<<<< HEAD
            std::unordered_map<std::string, ColumnValueRangeType>* colname_to_value_range,
            VExprContext* vconjunct_ctx);
=======
            const std::vector<std::string>& column_names,
            std::unordered_map<std::string, ColumnValueRangeType>* colname_to_value_range,
            VExprContext* vconjunct_ctx, bool filter_groups = true);
>>>>>>> 6b773939

    Status get_next_block(Block* block, size_t* read_rows, bool* eof) override;

    void close();

    Status file_metadata(FileMetaData** metadata);

    void merge_delete_row_ranges(const std::vector<RowRange>& delete_row_ranges);

    int64_t size() const { return _file_reader->size(); }

    std::unordered_map<std::string, TypeDescriptor> get_name_to_type() override;
    Status get_columns(std::unordered_map<std::string, TypeDescriptor>* name_to_type,
                       std::unordered_set<std::string>* missing_cols) override;

    Status get_parsered_schema(std::vector<std::string>* col_names,
                               std::vector<TypeDescriptor>* col_types) override;

    Statistics& statistics() { return _statistics; }

    Status set_fill_columns(
            const std::unordered_map<std::string, std::tuple<std::string, const SlotDescriptor*>>&
                    partition_columns,
            const std::unordered_map<std::string, VExprContext*>& missing_columns) override;

private:
    struct ParquetProfile {
        RuntimeProfile::Counter* filtered_row_groups;
        RuntimeProfile::Counter* to_read_row_groups;
        RuntimeProfile::Counter* filtered_group_rows;
        RuntimeProfile::Counter* filtered_page_rows;
        RuntimeProfile::Counter* lazy_read_filtered_rows;
        RuntimeProfile::Counter* filtered_bytes;
        RuntimeProfile::Counter* to_read_bytes;
        RuntimeProfile::Counter* column_read_time;
        RuntimeProfile::Counter* parse_meta_time;
        RuntimeProfile::Counter* row_group_filter_time;
        RuntimeProfile::Counter* page_index_filter_time;

        RuntimeProfile::Counter* file_read_time;
        RuntimeProfile::Counter* file_read_calls;
        RuntimeProfile::Counter* file_read_bytes;
        RuntimeProfile::Counter* decompress_time;
        RuntimeProfile::Counter* decompress_cnt;
        RuntimeProfile::Counter* decode_header_time;
        RuntimeProfile::Counter* decode_value_time;
        RuntimeProfile::Counter* decode_dict_time;
        RuntimeProfile::Counter* decode_level_time;
        RuntimeProfile::Counter* decode_null_map_time;
    };

    Status _open_file();
    void _init_profile();
    bool _next_row_group_reader();
    void _init_lazy_read();
    Status _init_read_columns();
    Status _init_row_group_readers(const bool& filter_groups);
    // Page Index Filter
    bool _has_page_index(const std::vector<tparquet::ColumnChunk>& columns, PageIndex& page_index);
    Status _process_page_index(const tparquet::RowGroup& row_group);

    // Row Group Filter
    bool _is_misaligned_range_group(const tparquet::RowGroup& row_group);
    Status _process_column_stat_filter(const std::vector<tparquet::ColumnChunk>& column_meta,
                                       bool* filter_group);
    Status _process_row_group_filter(const tparquet::RowGroup& row_group, bool* filter_group);
    void _init_chunk_dicts();
    Status _process_dict_filter(bool* filter_group);
    void _init_bloom_filter();
    Status _process_bloom_filter(bool* filter_group);
    Status _filter_row_groups(const bool& enabled, std::vector<RowGroupIndex>& group_indexes);
    int64_t _get_column_start_offset(const tparquet::ColumnMetaData& column_init_column_readers);

private:
    RuntimeProfile* _profile;
    const TFileScanRangeParams& _scan_params;
    const TFileRangeDesc& _scan_range;
    std::unique_ptr<FileReader> _file_reader = nullptr;
    std::vector<RowRange> _delete_row_ranges;
    std::vector<RowRange> _row_ranges;
    std::shared_ptr<FileMetaData> _file_metadata;
    const tparquet::FileMetaData* _t_metadata;
    std::list<std::shared_ptr<RowGroupReader>> _row_group_readers;
    std::shared_ptr<RowGroupReader> _current_group_reader;
    int32_t _total_groups;                  // num of groups(stripes) of a parquet(orc) file
    std::map<std::string, int> _map_column; // column-name <---> column-index
    std::unordered_map<std::string, ColumnValueRangeType>* _colname_to_value_range;
    std::vector<ParquetReadColumn> _read_columns;

    // Used for column lazy read.
    RowGroupReader::LazyReadContext _lazy_read_ctx;

    std::list<int32_t> _read_row_groups;
    // parquet file reader object
    size_t _batch_size;
    int64_t _range_start_offset;
    int64_t _range_size;
    cctz::time_zone* _ctz;

    std::unordered_map<int, tparquet::OffsetIndex> _col_offsets;
<<<<<<< HEAD
    const std::vector<std::string>& _column_names;
=======
    const std::vector<std::string>* _column_names;
>>>>>>> 6b773939

    std::vector<std::string> _missing_cols;
    Statistics _statistics;
    ParquetColumnReader::Statistics _column_statistics;
    ParquetProfile _parquet_profile;
    bool _closed = false;
};
} // namespace doris::vectorized<|MERGE_RESOLUTION|>--- conflicted
+++ resolved
@@ -57,12 +57,7 @@
     ParquetReader(RuntimeProfile* profile, const TFileScanRangeParams& params,
                   const TFileRangeDesc& range, size_t batch_size, cctz::time_zone* ctz);
 
-<<<<<<< HEAD
-    ParquetReader(const TFileScanRangeParams& params, const TFileRangeDesc& range,
-                  const std::vector<std::string>& column_names);
-=======
     ParquetReader(const TFileScanRangeParams& params, const TFileRangeDesc& range);
->>>>>>> 6b773939
 
     ~ParquetReader() override;
     // for test
@@ -74,14 +69,9 @@
     }
 
     Status init_reader(
-<<<<<<< HEAD
-            std::unordered_map<std::string, ColumnValueRangeType>* colname_to_value_range,
-            VExprContext* vconjunct_ctx);
-=======
             const std::vector<std::string>& column_names,
             std::unordered_map<std::string, ColumnValueRangeType>* colname_to_value_range,
             VExprContext* vconjunct_ctx, bool filter_groups = true);
->>>>>>> 6b773939
 
     Status get_next_block(Block* block, size_t* read_rows, bool* eof) override;
 
@@ -182,11 +172,7 @@
     cctz::time_zone* _ctz;
 
     std::unordered_map<int, tparquet::OffsetIndex> _col_offsets;
-<<<<<<< HEAD
-    const std::vector<std::string>& _column_names;
-=======
     const std::vector<std::string>* _column_names;
->>>>>>> 6b773939
 
     std::vector<std::string> _missing_cols;
     Statistics _statistics;
