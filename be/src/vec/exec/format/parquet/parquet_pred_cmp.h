--- conflicted
+++ resolved
@@ -126,31 +126,18 @@
     case TYPE_STRING:
     case TYPE_VARCHAR:
     case TYPE_CHAR: {
-<<<<<<< HEAD
-        std::vector<const char*> in_values;
-        for (auto val : params.in_pred_values) {
-            std::string value = ((StringValue*)val)->to_string();
-            in_values.emplace_back(value.data());
-=======
         std::vector<std::string> in_values;
         for (auto val : params.in_pred_values) {
             in_values.emplace_back(((StringValue*)val)->to_string());
->>>>>>> 6b773939
         }
         if (in_values.empty()) {
             return false;
         }
         auto result = std::minmax_element(in_values.begin(), in_values.end());
-<<<<<<< HEAD
-        const char* in_min = *result.first;
-        const char* in_max = *result.second;
-        if (strcmp(in_max, params.min_bytes) < 0 || strcmp(in_min, params.max_bytes) > 0) {
-=======
         std::string& in_min = *result.first;
         std::string& in_max = *result.second;
         if (strcmp(in_max.data(), params.min_bytes) < 0 ||
             strcmp(in_min.data(), params.max_bytes) > 0) {
->>>>>>> 6b773939
             return true;
         }
         break;
@@ -553,18 +540,6 @@
     if (filters.empty()) {
         return false;
     }
-<<<<<<< HEAD
-
-    ColumnMinMaxParams params;
-    params.conjunct_type = col_type;
-    params.parquet_type = col_schema->physical_type;
-    params.parquet_precision = col_schema->parquet_schema.precision;
-    params.parquet_scale = col_schema->parquet_schema.scale;
-    params.parquet_type_length = col_schema->parquet_schema.type_length;
-    params.min_bytes = min_bytes;
-    params.max_bytes = max_bytes;
-=======
->>>>>>> 6b773939
 
     ColumnMinMaxParams params;
     params.conjunct_type = col_type;
