--- conflicted
+++ resolved
@@ -38,19 +38,6 @@
     struct LazyReadContext {
         VExprContext* vconjunct_ctx = nullptr;
         bool can_lazy_read = false;
-<<<<<<< HEAD
-        bool resize_first_column = true;
-        std::vector<std::string> all_read_columns;
-        std::vector<std::string> predicate_columns;
-        std::vector<uint32_t> predicate_col_ids;
-        std::vector<std::string> lazy_read_columns;
-    };
-
-    RowGroupReader(doris::FileReader* file_reader,
-                   const std::vector<ParquetReadColumn>& read_columns, const int32_t row_group_id,
-                   const tparquet::RowGroup& row_group, cctz::time_zone* ctz,
-                   const LazyReadContext& lazy_read_ctx);
-=======
         // block->rows() returns the number of rows of the first column,
         // so we should check and resize the first column
         bool resize_first_column = true;
@@ -73,19 +60,15 @@
                    const std::vector<ParquetReadColumn>& read_columns,
                    const RowGroupIndex& _row_group_idx, const tparquet::RowGroup& row_group,
                    cctz::time_zone* ctz, const LazyReadContext& lazy_read_ctx);
->>>>>>> 6b773939
 
     ~RowGroupReader();
     Status init(const FieldDescriptor& schema,
                 std::unordered_map<int, tparquet::OffsetIndex>& col_offsets);
     Status next_batch(Block* block, size_t batch_size, size_t* read_rows, bool* _batch_eof);
     int64_t lazy_read_filtered_rows() { return _lazy_read_filtered_rows; }
-<<<<<<< HEAD
-=======
     const RowGroupIndex& index() { return _row_group_idx; }
     void set_row_ranges(const std::vector<doris::vectorized::RowRange>& row_ranges);
     int64_t lazy_read_filtered_rows() const { return _lazy_read_filtered_rows; }
->>>>>>> 6b773939
 
     ParquetColumnReader::Statistics statistics();
 
@@ -98,8 +81,6 @@
     const uint8_t* _build_filter_map(ColumnPtr& sv, size_t num_rows, bool* can_filter_all);
     void _rebuild_select_vector(ColumnSelectVector& select_vector,
                                 std::unique_ptr<uint8_t[]>& filter_map, size_t pre_read_rows);
-<<<<<<< HEAD
-=======
     Status _fill_partition_columns(
             Block* block, size_t rows,
             const std::unordered_map<std::string, std::tuple<std::string, const SlotDescriptor*>>&
@@ -107,7 +88,6 @@
     Status _fill_missing_columns(
             Block* block, size_t rows,
             const std::unordered_map<std::string, VExprContext*>& missing_columns);
->>>>>>> 6b773939
 
     doris::FileReader* _file_reader;
     std::unordered_map<std::string, std::unique_ptr<ParquetColumnReader>> _column_readers;
@@ -115,23 +95,6 @@
     const RowGroupIndex& _row_group_idx;
     const tparquet::RowGroup& _row_group_meta;
     int64_t _remaining_rows;
-<<<<<<< HEAD
-    int64_t _read_rows = 0;
-    cctz::time_zone* _ctz;
-
-    VExprContext* _vconjunct_ctx;
-    bool _can_lazy_read;
-    // block->rows() returns the number of rows of the first column,
-    // so we should check and resize the first column
-    const bool _resize_first_column;
-    const std::vector<std::string>& _all_read_columns;
-    const std::vector<std::string>& _predicate_columns;
-    const std::vector<uint32_t>& _predicate_col_ids;
-    const std::vector<std::string>& _lazy_read_columns;
-    int64_t _lazy_read_filtered_rows = 0;
-    // If continuous batches are skipped, we can cache them to skip a whole page
-    size_t _cached_filtered_rows = 0;
-=======
     cctz::time_zone* _ctz;
 
     const LazyReadContext& _lazy_read_ctx;
@@ -139,6 +102,5 @@
     // If continuous batches are skipped, we can cache them to skip a whole page
     size_t _cached_filtered_rows = 0;
     std::unique_ptr<TextConverter> _text_converter = nullptr;
->>>>>>> 6b773939
 };
 } // namespace doris::vectorized