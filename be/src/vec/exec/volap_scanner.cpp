// Licensed to the Apache Software Foundation (ASF) under one
// or more contributor license agreements.  See the NOTICE file
// distributed with this work for additional information
// regarding copyright ownership.  The ASF licenses this file
// to you under the Apache License, Version 2.0 (the
// "License"); you may not use this file except in compliance
// with the License.  You may obtain a copy of the License at
//
//   http://www.apache.org/licenses/LICENSE-2.0
//
// Unless required by applicable law or agreed to in writing,
// software distributed under the License is distributed on an
// "AS IS" BASIS, WITHOUT WARRANTIES OR CONDITIONS OF ANY
// KIND, either express or implied.  See the License for the
// specific language governing permissions and limitations
// under the License.

#include "vec/exec/volap_scanner.h"

#include <memory>

#include "cloud/utils.h"
#include "olap/storage_engine.h"
#include "runtime/runtime_state.h"
#include "vec/core/block.h"
#include "vec/exec/volap_scan_node.h"
#include "vec/exprs/vexpr_context.h"

namespace doris::vectorized {

VOlapScanner::VOlapScanner(RuntimeState* runtime_state, VOlapScanNode* parent, bool aggregation,
                           bool need_agg_finalize, const TPaloScanRange& scan_range,
                           MemTracker* tracker)
        : _runtime_state(runtime_state),
          _parent(parent),
          _tuple_desc(parent->_tuple_desc),
          _id(-1),
          _is_open(false),
          _aggregation(aggregation),
          _need_agg_finalize(need_agg_finalize),
          _version(-1),
          _mem_tracker(tracker) {
    _tablet_schema = std::make_shared<TabletSchema>();
}

Status VOlapScanner::prepare(
        const TPaloScanRange& scan_range, const std::vector<OlapScanRange*>& key_ranges,
        const std::vector<TCondition>& filters,
        const std::vector<std::pair<string, std::shared_ptr<BloomFilterFuncBase>>>& bloom_filters,
        const std::vector<FunctionFilter>& function_filters) {
    SCOPED_CONSUME_MEM_TRACKER(_mem_tracker);
    set_tablet_reader();
    // set limit to reduce end of rowset and segment mem use
    _tablet_reader->set_batch_size(
            _parent->limit() == -1
                    ? _parent->_runtime_state->batch_size()
                    : std::min(static_cast<int64_t>(_parent->_runtime_state->batch_size()),
                               _parent->limit()));

    // Get olap table
    TTabletId tablet_id = scan_range.tablet_id;
    _version = strtoul(scan_range.version.c_str(), nullptr, 10);
    VLOG_DEBUG << "VOlapScanner version: " << _version;
    {
#ifdef CLOUD_MODE
        {
            SCOPED_TIMER(_parent->_cloud_get_rowset_version_timer);
            RETURN_IF_ERROR(cloud::tablet_mgr()->get_tablet(tablet_id, &_tablet));
            RETURN_IF_ERROR(_tablet->cloud_sync_rowsets(_version));
        }
        RETURN_IF_ERROR(_tablet->cloud_capture_rs_readers({0, _version},
                                                          &_tablet_reader_params.rs_readers));
#else
        std::string err;
        _tablet = StorageEngine::instance()->tablet_manager()->get_tablet(tablet_id, true, &err);
        if (_tablet.get() == nullptr) {
            SchemaHash schema_hash = strtoul(scan_range.schema_hash.c_str(), nullptr, 10);
            std::stringstream ss;
            ss << "failed to get tablet. tablet_id=" << tablet_id
               << ", with schema_hash=" << schema_hash << ", reason=" << err;
            LOG(WARNING) << ss.str();
            return Status::InternalError(ss.str());
        }
<<<<<<< HEAD
=======

>>>>>>> 647c231a
        {
            std::shared_lock rdlock(_tablet->get_header_lock());
            const RowsetSharedPtr rowset = _tablet->rowset_with_max_version();
            if (rowset == nullptr) {
                std::stringstream ss;
                ss << "fail to get latest version of tablet: " << tablet_id;
                LOG(WARNING) << ss.str();
                return Status::InternalError(ss.str());
            }

            // acquire tablet rowset readers at the beginning of the scan node
            // to prevent this case: when there are lots of olap scanners to run for example 10000
            // the rowsets maybe compacted when the last olap scanner starts
            Version rd_version(0, _version);
            Status acquire_reader_st =
                    _tablet->capture_rs_readers(rd_version, &_tablet_reader_params.rs_readers);
            if (!acquire_reader_st.ok()) {
                LOG(WARNING) << "fail to init reader.res=" << acquire_reader_st;
                std::stringstream ss;
                ss << "failed to initialize storage reader. tablet=" << _tablet->full_name()
                   << ", res=" << acquire_reader_st
                   << ", backend=" << BackendOptions::get_localhost();
                return Status::InternalError(ss.str());
            }
        }
#endif
        _tablet_schema->copy_from(*_tablet->tablet_schema());
        if (_parent->_olap_scan_node.__isset.columns_desc &&
            !_parent->_olap_scan_node.columns_desc.empty() &&
            _parent->_olap_scan_node.columns_desc[0].col_unique_id >= 0) {
            // Originally scanner get TabletSchema from tablet object in BE.
            // To support lightweight schema change for adding / dropping columns,
            // tabletschema is bounded to rowset and tablet's schema maybe outdated,
            //  so we have to use schema from a query plan witch FE puts it in query plans.
            _tablet_schema->clear_columns();
            for (const auto& column_desc : _parent->_olap_scan_node.columns_desc) {
                _tablet_schema->append_column(TabletColumn(column_desc));
            }
<<<<<<< HEAD
=======
        }

        if (_tuple_desc->slots().back()->col_name() == BeConsts::ROWID_COL) {
            // inject ROWID_COL
            TabletColumn rowid_column; 
            rowid_column.set_is_nullable(false);
            rowid_column.set_name(BeConsts::ROWID_COL);
            // avoid column reader init error
            rowid_column.set_has_default_value(true);
            // fake unique id
            rowid_column.set_unique_id(INT32_MAX);
            rowid_column.set_type(FieldType::OLAP_FIELD_TYPE_STRING);
            _tablet_schema->append_column(rowid_column);
>>>>>>> 647c231a
        }
    }
    return _init_tablet_reader_params(key_ranges, filters, bloom_filters, function_filters);
}

Status VOlapScanner::open() {
    SCOPED_TIMER(_parent->_reader_init_timer);
    SCOPED_CONSUME_MEM_TRACKER(_mem_tracker);

    _runtime_filter_marks.resize(_parent->runtime_filter_descs().size(), false);

    auto res = _tablet_reader->init(_tablet_reader_params);
    if (!res.ok()) {
        std::stringstream ss;
        ss << "failed to initialize storage reader. tablet="
           << _tablet_reader_params.tablet->full_name() << ", res=" << res
           << ", backend=" << BackendOptions::get_localhost();
        return Status::InternalError(ss.str());
    }
    return Status::OK();
}

TabletStorageType VOlapScanner::get_storage_type() {
    int local_reader = 0;
    for (const auto& reader : _tablet_reader_params.rs_readers) {
        if (reader->rowset()->rowset_meta()->resource_id().empty()) {
            local_reader++;
        }
    }
    int total_reader = _tablet_reader_params.rs_readers.size();

    if (local_reader == total_reader) {
        return TabletStorageType::STORAGE_TYPE_LOCAL;
    } else if (local_reader == 0) {
        return TabletStorageType::STORAGE_TYPE_REMOTE;
    }
    return TabletStorageType::STORAGE_TYPE_REMOTE_AND_LOCAL;
}

// it will be called under tablet read lock because capture rs readers need
Status VOlapScanner::_init_tablet_reader_params(
        const std::vector<OlapScanRange*>& key_ranges, const std::vector<TCondition>& filters,
        const std::vector<std::pair<string, std::shared_ptr<BloomFilterFuncBase>>>& bloom_filters,
        const std::vector<FunctionFilter>& function_filters) {
    // if the table with rowset [0-x] or [0-1] [2-y], and [0-1] is empty
    bool single_version =
            (_tablet_reader_params.rs_readers.size() == 1 &&
             _tablet_reader_params.rs_readers[0]->rowset()->start_version() == 0 &&
             !_tablet_reader_params.rs_readers[0]
                      ->rowset()
                      ->rowset_meta()
                      ->is_segments_overlapping()) ||
            (_tablet_reader_params.rs_readers.size() == 2 &&
             _tablet_reader_params.rs_readers[0]->rowset()->rowset_meta()->num_rows() == 0 &&
             _tablet_reader_params.rs_readers[1]->rowset()->start_version() == 2 &&
             !_tablet_reader_params.rs_readers[1]
                      ->rowset()
                      ->rowset_meta()
                      ->is_segments_overlapping());

    if (_runtime_state->skip_storage_engine_merge()) {
        _tablet_reader_params.direct_mode = true;
        _aggregation = true;
    } else {
        _tablet_reader_params.direct_mode = _aggregation || single_version ||
                                            _parent->_olap_scan_node.__isset.push_down_agg_type_opt;
    }
    RETURN_IF_ERROR(_init_return_columns(!_tablet_reader_params.direct_mode));

    _tablet_reader_params.tablet = _tablet;
    _tablet_reader_params.tablet_schema = _tablet_schema;
    _tablet_reader_params.reader_type = READER_QUERY;
    _tablet_reader_params.aggregation = _aggregation;
    if (_parent->_olap_scan_node.__isset.push_down_agg_type_opt)
        _tablet_reader_params.push_down_agg_type_opt =
                _parent->_olap_scan_node.push_down_agg_type_opt;
    _tablet_reader_params.version = Version(0, _version);
    _tablet_reader_params.output_columns = _parent->_no_condition_column_ids;

    // Condition
    for (auto& filter : filters) {
        _tablet_reader_params.conditions.push_back(filter);
    }
    std::copy(bloom_filters.cbegin(), bloom_filters.cend(),
              std::inserter(_tablet_reader_params.bloom_filters,
                            _tablet_reader_params.bloom_filters.begin()));

    std::copy(function_filters.cbegin(), function_filters.cend(),
              std::inserter(_tablet_reader_params.function_filters,
                            _tablet_reader_params.function_filters.begin()));
    if (!_runtime_state->skip_delete_predicate()) {
        auto& delete_preds = _tablet->delete_predicates();
        std::copy(delete_preds.cbegin(), delete_preds.cend(),
                  std::inserter(_tablet_reader_params.delete_predicates,
                                _tablet_reader_params.delete_predicates.begin()));
    }

    // Merge the columns in delete predicate that not in latest schema in to current tablet schema
    for (auto& del_pred_rs : _tablet_reader_params.delete_predicates) {
        _tablet_schema->merge_dropped_columns(_tablet->tablet_schema(del_pred_rs->version()));
    }

    // Range
    for (auto key_range : key_ranges) {
        if (key_range->begin_scan_range.size() == 1 &&
            key_range->begin_scan_range.get_value(0) == NEGATIVE_INFINITY) {
            continue;
        }

        _tablet_reader_params.start_key_include = key_range->begin_include;
        _tablet_reader_params.end_key_include = key_range->end_include;

        _tablet_reader_params.start_key.push_back(key_range->begin_scan_range);
        _tablet_reader_params.end_key.push_back(key_range->end_scan_range);
    }

    _tablet_reader_params.profile = _parent->runtime_profile();
    _tablet_reader_params.runtime_state = _runtime_state;

    _tablet_reader_params.origin_return_columns = &_return_columns;
    _tablet_reader_params.tablet_columns_convert_to_null_set = &_tablet_columns_convert_to_null_set;

    if (_tablet_reader_params.direct_mode) {
        _tablet_reader_params.return_columns = _return_columns;
    } else {
        // we need to fetch all key columns to do the right aggregation on storage engine side.
        for (size_t i = 0; i < _tablet_schema->num_key_columns(); ++i) {
            _tablet_reader_params.return_columns.push_back(i);
        }
        for (auto index : _return_columns) {
            if (_tablet_schema->column(index).is_key()) {
                continue;
            } else {
                _tablet_reader_params.return_columns.push_back(index);
            }
        }
    }

    // If a agg node is this scan node direct parent
    // we will not call agg object finalize method in scan node,
    // to avoid the unnecessary SerDe and improve query performance
    _tablet_reader_params.need_agg_finalize = _need_agg_finalize;

    if (!config::disable_storage_page_cache) {
        _tablet_reader_params.use_page_cache = true;
    }

    if (_tablet->enable_unique_key_merge_on_write()) {
        _tablet_reader_params.delete_bitmap = &_tablet->tablet_meta()->delete_bitmap();
    }

    if (!_runtime_state->skip_storage_engine_merge()) {
        if (_parent->_olap_scan_node.use_topn_opt &&
            _parent->_olap_scan_node.__isset.sort_info &&
            _parent->_olap_scan_node.sort_info.is_asc_order.size() > 0) {
            _limit = _parent->_limit_per_scanner;
            _tablet_reader_params.read_orderby_key = true;
            if (!_parent->_olap_scan_node.sort_info.is_asc_order[0]) {
                _tablet_reader_params.read_orderby_key_reverse = true;
            }
            _tablet_reader_params.read_orderby_key_num_prefix_columns =
                    _parent->_olap_scan_node.sort_info.is_asc_order.size();
            // _tablet_reader_params.read_orderby_key_limit = _limit;
            _tablet_reader_params.filter_block_vconjunct_ctx_ptr = &_vconjunct_ctx;
        }
    }

    _tablet_reader_params.use_topn_opt = _parent->_olap_scan_node.use_topn_opt;

    return Status::OK();
}

Status VOlapScanner::_init_return_columns(bool need_seq_col) {
    VOlapScanNode* olap_parent = (VOlapScanNode*)_parent;
    for (auto slot : _tuple_desc->slots()) {
        if (!slot->is_materialized()) {
            continue;
        }

        if (olap_parent->is_pruned_column(slot->col_unique_id())) {
            continue;
        }

        int32_t index = slot->col_unique_id() >= 0
                                ? _tablet_schema->field_index(slot->col_unique_id())
                                : _tablet_schema->field_index(slot->col_name());
        if (index < 0) {
            std::stringstream ss;
            ss << "field name is invalid. field=" << slot->col_name();
            LOG(WARNING) << ss.str();
            return Status::InternalError(ss.str());
        }
        _return_columns.push_back(index);
        if (slot->is_nullable() && !_tablet_schema->column(index).is_nullable()) {
            _tablet_columns_convert_to_null_set.emplace(index);
        }
    }

    // expand the sequence column
    if (_tablet_schema->has_sequence_col() && need_seq_col) {
        bool has_replace_col = false;
        for (auto col : _return_columns) {
            if (_tablet_schema->column(col).aggregation() ==
                FieldAggregationMethod::OLAP_FIELD_AGGREGATION_REPLACE) {
                has_replace_col = true;
                break;
            }
        }
        if (auto sequence_col_idx = _tablet_schema->sequence_col_idx();
            has_replace_col && std::find(_return_columns.begin(), _return_columns.end(),
                                         sequence_col_idx) == _return_columns.end()) {
            _return_columns.push_back(sequence_col_idx);
        }
    }

    if (_return_columns.empty()) {
        return Status::InternalError("failed to build storage scanner, no materialized slot!");
    }
    return Status::OK();
}

Status VOlapScanner::get_block(RuntimeState* state, vectorized::Block* block, bool* eof) {
    // only empty block should be here
    DCHECK(block->rows() == 0);
    SCOPED_CONSUME_MEM_TRACKER(_mem_tracker);

    int64_t raw_rows_threshold = raw_rows_read() + config::doris_scanner_row_num;
    if (!block->mem_reuse()) {
        // for (const auto slot_desc : _tuple_desc->slots()) {
        //     block->insert(ColumnWithTypeAndName(slot_desc->get_empty_mutable_column(),
        //                                         slot_desc->get_data_type_ptr(),
        //                                         slot_desc->col_name()));
        // }
        auto b = _parent->_allocate_block(_tuple_desc, state->batch_size());
        block->swap(std::move(*b)); 
    }

    {
        SCOPED_TIMER(_parent->_scan_timer);
        do {
            // Read one block from block reader
            auto res = _tablet_reader->next_block_with_aggregation(block, nullptr, nullptr, eof);
            if (!res) {
                std::stringstream ss;
                ss << "Internal Error: read storage fail. res=" << res
                   << ", tablet=" << _tablet->full_name()
                   << ", backend=" << BackendOptions::get_localhost();
                return res;
            }
            _num_rows_read += block->rows();
            _update_realtime_counter();
            // skip filter_block if read_orderby_key_limit > 0, since it's called inside tablet_reader
            if (_tablet_reader_params.read_orderby_key_limit == 0) {
                RETURN_IF_ERROR(
                    VExprContext::filter_block(_vconjunct_ctx, block, block->columns()));
            }
            // record rows return (after filter) for _limit check
            _num_rows_return += block->rows();
        } while (block->rows() == 0 && !(*eof) && raw_rows_read() < raw_rows_threshold);
    }
    // NOTE:
    // There is no need to check raw_bytes_threshold since block->rows() == 0 is checked first.
    // But checking raw_bytes_threshold is still added here for consistency with raw_rows_threshold
    // and olap_scanner.cpp.

    // set eof to true if per scanner limit is reached
    // currently for query: ORDER BY key LIMIT n
    if (_limit > 0 && _num_rows_return >= _limit) {
        *eof = true;
    }

    return Status::OK();
}

void VOlapScanner::_update_realtime_counter() {
    auto& stats = _tablet_reader->stats();
    COUNTER_UPDATE(_parent->_read_compressed_counter, stats.compressed_bytes_read);
    _compressed_bytes_read += stats.compressed_bytes_read;
    _tablet_reader->mutable_stats()->compressed_bytes_read = 0;

    COUNTER_UPDATE(_parent->_raw_rows_counter, stats.raw_rows_read);
    // if raw_rows_read is reset, scanNode will scan all table rows which may cause BE crash
    _raw_rows_read += stats.raw_rows_read;
    _tablet_reader->mutable_stats()->raw_rows_read = 0;
}

Status VOlapScanner::close(RuntimeState* state) {
    if (_is_closed) {
        return Status::OK();
    }
    for (auto& ctx : _stale_vexpr_ctxs) {
        ctx->close(state);
    }
    if (_vconjunct_ctx) {
        _vconjunct_ctx->close(state);
    }
    // olap scan node will call scanner.close() when finished
    // will release resources here
    // if not clear rowset readers in read_params here
    // readers will be release when runtime state deconstructed but
    // deconstructor in reader references runtime state
    // so that it will core
    _tablet_reader_params.rs_readers.clear();
    update_counter();
    _tablet_reader.reset();
    _is_closed = true;
    return Status::OK();
}

void VOlapScanner::update_counter() {
    if (_has_update_counter) {
        return;
    }
    auto& stats = _tablet_reader->stats();

    COUNTER_UPDATE(_parent->rows_read_counter(), _num_rows_read);
    COUNTER_UPDATE(_parent->_rows_pushed_cond_filtered_counter, _num_rows_pushed_cond_filtered);

    COUNTER_UPDATE(_parent->_io_timer, stats.io_ns);
    COUNTER_UPDATE(_parent->_read_compressed_counter, stats.compressed_bytes_read);
    _compressed_bytes_read += stats.compressed_bytes_read;
    COUNTER_UPDATE(_parent->_decompressor_timer, stats.decompress_ns);
    COUNTER_UPDATE(_parent->_read_uncompressed_counter, stats.uncompressed_bytes_read);
    COUNTER_UPDATE(_parent->bytes_read_counter(), stats.bytes_read);

    COUNTER_UPDATE(_parent->_block_load_timer, stats.block_load_ns);
    COUNTER_UPDATE(_parent->_block_load_counter, stats.blocks_load);
    COUNTER_UPDATE(_parent->_block_fetch_timer, stats.block_fetch_ns);
    COUNTER_UPDATE(_parent->_block_seek_timer, stats.block_seek_ns);
    COUNTER_UPDATE(_parent->_block_seek_counter, stats.block_seek_num);
    COUNTER_UPDATE(_parent->_block_convert_timer, stats.block_convert_ns);

    COUNTER_UPDATE(_parent->_raw_rows_counter, stats.raw_rows_read);
    // if raw_rows_read is reset, scanNode will scan all table rows which may cause BE crash
    _raw_rows_read += _tablet_reader->mutable_stats()->raw_rows_read;
    // COUNTER_UPDATE(_parent->_filtered_rows_counter, stats.num_rows_filtered);
    COUNTER_UPDATE(_parent->_vec_cond_timer, stats.vec_cond_ns);
    COUNTER_UPDATE(_parent->_short_cond_timer, stats.short_cond_ns);
    COUNTER_UPDATE(_parent->_block_init_timer, stats.block_init_ns);
    COUNTER_UPDATE(_parent->_block_init_seek_timer, stats.block_init_seek_ns);
    COUNTER_UPDATE(_parent->_block_init_seek_counter, stats.block_init_seek_num);
    COUNTER_UPDATE(_parent->_first_read_timer, stats.first_read_ns);
    COUNTER_UPDATE(_parent->_first_read_seek_timer, stats.block_first_read_seek_ns);
    COUNTER_UPDATE(_parent->_first_read_seek_counter, stats.block_first_read_seek_num);
    COUNTER_UPDATE(_parent->_lazy_read_timer, stats.lazy_read_ns);
    COUNTER_UPDATE(_parent->_lazy_read_seek_timer, stats.block_lazy_read_seek_ns);
    COUNTER_UPDATE(_parent->_lazy_read_seek_counter, stats.block_lazy_read_seek_num);
    COUNTER_UPDATE(_parent->_output_col_timer, stats.output_col_ns);
    COUNTER_UPDATE(_parent->_rows_vec_cond_counter, stats.rows_vec_cond_filtered);

    COUNTER_UPDATE(_parent->_stats_filtered_counter, stats.rows_stats_filtered);
    COUNTER_UPDATE(_parent->_bf_filtered_counter, stats.rows_bf_filtered);
    COUNTER_UPDATE(_parent->_del_filtered_counter, stats.rows_del_filtered);
    COUNTER_UPDATE(_parent->_del_filtered_counter, stats.rows_del_by_bitmap);
    COUNTER_UPDATE(_parent->_del_filtered_counter, stats.rows_vec_del_cond_filtered);

    COUNTER_UPDATE(_parent->_conditions_filtered_counter, stats.rows_conditions_filtered);
    COUNTER_UPDATE(_parent->_key_range_filtered_counter, stats.rows_key_range_filtered);

    COUNTER_UPDATE(_parent->_index_load_timer, stats.index_load_ns);

    size_t timer_count = sizeof(stats.general_debug_ns) / sizeof(*stats.general_debug_ns);
    for (size_t i = 0; i < timer_count; ++i) {
        COUNTER_UPDATE(_parent->_general_debug_timer[i], stats.general_debug_ns[i]);
    }

    COUNTER_UPDATE(_parent->_total_pages_num_counter, stats.total_pages_num);
    COUNTER_UPDATE(_parent->_cached_pages_num_counter, stats.cached_pages_num);

    COUNTER_UPDATE(_parent->_bitmap_index_filter_counter, stats.rows_bitmap_index_filtered);
    COUNTER_UPDATE(_parent->_bitmap_index_filter_timer, stats.bitmap_index_filter_timer);

    COUNTER_UPDATE(_parent->_filtered_segment_counter, stats.filtered_segment_number);
    COUNTER_UPDATE(_parent->_total_segment_counter, stats.total_segment_number);

    COUNTER_UPDATE(_parent->_num_io_total, stats.file_cache_stats.num_io_total);
    COUNTER_UPDATE(_parent->_num_io_hit_cache, stats.file_cache_stats.num_io_hit_cache);
    COUNTER_UPDATE(_parent->_num_io_bytes_read_total,
                   stats.file_cache_stats.num_io_bytes_read_total);
    COUNTER_UPDATE(_parent->_num_io_bytes_read_from_file_cache,
                   stats.file_cache_stats.num_io_bytes_read_from_file_cache);
    COUNTER_UPDATE(_parent->_num_io_bytes_read_from_write_cache,
                   stats.file_cache_stats.num_io_bytes_read_from_write_cache);
    COUNTER_UPDATE(_parent->_num_io_written_in_file_cache,
                   stats.file_cache_stats.num_io_written_in_file_cache);
    COUNTER_UPDATE(_parent->_num_io_bytes_written_in_file_cache,
                   stats.file_cache_stats.num_io_bytes_written_in_file_cache);
    COUNTER_UPDATE(_parent->_num_io_bytes_skip_cache,
                   stats.file_cache_stats.num_io_bytes_skip_cache);
    DorisMetrics::instance()->query_scan_bytes->increment(_compressed_bytes_read);
    DorisMetrics::instance()->query_scan_rows->increment(_raw_rows_read);

    _tablet->query_scan_bytes->increment(_compressed_bytes_read);
    _tablet->query_scan_rows->increment(_raw_rows_read);
    _tablet->query_scan_count->increment(1);

    _has_update_counter = true;
}
} // namespace doris::vectorized<|MERGE_RESOLUTION|>--- conflicted
+++ resolved
@@ -81,10 +81,7 @@
             LOG(WARNING) << ss.str();
             return Status::InternalError(ss.str());
         }
-<<<<<<< HEAD
-=======
-
->>>>>>> 647c231a
+
         {
             std::shared_lock rdlock(_tablet->get_header_lock());
             const RowsetSharedPtr rowset = _tablet->rowset_with_max_version();
@@ -123,8 +120,6 @@
             for (const auto& column_desc : _parent->_olap_scan_node.columns_desc) {
                 _tablet_schema->append_column(TabletColumn(column_desc));
             }
-<<<<<<< HEAD
-=======
         }
 
         if (_tuple_desc->slots().back()->col_name() == BeConsts::ROWID_COL) {
@@ -138,7 +133,6 @@
             rowid_column.set_unique_id(INT32_MAX);
             rowid_column.set_type(FieldType::OLAP_FIELD_TYPE_STRING);
             _tablet_schema->append_column(rowid_column);
->>>>>>> 647c231a
         }
     }
     return _init_tablet_reader_params(key_ranges, filters, bloom_filters, function_filters);
