--- conflicted
+++ resolved
@@ -17,8 +17,6 @@
 
 #pragma once
 
-<<<<<<< HEAD
-=======
 #include <iconv.h>
 #include <stddef.h>
 
@@ -26,7 +24,6 @@
 
 #include "util/string_util.h"
 #include "vec/columns/column.h"
->>>>>>> 6b773939
 #ifndef USE_LIBCPP
 #include <memory_resource>
 #define PMR std::pmr
@@ -1960,8 +1957,6 @@
     }
 };
 
-<<<<<<< HEAD
-=======
 class FunctionConvertTo : public IFunction {
 public:
     static constexpr auto name = "convert_to";
@@ -2047,5 +2042,4 @@
         return Status::OK();
     }
 };
->>>>>>> 6b773939
 } // namespace doris::vectorized