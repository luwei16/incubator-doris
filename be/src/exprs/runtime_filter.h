--- conflicted
+++ resolved
@@ -154,12 +154,8 @@
                          const TQueryOptions* query_options, const RuntimeFilterRole role,
                          int node_id, IRuntimeFilter** res);
 
-<<<<<<< HEAD
-    Status apply_from_other(IRuntimeFilter* other);
-=======
     void copy_to_shared_context(vectorized::SharedRuntimeFilterContext& context);
     Status copy_from_shared_context(vectorized::SharedRuntimeFilterContext& context);
->>>>>>> 6b773939
 
     // insert data to build filter
     // only used for producer
@@ -262,11 +258,8 @@
 
     void ready_for_publish();
 
-<<<<<<< HEAD
-=======
     std::shared_ptr<BitmapFilterFuncBase> get_bitmap_filter() const;
 
->>>>>>> 6b773939
     static bool enable_use_batch(int be_exec_version, PrimitiveType type) {
         return be_exec_version > 0 && (is_int_or_bool(type) || is_float_or_double(type));
     }
@@ -321,8 +314,6 @@
 
     bool _is_push_down = false;
 
-    bool _is_push_down = false;
-
     // if set always_true = true
     // this filter won't filter any data
     bool _always_true;
