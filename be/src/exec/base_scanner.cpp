--- conflicted
+++ resolved
@@ -331,30 +331,10 @@
             continue;
         }
         int dest_index = ctx_idx++;
-<<<<<<< HEAD
-
-        auto* ctx = _dest_vexpr_ctx[dest_index];
-        int result_column_id = -1;
-        // PT1 => dest primitive type
-        RETURN_IF_ERROR(ctx->execute(&_src_block, &result_column_id));
-        bool is_origin_column = result_column_id < origin_column_num;
-        auto column_ptr =
-                is_origin_column && _src_block_mem_reuse
-                        ? _src_block.get_by_position(result_column_id).column->clone_resized(rows)
-                        : _src_block.get_by_position(result_column_id).column;
-
-        DCHECK(column_ptr != nullptr);
-=======
+
         vectorized::ColumnPtr column_ptr;
-        if (!_is_dynamic_schema) {
-            // execute columm
-            auto* ctx = _dest_vexpr_ctx[dest_index];
-            int result_column_id = -1;
-            // PT1 => dest primitive type
-            RETURN_IF_ERROR(ctx->execute(&_src_block, &result_column_id));
-            column_ptr = _src_block.get_by_position(result_column_id).column;
-        } else {
-            // cast column
+        if (_is_dynamic_schema) {
+             // cast column
             auto column_type_name = _src_block.get_by_position(dest_index);
             auto dest_type = vectorized::DataTypeFactory::instance().create_data_type(
                     slot_desc->type(), slot_desc->is_nullable());
@@ -364,9 +344,18 @@
             } else {
                 column_ptr = column_type_name.column;
             }
-        }
->>>>>>> 6f270986
-
+        } else {
+            auto* ctx = _dest_vexpr_ctx[dest_index];
+            int result_column_id = -1;
+            // PT1 => dest primitive type
+            RETURN_IF_ERROR(ctx->execute(&_src_block, &result_column_id));
+            bool is_origin_column = result_column_id < origin_column_num;
+            column_ptr =
+                    is_origin_column && _src_block_mem_reuse
+                            ? _src_block.get_by_position(result_column_id).column->clone_resized(rows)
+                            : _src_block.get_by_position(result_column_id).column;
+        }
+        
         // because of src_slot_desc is always be nullable, so the column_ptr after do dest_expr
         // is likely to be nullable
         if (LIKELY(column_ptr->is_nullable())) {
