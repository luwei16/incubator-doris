--- conflicted
+++ resolved
@@ -92,12 +92,8 @@
     _runtime_filters.resize(_runtime_filter_descs.size());
 
     for (size_t i = 0; i < _runtime_filter_descs.size(); i++) {
-<<<<<<< HEAD
-        RETURN_IF_ERROR(state->runtime_filter_mgr()->regist_filter(
-=======
         RETURN_IF_ERROR(state->runtime_filter_mgr()->register_filter(
->>>>>>> 6b773939
-                RuntimeFilterRole::PRODUCER, _runtime_filter_descs[i], state->query_options()));
+				RuntimeFilterRole::PRODUCER, _runtime_filter_descs[i], state->query_options()));
         RETURN_IF_ERROR(state->runtime_filter_mgr()->get_producer_filter(
                 _runtime_filter_descs[i].filter_id, &_runtime_filters[i]));
     }
