// Licensed to the Apache Software Foundation (ASF) under one
// or more contributor license agreements.  See the NOTICE file
// distributed with this work for additional information
// regarding copyright ownership.  The ASF licenses this file
// to you under the Apache License, Version 2.0 (the
// "License"); you may not use this file except in compliance
// with the License.  You may obtain a copy of the License at
//
//   http://www.apache.org/licenses/LICENSE-2.0
//
// Unless required by applicable law or agreed to in writing,
// software distributed under the License is distributed on an
// "AS IS" BASIS, WITHOUT WARRANTIES OR CONDITIONS OF ANY
// KIND, either express or implied.  See the License for the
// specific language governing permissions and limitations
// under the License.

#pragma once

#include <atomic>
#include <functional>
#include <memory>
#include <mutex>
#include <set>
#include <shared_mutex>
#include <string>
#include <unordered_map>
#include <unordered_set>
#include <vector>

#include "gen_cpp/AgentService_types.h"
#include "gen_cpp/MasterService_types.h"
#include "gen_cpp/olap_file.pb.h"
#include "io/fs/file_system.h"
#include "olap/base_tablet.h"
#include "olap/cumulative_compaction_policy.h"
#include "olap/data_dir.h"
#include "olap/olap_common.h"
#include "olap/olap_define.h"
#include "olap/rowset/rowset.h"
#include "olap/rowset/rowset_reader.h"
#include "olap/rowset/rowset_tree.h"
#include "olap/rowset/segment_v2/segment.h"
#include "olap/tablet_meta.h"
#include "olap/tuple.h"
#include "olap/utils.h"
#include "olap/version_graph.h"
#include "util/lock.h"
#include "util/once.h"

namespace doris {

class DataDir;
class Tablet;
class TabletMeta;
class CumulativeCompactionPolicy;
class CumulativeCompaction;
class BaseCompaction;
class RowsetWriter;
struct RowsetWriterContext;

using TabletSharedPtr = std::shared_ptr<Tablet>;

enum TabletStorageType { STORAGE_TYPE_LOCAL, STORAGE_TYPE_REMOTE, STORAGE_TYPE_REMOTE_AND_LOCAL };

class Tablet : public BaseTablet {
public:
    static TabletSharedPtr create_tablet_from_meta(TabletMetaSharedPtr tablet_meta,
                                                   DataDir* data_dir = nullptr);

    Tablet(TabletMetaSharedPtr tablet_meta, DataDir* data_dir,
           const std::string& cumulative_compaction_type = "");

    Status init();
    bool init_succeeded();

    bool is_used();

    void register_tablet_into_dir();
    void deregister_tablet_from_dir();

    void save_meta();
    // Used in clone task, to update local meta when finishing a clone job
    Status revise_tablet_meta(const std::vector<RowsetMetaSharedPtr>& rowsets_to_clone,
                              const std::vector<Version>& versions_to_delete);
    Status pick_quick_compaction_rowsets(std::vector<RowsetSharedPtr>* input_rowsets,
                                         int64_t* permits);

    const int64_t cumulative_layer_point() const;
    void set_cumulative_layer_point(int64_t new_point);

    // CLOUD_MODE
    int64_t base_compaction_cnt() const { return _base_compaction_cnt; }
    void set_base_compaction_cnt(int64_t cnt) { _base_compaction_cnt = cnt; }
    int64_t cumulative_compaction_cnt() const { return _cumulative_compaction_cnt; }
    void set_cumulative_compaction_cnt(int64_t cnt) { _cumulative_compaction_cnt = cnt; }
    int64_t local_max_version() const { return _max_version; }
    bool version_exists(const Version& v) const { return _rs_version_map.count(v) != 0; }
    void set_last_sync_time(int64_t time) {
        _last_sync_time.store(time, std::memory_order_relaxed);
    }
    int64_t last_sync_time() const { return _last_sync_time.load(std::memory_order_relaxed); }

    // Disk space occupied by tablet, contain local and remote.
    size_t tablet_footprint();
    // Local disk space occupied by tablet.
    size_t tablet_local_size();
    // Remote disk space occupied by tablet.
    size_t tablet_remote_size();

    size_t num_rows();
    int version_count() const;
    Version max_version() const;
    Version max_version_unlocked() const;
    CumulativeCompactionPolicy* cumulative_compaction_policy();
    bool enable_unique_key_merge_on_write() const;

    // properties encapsulated in TabletSchema
    KeysType keys_type() const;
    SortType sort_type() const;
    size_t sort_col_num() const;
    size_t num_columns() const;
    size_t num_null_columns() const;
    size_t num_key_columns() const;
    size_t num_short_key_columns() const;
    size_t num_rows_per_row_block() const;
    CompressKind compress_kind() const;
    double bloom_filter_fpp() const;
    size_t next_unique_id() const;
    size_t row_size() const;

    // operation in rowsets
    Status add_rowset(RowsetSharedPtr rowset);
    Status create_initial_rowset(const int64_t version);
    Status modify_rowsets(std::vector<RowsetSharedPtr>& to_add,
                          std::vector<RowsetSharedPtr>& to_delete, bool check_delete = false);

    // _rs_version_map and _stale_rs_version_map should be protected by _meta_lock
    // The caller must call hold _meta_lock when call this two function.
    const RowsetSharedPtr get_rowset_by_version(const Version& version,
                                                bool find_is_stale = false) const;
    const RowsetSharedPtr get_stale_rowset_by_version(const Version& version) const;

    const RowsetSharedPtr rowset_with_max_version() const;

    static RowsetMetaSharedPtr rowset_meta_with_max_schema_version(
            const std::vector<RowsetMetaSharedPtr>& rowset_metas);

    Status add_inc_rowset(const RowsetSharedPtr& rowset);

    ////////////////////////////////////////////////////////////////////////////
    // begin CLOUD_MODE functions
    ////////////////////////////////////////////////////////////////////////////
    // for example:
    //     [0-4][5-5][8-8][9-9][13-13]
    // if spec_version = 12, it will return [6-7],[10-12]
    Versions cloud_calc_missed_versions(int64_t spec_version);

    Status cloud_capture_rs_readers(const Version& version_range,
                                    std::vector<RowsetReaderSharedPtr>* rs_readers);

    // Synchronize the rowsets from meta service.
<<<<<<< HEAD
    // If tablet state is not `TABLET_RUNNING`, sync tablet meta and all visible rowsets.
=======
>>>>>>> 647c231a
    // If `query_version` > 0 and local max_version of the tablet >= `query_version`, do nothing.
    Status cloud_sync_rowsets(int64_t query_version = -1);

    // If `version_overlap` is true, function will delete rowsets with overlapped version in this tablet.
    // MUST hold EXCLUSIVE `_meta_lock`.
    void cloud_add_rowsets(std::vector<RowsetSharedPtr> to_add, bool version_overlap);

    // MUST hold EXCLUSIVE `_meta_lock`.
    void cloud_delete_rowsets(const std::vector<RowsetSharedPtr>& to_delete);

    // return number of deleted stale rowsets
    int cloud_delete_expired_stale_rowsets();

    bool has_stale_rowsets() const { return !_stale_rs_version_map.empty(); }

    // clang-format off
    int64_t fetch_add_approximate_num_rowsets (int64_t x) { return _approximate_num_rowsets .fetch_add(x, std::memory_order_relaxed); }
    int64_t fetch_add_approximate_num_segments(int64_t x) { return _approximate_num_segments.fetch_add(x, std::memory_order_relaxed); }
    int64_t fetch_add_approximate_num_rows    (int64_t x) { return _approximate_num_rows    .fetch_add(x, std::memory_order_relaxed); }
    int64_t fetch_add_approximate_data_size   (int64_t x) { return _approximate_data_size   .fetch_add(x, std::memory_order_relaxed); }
    int64_t fetch_add_approximate_cumu_num_rowsets (int64_t x) { return _approximate_cumu_num_rowsets.fetch_add(x, std::memory_order_relaxed); }
    int64_t fetch_add_approximate_cumu_data_size   (int64_t x) { return _approximate_cumu_data_size  .fetch_add(x, std::memory_order_relaxed); }
    // clang-format on
    // meta lock must be held when calling this function
    void reset_approximate_stats(int64_t num_rowsets, int64_t num_segments, int64_t num_rows,
                                 int64_t data_size);
    int64_t get_cloud_base_compaction_score();
    int64_t get_cloud_cumu_compaction_score();
    ////////////////////////////////////////////////////////////////////////////
    // end CLOUD_MODE functions
    ////////////////////////////////////////////////////////////////////////////

    /// Delete stale rowset by timing. This delete policy uses now() minutes
    /// config::tablet_rowset_expired_stale_sweep_time_sec to compute the deadline of expired rowset
    /// to delete.  When rowset is deleted, it will be added to StorageEngine unused map and record
    /// need to delete flag.
    void delete_expired_stale_rowset();

    // Given spec_version, find a continuous version path and store it in version_path.
    // If quiet is true, then only "does this path exist" is returned.
    Status capture_consistent_versions(const Version& spec_version,
                                       std::vector<Version>* version_path,
                                       bool quiet = false) const;
    // if quiet is true, no error log will be printed if there are missing versions
    Status check_version_integrity(const Version& version, bool quiet = false);
    bool check_version_exist(const Version& version) const;
    void acquire_version_and_rowsets(
            std::vector<std::pair<Version, RowsetSharedPtr>>* version_rowsets) const;

    Status capture_consistent_rowsets(const Version& spec_version,
                                      std::vector<RowsetSharedPtr>* rowsets) const;
    Status capture_rs_readers(const Version& spec_version,
                              std::vector<RowsetReaderSharedPtr>* rs_readers) const;

    Status capture_rs_readers(const std::vector<Version>& version_path,
                              std::vector<RowsetReaderSharedPtr>* rs_readers) const;

    const std::vector<RowsetMetaSharedPtr> delete_predicates() {
        return _tablet_meta->delete_predicates();
    }
    bool version_for_delete_predicate(const Version& version);

    // meta lock
    std::shared_mutex& get_header_lock() { return _meta_lock; }
    std::mutex& get_rowset_update_lock() { return _rowset_update_lock; }
    std::mutex& get_push_lock() { return _ingest_lock; }
    std::mutex& get_base_compaction_lock() { return _base_compaction_lock; }
    std::mutex& get_cumulative_compaction_lock() { return _cumulative_compaction_lock; }

    std::shared_mutex& get_migration_lock() { return _migration_lock; }

    std::mutex& get_schema_change_lock() { return _schema_change_lock; }

    // operation for compaction
    bool can_do_compaction(size_t path_hash, CompactionType compaction_type);
    uint32_t calc_compaction_score(
            CompactionType compaction_type,
            std::shared_ptr<CumulativeCompactionPolicy> cumulative_compaction_policy);

    // operation for clone
    void calc_missed_versions(int64_t spec_version, std::vector<Version>* missed_versions);
    void calc_missed_versions_unlocked(int64_t spec_version,
                                       std::vector<Version>* missed_versions) const;

    // This function to find max continuous version from the beginning.
    // For example: If there are 1, 2, 3, 5, 6, 7 versions belongs tablet, then 3 is target.
    // 3 will be saved in "version", and 7 will be saved in "max_version", if max_version != nullptr
    void max_continuous_version_from_beginning(Version* version, Version* max_version = nullptr);

    // operation for query
    Status split_range(const OlapTuple& start_key_strings, const OlapTuple& end_key_strings,
                       uint64_t request_block_row_count, std::vector<OlapTuple>* ranges);

    void set_bad(bool is_bad) { _is_bad = is_bad; }

    int64_t last_cumu_compaction_failure_time() { return _last_cumu_compaction_failure_millis; }
    void set_last_cumu_compaction_failure_time(int64_t millis) {
        _last_cumu_compaction_failure_millis = millis;
    }

    int64_t last_base_compaction_failure_time() { return _last_base_compaction_failure_millis; }
    void set_last_base_compaction_failure_time(int64_t millis) {
        _last_base_compaction_failure_millis = millis;
    }

    int64_t last_cumu_compaction_success_time() { return _last_cumu_compaction_success_millis; }
    void set_last_cumu_compaction_success_time(int64_t millis) {
        _last_cumu_compaction_success_millis = millis;
    }

    void set_last_quick_compaction_success_time(int64_t millis) {
        _last_quick_compaction_success_time_millis = millis;
    }

    int64_t last_base_compaction_success_time() { return _last_base_compaction_success_millis; }
    void set_last_base_compaction_success_time(int64_t millis) {
        _last_base_compaction_success_millis = millis;
    }

    void delete_all_files();

    bool check_path(const std::string& check_path) const;
    bool check_rowset_id(const RowsetId& rowset_id);

    Status set_partition_id(int64_t partition_id);

    TabletInfo get_tablet_info() const;

    void pick_candidate_rowsets_to_cumulative_compaction(
            std::vector<RowsetSharedPtr>* candidate_rowsets);
    void pick_candidate_rowsets_to_base_compaction(std::vector<RowsetSharedPtr>* candidate_rowsets);

    void calculate_cumulative_point();
    // TODO(ygl):
    bool is_primary_replica() { return false; }

    // TODO(ygl):
    // eco mode means power saving in new energy car
    // eco mode also means save money in palo
    bool in_eco_mode() { return false; }

    // return true if the checkpoint is actually done
    bool do_tablet_meta_checkpoint();

    // Check whether the rowset is useful or not, unuseful rowset can be swept up then.
    // Rowset which is under tablet's management is useful, i.e. rowset is in
    // _rs_version_map, or _stale_rs_version_map.
    // Rowset whose version range is not covered by this tablet is also useful.
    bool rowset_meta_is_useful(RowsetMetaSharedPtr rowset_meta);

    void build_tablet_report_info(TTabletInfo* tablet_info,
                                  bool enable_consecutive_missing_check = false);

    void generate_tablet_meta_copy(TabletMetaSharedPtr new_tablet_meta) const;
    // caller should hold the _meta_lock before calling this method
    void generate_tablet_meta_copy_unlocked(TabletMetaSharedPtr new_tablet_meta) const;

    // return a json string to show the compaction status of this tablet
    void get_compaction_status(std::string* json_result);

    double calculate_scan_frequency();

    Status prepare_compaction_and_calculate_permits(CompactionType compaction_type,
                                                    TabletSharedPtr tablet, int64_t* permits);
    void execute_compaction(CompactionType compaction_type);
    void reset_compaction(CompactionType compaction_type);

    void set_clone_occurred(bool clone_occurred) { _is_clone_occurred = clone_occurred; }
    bool get_clone_occurred() { return _is_clone_occurred; }

    void set_cumulative_compaction_policy(
            std::shared_ptr<CumulativeCompactionPolicy> cumulative_compaction_policy) {
        _cumulative_compaction_policy = cumulative_compaction_policy;
    }

    std::shared_ptr<CumulativeCompactionPolicy> get_cumulative_compaction_policy() {
        return _cumulative_compaction_policy;
    }

    inline bool all_beta() const {
        std::shared_lock rdlock(_meta_lock);
        return _tablet_meta->all_beta();
    }

    TabletSchemaSPtr tablet_schema() const override;

    TabletSchemaSPtr get_max_version_schema(std::lock_guard<std::shared_mutex>&);

    // Find the related rowset with specified version and return its tablet schema
    TabletSchemaSPtr tablet_schema(Version version) const {
        return _tablet_meta->tablet_schema(version);
    }

    Status create_rowset_writer(const Version& version, const RowsetStatePB& rowset_state,
                                const SegmentsOverlapPB& overlap, TabletSchemaSPtr tablet_schema,
                                int64_t oldest_write_timestamp, int64_t newest_write_timestamp,
                                std::unique_ptr<RowsetWriter>* rowset_writer);

    Status create_rowset_writer(const int64_t& txn_id, const PUniqueId& load_id,
                                const RowsetStatePB& rowset_state, const SegmentsOverlapPB& overlap,
                                TabletSchemaSPtr tablet_schema,
                                std::unique_ptr<RowsetWriter>* rowset_writer);

    Status create_rowset_writer(RowsetWriterContext* context,
                                std::unique_ptr<RowsetWriter>* rowset_writer);

    Status create_rowset(RowsetMetaSharedPtr rowset_meta, RowsetSharedPtr* rowset);
    // Cooldown to remote fs.
    Status cooldown();

    RowsetSharedPtr pick_cooldown_rowset();

    bool need_cooldown(int64_t* cooldown_timestamp, size_t* file_size);

    Status remove_all_remote_rowsets();

    // Lookup the row location of `encoded_key`, the function sets `row_location` on success.
    // NOTE: the method only works in unique key model with primary key index, you will got a
    //       not supported error in other data model.
    Status lookup_row_key(const Slice& encoded_key, const RowsetIdUnorderedSet* rowset_ids,
                          RowLocation* row_location, uint32_t version);

    // calc delete bitmap when flush memtable, use a fake version to calc
    // For example, cur max version is 5, and we use version 6 to calc but
    // finally this rowset publish version with 8, we should make up data
    // for rowset 6-7. Also, if a compaction happens between commit_txn and
    // publish_txn, we should remove compaction input rowsets' delete_bitmap
    // and build newly generated rowset's delete_bitmap
    Status calc_delete_bitmap(RowsetId rowset_id,
                              const std::vector<segment_v2::SegmentSharedPtr>& segments,
                              const RowsetIdUnorderedSet* specified_rowset_ids,
                              DeleteBitmapPtr delete_bitmap, int64_t version,
                              bool check_pre_segments = false);

    Status update_delete_bitmap_without_lock(const RowsetSharedPtr& rowset);
    Status update_delete_bitmap(const RowsetSharedPtr& rowset, DeleteBitmapPtr delete_bitmap,
                                const RowsetIdUnorderedSet& pre_rowset_ids);
    RowsetIdUnorderedSet all_rs_id(int64_t max_version) const;

    void remove_self_owned_remote_rowsets();

    // Erase entries in `_self_owned_remote_rowsets` iff they are in `rowsets_in_snapshot`.
    // REQUIRES: held _meta_lock
    void update_self_owned_remote_rowsets(const std::vector<RowsetSharedPtr>& rowsets_in_snapshot);

    void record_unused_remote_rowset(const RowsetId& rowset_id, const io::ResourceId& resource,
                                     int64_t num_segments);

    bool check_all_rowset_segment();

    void update_max_version_schema(const TabletSchemaSPtr& tablet_schema);

    bool is_in_memory() const { return _tablet_meta->is_in_memory(); }
    bool is_persistent() const { return _tablet_meta->is_persistent(); }

<<<<<<< HEAD
=======
    RowsetSharedPtr get_rowset(const RowsetId& rowset_id);
>>>>>>> 647c231a
private:
    Status _init_once_action();
    void _print_missed_versions(const std::vector<Version>& missed_versions) const;
    bool _contains_rowset(const RowsetId rowset_id);
    Status _contains_version(const Version& version);

    // Returns:
    // version: the max continuous version from beginning
    // max_version: the max version of this tablet
    void _max_continuous_version_from_beginning_unlocked(Version* version, Version* max_version,
                                                         bool* has_version_cross) const;
    RowsetSharedPtr _rowset_with_largest_size();
    /// Delete stale rowset by version. This method not only delete the version in expired rowset map,
    /// but also delete the version in rowset meta vector.
    void _delete_stale_rowset_by_version(const Version& version);
    Status _capture_consistent_rowsets_unlocked(const std::vector<Version>& version_path,
                                                std::vector<RowsetSharedPtr>* rowsets) const;

    const uint32_t _calc_cumulative_compaction_score(
            std::shared_ptr<CumulativeCompactionPolicy> cumulative_compaction_policy);
    const uint32_t _calc_base_compaction_score() const;

    // When the proportion of empty edges in the adjacency matrix used to represent the version graph
    // in the version tracker is greater than the threshold, rebuild the version tracker
    bool _reconstruct_version_tracker_if_necessary();
    void _init_context_common_fields(RowsetWriterContext& context);

    Status _check_pk_in_pre_segments(const std::vector<segment_v2::SegmentSharedPtr>& pre_segments,
                                     const Slice& key, const Version& version,
                                     DeleteBitmapPtr delete_bitmap, RowLocation* loc);
    void _rowset_ids_difference(const RowsetIdUnorderedSet& cur, const RowsetIdUnorderedSet& pre,
                                RowsetIdUnorderedSet* to_add, RowsetIdUnorderedSet* to_del);
    Status _load_rowset_segments(const RowsetSharedPtr& rowset,
                                 std::vector<segment_v2::SegmentSharedPtr>* segments);

public:
    static const int64_t K_INVALID_CUMULATIVE_POINT = -1;

private:
    TimestampedVersionTracker _timestamped_version_tracker;

    DorisCallOnce<Status> _init_once;
    // meta store lock is used for prevent 2 threads do checkpoint concurrently
    // it will be used in econ-mode in the future
    std::shared_mutex _meta_store_lock;
    std::mutex _ingest_lock;
    std::mutex _base_compaction_lock;
    std::mutex _cumulative_compaction_lock;
    std::mutex _schema_change_lock;
    std::shared_mutex _migration_lock;

    // CLOUD_MODE
    // this mutex MUST ONLY be used in `Tablet::cloud_sync_rowsets`
    doris::Mutex _sync_rowsets_lock;

    // TODO(lingbin): There is a _meta_lock TabletMeta too, there should be a comment to
    // explain how these two locks work together.
    mutable std::shared_mutex _meta_lock;

    // In unique key table with MoW, we should guarantee that only one
    // writer can update rowset and delete bitmap at the same time.
    // We use a separate lock rather than _meta_lock, to avoid blocking read queries
    // during publish_txn, which might take hundreds of milliseconds
    mutable std::mutex _rowset_update_lock;

    // After version 0.13, all newly created rowsets are saved in _rs_version_map.
    // And if rowset being compacted, the old rowsetis will be saved in _stale_rs_version_map;
    std::unordered_map<Version, RowsetSharedPtr, HashOfVersion> _rs_version_map;
    // This variable _stale_rs_version_map is used to record these rowsets which are be compacted.
    // These _stale rowsets are been removed when rowsets' pathVersion is expired,
    // this policy is judged and computed by TimestampedVersionTracker.
    std::unordered_map<Version, RowsetSharedPtr, HashOfVersion> _stale_rs_version_map;
    // RowsetTree is used to locate rowsets containing a key or a key range quickly.
    // It's only used in UNIQUE_KEYS data model.
    std::unique_ptr<RowsetTree> _rowset_tree;
    // if this tablet is broken, set to true. default is false
    std::atomic<bool> _is_bad;
    // timestamp of last cumu compaction failure
    std::atomic<int64_t> _last_cumu_compaction_failure_millis;
    // timestamp of last base compaction failure
    std::atomic<int64_t> _last_base_compaction_failure_millis;
    // timestamp of last cumu compaction success
    std::atomic<int64_t> _last_cumu_compaction_success_millis;
    // timestamp of last base compaction success
    std::atomic<int64_t> _last_base_compaction_success_millis;
    std::atomic<int64_t> _last_quick_compaction_success_time_millis;
    std::atomic<int64_t> _cumulative_point;
    std::atomic<int32_t> _newly_created_rowset_num;
    std::atomic<int64_t> _last_checkpoint_time;

    // CLOUD_MODE
    int64_t _base_compaction_cnt = 0;
    int64_t _cumulative_compaction_cnt = 0;
    int64_t _max_version = -1;
    std::atomic<int64_t> _last_sync_time = 0;
    std::atomic<int64_t> _approximate_num_rowsets {-1};
    std::atomic<int64_t> _approximate_num_rows {-1};
    std::atomic<int64_t> _approximate_num_segments {-1};
    std::atomic<int64_t> _approximate_data_size {-1};
    std::atomic<int64_t> _approximate_cumu_num_rowsets {-1};
    std::atomic<int64_t> _approximate_cumu_data_size {-1};

    // cumulative compaction policy
    std::shared_ptr<CumulativeCompactionPolicy> _cumulative_compaction_policy;
    std::string _cumulative_compaction_type;

    // the value of metric 'query_scan_count' and timestamp will be recorded when every time
    // 'config::tablet_scan_frequency_time_node_interval_second' passed to calculate tablet
    // scan frequency.
    // the value of metric 'query_scan_count' for the last record.
    int64_t _last_record_scan_count;
    // the timestamp of the last record.
    time_t _last_record_scan_count_timestamp;

    std::shared_ptr<CumulativeCompaction> _cumulative_compaction;
    std::shared_ptr<BaseCompaction> _base_compaction;
    // whether clone task occurred during the tablet is in thread pool queue to wait for compaction
    std::atomic<bool> _is_clone_occurred;

    int64_t _last_missed_version;
    int64_t _last_missed_time_s;

    // Remote rowsets not shared by other BE. We can delete them when drop tablet.
    std::unordered_set<RowsetSharedPtr> _self_owned_remote_rowsets; // guarded by _meta_lock

    // Max schema_version schema from Rowset or FE
    TabletSchemaSPtr _max_version_schema;

    DISALLOW_COPY_AND_ASSIGN(Tablet);

public:
    IntCounter* flush_bytes;
    IntCounter* flush_finish_count;
    std::atomic<int64_t> publised_count = 0;
};

inline CumulativeCompactionPolicy* Tablet::cumulative_compaction_policy() {
    return _cumulative_compaction_policy.get();
}

inline bool Tablet::init_succeeded() {
    return _init_once.has_called() && _init_once.stored_result().ok();
}

inline bool Tablet::is_used() {
    return !_is_bad && _data_dir->is_used();
}

inline void Tablet::register_tablet_into_dir() {
    _data_dir->register_tablet(this);
}

inline void Tablet::deregister_tablet_from_dir() {
    _data_dir->deregister_tablet(this);
}

inline const int64_t Tablet::cumulative_layer_point() const {
    return _cumulative_point;
}

inline void Tablet::set_cumulative_layer_point(int64_t new_point) {
    // cumulative point should only be reset to -1, or be increased
    CHECK(new_point == Tablet::K_INVALID_CUMULATIVE_POINT || new_point >= _cumulative_point)
            << "Unexpected cumulative point: " << new_point
            << ", origin: " << _cumulative_point.load();
    _cumulative_point = new_point;
}

inline bool Tablet::enable_unique_key_merge_on_write() const {
#ifdef BE_TEST
    if (_tablet_meta == nullptr) {
        return false;
    }
#endif
    return _tablet_meta->enable_unique_key_merge_on_write();
}

// TODO(lingbin): Why other methods that need to get information from _tablet_meta
// are not locked, here needs a comment to explain.
inline size_t Tablet::tablet_footprint() {
    std::shared_lock rdlock(_meta_lock);
    return _tablet_meta->tablet_footprint();
}

inline size_t Tablet::tablet_local_size() {
    std::shared_lock rdlock(_meta_lock);
    return _tablet_meta->tablet_local_size();
}

inline size_t Tablet::tablet_remote_size() {
    std::shared_lock rdlock(_meta_lock);
    return _tablet_meta->tablet_remote_size();
}

// TODO(lingbin): Why other methods which need to get information from _tablet_meta
// are not locked, here needs a comment to explain.
inline size_t Tablet::num_rows() {
    std::shared_lock rdlock(_meta_lock);
    return _tablet_meta->num_rows();
}

inline int Tablet::version_count() const {
    return _tablet_meta->version_count();
}

inline Version Tablet::max_version() const {
    return _tablet_meta->max_version();
}

inline Version Tablet::max_version_unlocked() const {
    return _tablet_meta->max_version();
}

inline KeysType Tablet::keys_type() const {
    return _schema->keys_type();
}

inline SortType Tablet::sort_type() const {
    return _schema->sort_type();
}

inline size_t Tablet::sort_col_num() const {
    return _schema->sort_col_num();
}

inline size_t Tablet::num_columns() const {
    return _schema->num_columns();
}

inline size_t Tablet::num_null_columns() const {
    return _schema->num_null_columns();
}

inline size_t Tablet::num_key_columns() const {
    return _schema->num_key_columns();
}

inline size_t Tablet::num_short_key_columns() const {
    return _schema->num_short_key_columns();
}

inline size_t Tablet::num_rows_per_row_block() const {
    return _schema->num_rows_per_row_block();
}

inline CompressKind Tablet::compress_kind() const {
    return _schema->compress_kind();
}

inline double Tablet::bloom_filter_fpp() const {
    return _schema->bloom_filter_fpp();
}

inline size_t Tablet::next_unique_id() const {
    return _schema->next_column_unique_id();
}

inline size_t Tablet::row_size() const {
    return _schema->row_size();
}

} // namespace doris<|MERGE_RESOLUTION|>--- conflicted
+++ resolved
@@ -160,10 +160,7 @@
                                     std::vector<RowsetReaderSharedPtr>* rs_readers);
 
     // Synchronize the rowsets from meta service.
-<<<<<<< HEAD
     // If tablet state is not `TABLET_RUNNING`, sync tablet meta and all visible rowsets.
-=======
->>>>>>> 647c231a
     // If `query_version` > 0 and local max_version of the tablet >= `query_version`, do nothing.
     Status cloud_sync_rowsets(int64_t query_version = -1);
 
@@ -419,10 +416,7 @@
     bool is_in_memory() const { return _tablet_meta->is_in_memory(); }
     bool is_persistent() const { return _tablet_meta->is_persistent(); }
 
-<<<<<<< HEAD
-=======
     RowsetSharedPtr get_rowset(const RowsetId& rowset_id);
->>>>>>> 647c231a
 private:
     Status _init_once_action();
     void _print_missed_versions(const std::vector<Version>& missed_versions) const;
