// Licensed to the Apache Software Foundation (ASF) under one
// or more contributor license agreements.  See the NOTICE file
// distributed with this work for additional information
// regarding copyright ownership.  The ASF licenses this file
// to you under the Apache License, Version 2.0 (the
// "License"); you may not use this file except in compliance
// with the License.  You may obtain a copy of the License at
//
//   http://www.apache.org/licenses/LICENSE-2.0
//
// Unless required by applicable law or agreed to in writing,
// software distributed under the License is distributed on an
// "AS IS" BASIS, WITHOUT WARRANTIES OR CONDITIONS OF ANY
// KIND, either express or implied.  See the License for the
// specific language governing permissions and limitations
// under the License.

#pragma once

#include <functional>
#include <memory>
#include <mutex>
#include <set>
#include <shared_mutex>
#include <string>
#include <unordered_map>
#include <unordered_set>
#include <vector>

#include "gen_cpp/AgentService_types.h"
#include "gen_cpp/MasterService_types.h"
#include "gen_cpp/olap_file.pb.h"
#include "io/fs/file_system.h"
#include "olap/base_tablet.h"
#include "olap/cumulative_compaction_policy.h"
#include "olap/data_dir.h"
#include "olap/olap_common.h"
#include "olap/olap_define.h"
#include "olap/rowset/rowset.h"
#include "olap/rowset/rowset_reader.h"
#include "olap/rowset/rowset_tree.h"
#include "olap/rowset/segment_v2/segment.h"
#include "olap/tablet_meta.h"
#include "olap/tuple.h"
#include "olap/utils.h"
#include "olap/version_graph.h"
#include "util/once.h"

namespace doris {

class DataDir;
class Tablet;
class TabletMeta;
class CumulativeCompactionPolicy;
class CumulativeCompaction;
class BaseCompaction;
class RowsetWriter;
struct RowsetWriterContext;

using TabletSharedPtr = std::shared_ptr<Tablet>;

enum TabletStorageType { STORAGE_TYPE_LOCAL, STORAGE_TYPE_REMOTE, STORAGE_TYPE_REMOTE_AND_LOCAL };

class Tablet : public BaseTablet {
public:
    static TabletSharedPtr create_tablet_from_meta(TabletMetaSharedPtr tablet_meta,
                                                   DataDir* data_dir = nullptr);

    Tablet(TabletMetaSharedPtr tablet_meta, DataDir* data_dir,
           const std::string& cumulative_compaction_type = "");

    Status init();
    bool init_succeeded();

    bool is_used();

    void register_tablet_into_dir();
    void deregister_tablet_from_dir();

    void save_meta();
    // Used in clone task, to update local meta when finishing a clone job
    Status revise_tablet_meta(const std::vector<RowsetMetaSharedPtr>& rowsets_to_clone,
                              const std::vector<Version>& versions_to_delete);
    Status pick_quick_compaction_rowsets(std::vector<RowsetSharedPtr>* input_rowsets,
                                         int64_t* permits);

    const int64_t cumulative_layer_point() const;
    void set_cumulative_layer_point(int64_t new_point);

    // Disk space occupied by tablet, contain local and remote.
    size_t tablet_footprint();
    // Local disk space occupied by tablet.
    size_t tablet_local_size();
    // Remote disk space occupied by tablet.
    size_t tablet_remote_size();

    size_t num_rows();
    int version_count() const;
    Version max_version() const;
    Version max_version_unlocked() const;
    CumulativeCompactionPolicy* cumulative_compaction_policy();
    bool enable_unique_key_merge_on_write() const;

    // properties encapsulated in TabletSchema
    KeysType keys_type() const;
    SortType sort_type() const;
    size_t sort_col_num() const;
    size_t num_columns() const;
    size_t num_null_columns() const;
    size_t num_key_columns() const;
    size_t num_short_key_columns() const;
    size_t num_rows_per_row_block() const;
    CompressKind compress_kind() const;
    double bloom_filter_fpp() const;
    size_t next_unique_id() const;
    size_t row_size() const;

    // operation in rowsets
    Status add_rowset(RowsetSharedPtr rowset);
    Status create_initial_rowset(const int64_t version);
    Status modify_rowsets(std::vector<RowsetSharedPtr>& to_add,
                          std::vector<RowsetSharedPtr>& to_delete, bool check_delete = false);

    // _rs_version_map and _stale_rs_version_map should be protected by _meta_lock
    // The caller must call hold _meta_lock when call this two function.
    const RowsetSharedPtr get_rowset_by_version(const Version& version,
                                                bool find_is_stale = false) const;
    const RowsetSharedPtr get_stale_rowset_by_version(const Version& version) const;

    const RowsetSharedPtr rowset_with_max_version() const;

    static RowsetMetaSharedPtr rowset_meta_with_max_schema_version(
            const std::vector<RowsetMetaSharedPtr>& rowset_metas);

    Status add_inc_rowset(const RowsetSharedPtr& rowset);

    // CLOUD_MODE
    // Add a rowset required for query to tablet in cloud mode.
    void add_rowset_by_meta(const RowsetMetaSharedPtr& rs_meta);

    // CLOUD_MODE
    // Add a new created rowset to tablet in cloud mode.
    void add_new_rowset(const RowsetSharedPtr& rowset);

    // CLOUD_MODE
    // for example:
    //     [0-4][5-5][8-8][9-9][13-13]
    // if spec_version = 12, it will return [6-7],[10-12]
    Versions cloud_calc_missed_versions(int64_t spec_version);

    // CLOUD_MODE
    Status cloud_capture_rs_readers(Version version_range,
                                    std::vector<RowsetReaderSharedPtr>* rs_readers);

    // CLOUD_MODE
    // Synchronize the rowsets from meta service.
    // If `spec_version` > 0 and local max_version of the tablet >= `spec_version`, do nothing.
    Status cloud_sync_rowsets(int64_t spec_version = -1);

    /// Delete stale rowset by timing. This delete policy uses now() minutes
    /// config::tablet_rowset_expired_stale_sweep_time_sec to compute the deadline of expired rowset
    /// to delete.  When rowset is deleted, it will be added to StorageEngine unused map and record
    /// need to delete flag.
    void delete_expired_stale_rowset();

    // Given spec_version, find a continuous version path and store it in version_path.
    // If quiet is true, then only "does this path exist" is returned.
    Status capture_consistent_versions(const Version& spec_version,
                                       std::vector<Version>* version_path,
                                       bool quiet = false) const;
    // if quiet is true, no error log will be printed if there are missing versions
    Status check_version_integrity(const Version& version, bool quiet = false);
    bool check_version_exist(const Version& version) const;
    void acquire_version_and_rowsets(
            std::vector<std::pair<Version, RowsetSharedPtr>>* version_rowsets) const;

    Status capture_consistent_rowsets(const Version& spec_version,
                                      std::vector<RowsetSharedPtr>* rowsets) const;
    Status capture_rs_readers(const Version& spec_version,
                              std::vector<RowsetReaderSharedPtr>* rs_readers) const;

    Status capture_rs_readers(const std::vector<Version>& version_path,
                              std::vector<RowsetReaderSharedPtr>* rs_readers) const;

    const std::vector<RowsetMetaSharedPtr> delete_predicates() {
        return _tablet_meta->delete_predicates();
    }
    bool version_for_delete_predicate(const Version& version);

    // meta lock
    std::shared_mutex& get_header_lock() { return _meta_lock; }
    std::mutex& get_rowset_update_lock() { return _rowset_update_lock; }
    std::mutex& get_push_lock() { return _ingest_lock; }
    std::mutex& get_base_compaction_lock() { return _base_compaction_lock; }
    std::mutex& get_cumulative_compaction_lock() { return _cumulative_compaction_lock; }

    std::shared_mutex& get_migration_lock() { return _migration_lock; }

    std::mutex& get_schema_change_lock() { return _schema_change_lock; }

    // operation for compaction
    bool can_do_compaction(size_t path_hash, CompactionType compaction_type);
    uint32_t calc_compaction_score(
            CompactionType compaction_type,
            std::shared_ptr<CumulativeCompactionPolicy> cumulative_compaction_policy);

    // operation for clone
    void calc_missed_versions(int64_t spec_version, std::vector<Version>* missed_versions);
    void calc_missed_versions_unlocked(int64_t spec_version,
                                       std::vector<Version>* missed_versions) const;

    // This function to find max continuous version from the beginning.
    // For example: If there are 1, 2, 3, 5, 6, 7 versions belongs tablet, then 3 is target.
    // 3 will be saved in "version", and 7 will be saved in "max_version", if max_version != nullptr
    void max_continuous_version_from_beginning(Version* version, Version* max_version = nullptr);

    // operation for query
    Status split_range(const OlapTuple& start_key_strings, const OlapTuple& end_key_strings,
                       uint64_t request_block_row_count, std::vector<OlapTuple>* ranges);

    void set_bad(bool is_bad) { _is_bad = is_bad; }

    int64_t last_cumu_compaction_failure_time() { return _last_cumu_compaction_failure_millis; }
    void set_last_cumu_compaction_failure_time(int64_t millis) {
        _last_cumu_compaction_failure_millis = millis;
    }

    int64_t last_base_compaction_failure_time() { return _last_base_compaction_failure_millis; }
    void set_last_base_compaction_failure_time(int64_t millis) {
        _last_base_compaction_failure_millis = millis;
    }

    int64_t last_cumu_compaction_success_time() { return _last_cumu_compaction_success_millis; }
    void set_last_cumu_compaction_success_time(int64_t millis) {
        _last_cumu_compaction_success_millis = millis;
    }

    void set_last_quick_compaction_success_time(int64_t millis) {
        _last_quick_compaction_success_time_millis = millis;
    }

    int64_t last_base_compaction_success_time() { return _last_base_compaction_success_millis; }
    void set_last_base_compaction_success_time(int64_t millis) {
        _last_base_compaction_success_millis = millis;
    }

    void delete_all_files();

    bool check_path(const std::string& check_path) const;
    bool check_rowset_id(const RowsetId& rowset_id);

    Status set_partition_id(int64_t partition_id);

    TabletInfo get_tablet_info() const;

    void pick_candidate_rowsets_to_cumulative_compaction(
            std::vector<RowsetSharedPtr>* candidate_rowsets,
            std::shared_lock<std::shared_mutex>& /* meta lock*/);
    void pick_candidate_rowsets_to_base_compaction(
            std::vector<RowsetSharedPtr>* candidate_rowsets,
            std::shared_lock<std::shared_mutex>& /* meta lock*/);

    void calculate_cumulative_point();
    // TODO(ygl):
    bool is_primary_replica() { return false; }

    // TODO(ygl):
    // eco mode means power saving in new energy car
    // eco mode also means save money in palo
    bool in_eco_mode() { return false; }

    // return true if the checkpoint is actually done
    bool do_tablet_meta_checkpoint();

    // Check whether the rowset is useful or not, unuseful rowset can be swept up then.
    // Rowset which is under tablet's management is useful, i.e. rowset is in
    // _rs_version_map, or _stale_rs_version_map.
    // Rowset whose version range is not covered by this tablet is also useful.
    bool rowset_meta_is_useful(RowsetMetaSharedPtr rowset_meta);

    void build_tablet_report_info(TTabletInfo* tablet_info,
                                  bool enable_consecutive_missing_check = false);

    void generate_tablet_meta_copy(TabletMetaSharedPtr new_tablet_meta) const;
    // caller should hold the _meta_lock before calling this method
    void generate_tablet_meta_copy_unlocked(TabletMetaSharedPtr new_tablet_meta) const;

    // return a json string to show the compaction status of this tablet
    void get_compaction_status(std::string* json_result);

    double calculate_scan_frequency();

    Status prepare_compaction_and_calculate_permits(CompactionType compaction_type,
                                                    TabletSharedPtr tablet, int64_t* permits);
    void execute_compaction(CompactionType compaction_type);
    void reset_compaction(CompactionType compaction_type);

    void set_clone_occurred(bool clone_occurred) { _is_clone_occurred = clone_occurred; }
    bool get_clone_occurred() { return _is_clone_occurred; }

    void set_cumulative_compaction_policy(
            std::shared_ptr<CumulativeCompactionPolicy> cumulative_compaction_policy) {
        _cumulative_compaction_policy = cumulative_compaction_policy;
    }

    std::shared_ptr<CumulativeCompactionPolicy> get_cumulative_compaction_policy() {
        return _cumulative_compaction_policy;
    }

    inline bool all_beta() const {
        std::shared_lock rdlock(_meta_lock);
        return _tablet_meta->all_beta();
    }

    TabletSchemaSPtr tablet_schema() const override;

    TabletSchemaSPtr get_max_version_schema(std::lock_guard<std::shared_mutex>&);

    // Find the related rowset with specified version and return its tablet schema
    TabletSchemaSPtr tablet_schema(Version version) const {
        return _tablet_meta->tablet_schema(version);
    }

    Status create_rowset_writer(const Version& version, const RowsetStatePB& rowset_state,
                                const SegmentsOverlapPB& overlap, TabletSchemaSPtr tablet_schema,
                                int64_t oldest_write_timestamp, int64_t newest_write_timestamp,
                                std::unique_ptr<RowsetWriter>* rowset_writer);

    Status create_rowset_writer(const int64_t& txn_id, const PUniqueId& load_id,
                                const RowsetStatePB& rowset_state, const SegmentsOverlapPB& overlap,
                                TabletSchemaSPtr tablet_schema,
                                std::unique_ptr<RowsetWriter>* rowset_writer);

    Status create_rowset_writer(RowsetWriterContext* context,
                                std::unique_ptr<RowsetWriter>* rowset_writer);

    Status create_rowset(RowsetMetaSharedPtr rowset_meta, RowsetSharedPtr* rowset);
    // Cooldown to remote fs.
    Status cooldown();

    RowsetSharedPtr pick_cooldown_rowset();

    bool need_cooldown(int64_t* cooldown_timestamp, size_t* file_size);

    Status remove_all_remote_rowsets();

    // Lookup the row location of `encoded_key`, the function sets `row_location` on success.
    // NOTE: the method only works in unique key model with primary key index, you will got a
    //       not supported error in other data model.
    Status lookup_row_key(const Slice& encoded_key, const RowsetIdUnorderedSet* rowset_ids,
                          RowLocation* row_location, uint32_t version);

    // calc delete bitmap when flush memtable, use a fake version to calc
    // For example, cur max version is 5, and we use version 6 to calc but
    // finally this rowset publish version with 8, we should make up data
    // for rowset 6-7. Also, if a compaction happens between commit_txn and
    // publish_txn, we should remove compaction input rowsets' delete_bitmap
    // and build newly generated rowset's delete_bitmap
    Status calc_delete_bitmap(RowsetId rowset_id,
                              const std::vector<segment_v2::SegmentSharedPtr>& segments,
                              const RowsetIdUnorderedSet* specified_rowset_ids,
                              DeleteBitmapPtr delete_bitmap, int64_t version,
                              bool check_pre_segments = false);

    Status update_delete_bitmap_without_lock(const RowsetSharedPtr& rowset);
    Status update_delete_bitmap(const RowsetSharedPtr& rowset, DeleteBitmapPtr delete_bitmap,
                                const RowsetIdUnorderedSet& pre_rowset_ids);
    RowsetIdUnorderedSet all_rs_id() const;

    void remove_self_owned_remote_rowsets();

    // Erase entries in `_self_owned_remote_rowsets` iff they are in `rowsets_in_snapshot`.
    // REQUIRES: held _meta_lock
    void update_self_owned_remote_rowsets(const std::vector<RowsetSharedPtr>& rowsets_in_snapshot);

    void record_unused_remote_rowset(const RowsetId& rowset_id, const io::ResourceId& resource,
                                     int64_t num_segments);

    bool check_all_rowset_segment();

    void update_max_version_schema(const TabletSchemaSPtr& tablet_schema);

<<<<<<< HEAD
    bool is_in_memory() const { return _tablet_meta->is_in_memory(); }
    bool is_persistent() const { return _tablet_meta->is_persistent(); }

=======
>>>>>>> e21ffac4
private:
    Status _init_once_action();
    void _print_missed_versions(const std::vector<Version>& missed_versions) const;
    bool _contains_rowset(const RowsetId rowset_id);
    Status _contains_version(const Version& version);

    // Returns:
    // version: the max continuous version from beginning
    // max_version: the max version of this tablet
    void _max_continuous_version_from_beginning_unlocked(Version* version, Version* max_version,
                                                         bool* has_version_cross) const;
    RowsetSharedPtr _rowset_with_largest_size();
    /// Delete stale rowset by version. This method not only delete the version in expired rowset map,
    /// but also delete the version in rowset meta vector.
    void _delete_stale_rowset_by_version(const Version& version);
    Status _capture_consistent_rowsets_unlocked(const std::vector<Version>& version_path,
                                                std::vector<RowsetSharedPtr>* rowsets) const;

    const uint32_t _calc_cumulative_compaction_score(
            std::shared_ptr<CumulativeCompactionPolicy> cumulative_compaction_policy);
    const uint32_t _calc_base_compaction_score() const;

    // When the proportion of empty edges in the adjacency matrix used to represent the version graph
    // in the version tracker is greater than the threshold, rebuild the version tracker
    bool _reconstruct_version_tracker_if_necessary();
    void _init_context_common_fields(RowsetWriterContext& context);

    Status _check_pk_in_pre_segments(const std::vector<segment_v2::SegmentSharedPtr>& pre_segments,
                                     const Slice& key, const Version& version,
                                     DeleteBitmapPtr delete_bitmap, RowLocation* loc);
    void _rowset_ids_difference(const RowsetIdUnorderedSet& cur, const RowsetIdUnorderedSet& pre,
                                RowsetIdUnorderedSet* to_add, RowsetIdUnorderedSet* to_del);
    Status _load_rowset_segments(const RowsetSharedPtr& rowset,
                                 std::vector<segment_v2::SegmentSharedPtr>* segments);

public:
    static const int64_t K_INVALID_CUMULATIVE_POINT = -1;

private:
    TimestampedVersionTracker _timestamped_version_tracker;

    DorisCallOnce<Status> _init_once;
    // meta store lock is used for prevent 2 threads do checkpoint concurrently
    // it will be used in econ-mode in the future
    std::shared_mutex _meta_store_lock;
    std::mutex _ingest_lock;
    std::mutex _base_compaction_lock;
    std::mutex _cumulative_compaction_lock;
    std::mutex _schema_change_lock;
    std::shared_mutex _migration_lock;

    // CLOUD_MODE
    // this mutex MUST ONLY be used in `Tablet::cloud_sync_rowsets`
    std::mutex _sync_rowsets_lock;

    // TODO(lingbin): There is a _meta_lock TabletMeta too, there should be a comment to
    // explain how these two locks work together.
    mutable std::shared_mutex _meta_lock;

    // In unique key table with MoW, we should guarantee that only one
    // writer can update rowset and delete bitmap at the same time.
    // We use a separate lock rather than _meta_lock, to avoid blocking read queries
    // during publish_txn, which might take hundreds of milliseconds
    mutable std::mutex _rowset_update_lock;

    // After version 0.13, all newly created rowsets are saved in _rs_version_map.
    // And if rowset being compacted, the old rowsetis will be saved in _stale_rs_version_map;
    std::unordered_map<Version, RowsetSharedPtr, HashOfVersion> _rs_version_map;
    // This variable _stale_rs_version_map is used to record these rowsets which are be compacted.
    // These _stale rowsets are been removed when rowsets' pathVersion is expired,
    // this policy is judged and computed by TimestampedVersionTracker.
    std::unordered_map<Version, RowsetSharedPtr, HashOfVersion> _stale_rs_version_map;
    // RowsetTree is used to locate rowsets containing a key or a key range quickly.
    // It's only used in UNIQUE_KEYS data model.
    std::unique_ptr<RowsetTree> _rowset_tree;
    // if this tablet is broken, set to true. default is false
    std::atomic<bool> _is_bad;
    // timestamp of last cumu compaction failure
    std::atomic<int64_t> _last_cumu_compaction_failure_millis;
    // timestamp of last base compaction failure
    std::atomic<int64_t> _last_base_compaction_failure_millis;
    // timestamp of last cumu compaction success
    std::atomic<int64_t> _last_cumu_compaction_success_millis;
    // timestamp of last base compaction success
    std::atomic<int64_t> _last_base_compaction_success_millis;
    std::atomic<int64_t> _last_quick_compaction_success_time_millis;
    std::atomic<int64_t> _cumulative_point;
    std::atomic<int32_t> _newly_created_rowset_num;
    std::atomic<int64_t> _last_checkpoint_time;

    // cumulative compaction policy
    std::shared_ptr<CumulativeCompactionPolicy> _cumulative_compaction_policy;
    std::string _cumulative_compaction_type;

    // the value of metric 'query_scan_count' and timestamp will be recorded when every time
    // 'config::tablet_scan_frequency_time_node_interval_second' passed to calculate tablet
    // scan frequency.
    // the value of metric 'query_scan_count' for the last record.
    int64_t _last_record_scan_count;
    // the timestamp of the last record.
    time_t _last_record_scan_count_timestamp;

    std::shared_ptr<CumulativeCompaction> _cumulative_compaction;
    std::shared_ptr<BaseCompaction> _base_compaction;
    // whether clone task occurred during the tablet is in thread pool queue to wait for compaction
    std::atomic<bool> _is_clone_occurred;

    int64_t _last_missed_version;
    int64_t _last_missed_time_s;

    // Remote rowsets not shared by other BE. We can delete them when drop tablet.
    std::unordered_set<RowsetSharedPtr> _self_owned_remote_rowsets; // guarded by _meta_lock

    // Max schema_version schema from Rowset or FE
    TabletSchemaSPtr _max_version_schema;

    DISALLOW_COPY_AND_ASSIGN(Tablet);

public:
    IntCounter* flush_bytes;
    IntCounter* flush_finish_count;
    std::atomic<int64_t> publised_count = 0;
};

inline CumulativeCompactionPolicy* Tablet::cumulative_compaction_policy() {
    return _cumulative_compaction_policy.get();
}

inline bool Tablet::init_succeeded() {
    return _init_once.has_called() && _init_once.stored_result().ok();
}

inline bool Tablet::is_used() {
    return !_is_bad && _data_dir->is_used();
}

inline void Tablet::register_tablet_into_dir() {
    _data_dir->register_tablet(this);
}

inline void Tablet::deregister_tablet_from_dir() {
    _data_dir->deregister_tablet(this);
}

inline const int64_t Tablet::cumulative_layer_point() const {
    return _cumulative_point;
}

inline void Tablet::set_cumulative_layer_point(int64_t new_point) {
    // cumulative point should only be reset to -1, or be increased
    CHECK(new_point == Tablet::K_INVALID_CUMULATIVE_POINT || new_point >= _cumulative_point)
            << "Unexpected cumulative point: " << new_point
            << ", origin: " << _cumulative_point.load();
    _cumulative_point = new_point;
}

inline bool Tablet::enable_unique_key_merge_on_write() const {
#ifdef BE_TEST
    if (_tablet_meta == nullptr) {
        return false;
    }
#endif
    return _tablet_meta->enable_unique_key_merge_on_write();
}

// TODO(lingbin): Why other methods that need to get information from _tablet_meta
// are not locked, here needs a comment to explain.
inline size_t Tablet::tablet_footprint() {
    std::shared_lock rdlock(_meta_lock);
    return _tablet_meta->tablet_footprint();
}

inline size_t Tablet::tablet_local_size() {
    std::shared_lock rdlock(_meta_lock);
    return _tablet_meta->tablet_local_size();
}

inline size_t Tablet::tablet_remote_size() {
    std::shared_lock rdlock(_meta_lock);
    return _tablet_meta->tablet_remote_size();
}

// TODO(lingbin): Why other methods which need to get information from _tablet_meta
// are not locked, here needs a comment to explain.
inline size_t Tablet::num_rows() {
    std::shared_lock rdlock(_meta_lock);
    return _tablet_meta->num_rows();
}

inline int Tablet::version_count() const {
    return _tablet_meta->version_count();
}

inline Version Tablet::max_version() const {
    return _tablet_meta->max_version();
}

inline Version Tablet::max_version_unlocked() const {
    return _tablet_meta->max_version();
}

inline KeysType Tablet::keys_type() const {
    return _schema->keys_type();
}

inline SortType Tablet::sort_type() const {
    return _schema->sort_type();
}

inline size_t Tablet::sort_col_num() const {
    return _schema->sort_col_num();
}

inline size_t Tablet::num_columns() const {
    return _schema->num_columns();
}

inline size_t Tablet::num_null_columns() const {
    return _schema->num_null_columns();
}

inline size_t Tablet::num_key_columns() const {
    return _schema->num_key_columns();
}

inline size_t Tablet::num_short_key_columns() const {
    return _schema->num_short_key_columns();
}

inline size_t Tablet::num_rows_per_row_block() const {
    return _schema->num_rows_per_row_block();
}

inline CompressKind Tablet::compress_kind() const {
    return _schema->compress_kind();
}

inline double Tablet::bloom_filter_fpp() const {
    return _schema->bloom_filter_fpp();
}

inline size_t Tablet::next_unique_id() const {
    return _schema->next_column_unique_id();
}

inline size_t Tablet::row_size() const {
    return _schema->row_size();
}

} // namespace doris<|MERGE_RESOLUTION|>--- conflicted
+++ resolved
@@ -380,12 +380,9 @@
 
     void update_max_version_schema(const TabletSchemaSPtr& tablet_schema);
 
-<<<<<<< HEAD
     bool is_in_memory() const { return _tablet_meta->is_in_memory(); }
     bool is_persistent() const { return _tablet_meta->is_persistent(); }
 
-=======
->>>>>>> e21ffac4
 private:
     Status _init_once_action();
     void _print_missed_versions(const std::vector<Version>& missed_versions) const;
