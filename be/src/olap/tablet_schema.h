--- conflicted
+++ resolved
@@ -166,12 +166,8 @@
     vectorized::Block create_block(
             const std::vector<uint32_t>& return_columns,
             const std::unordered_set<uint32_t>* tablet_columns_need_convert_null = nullptr) const;
-<<<<<<< HEAD
     vectorized::Block create_block(bool ignore_dropped_col = true) const;
-=======
-    vectorized::Block create_block() const;
     void set_schema_version(int32_t version) { _schema_version = version; }
->>>>>>> 6f270986
 
     void set_table_id(int32_t table_id) { _table_id = table_id; }
     int32_t table_id() const { return _table_id; }
@@ -216,11 +212,7 @@
 
     bool _has_bf_fpp = false;
     double _bf_fpp = 0;
-<<<<<<< HEAD
-=======
-    bool _is_in_memory = false;
     bool _is_dynamic_schema = false;
->>>>>>> 6f270986
     int32_t _delete_sign_idx = -1;
     int32_t _sequence_col_idx = -1;
     int32_t _schema_version = -1;
