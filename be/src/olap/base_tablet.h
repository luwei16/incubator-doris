--- conflicted
+++ resolved
@@ -22,11 +22,8 @@
 #include <string>
 
 #include "common/status.h"
-<<<<<<< HEAD
 #include "olap/iterators.h"
-=======
 #include "olap/olap_common.h"
->>>>>>> ec8467f5
 #include "olap/tablet_fwd.h"
 #include "olap/tablet_meta.h"
 #include "util/metrics.h"
@@ -108,17 +105,15 @@
     IntCounter* flush_finish_count = nullptr;
     std::atomic<int64_t> published_count = 0;
 
-<<<<<<< HEAD
     std::mutex sample_info_lock;
     std::vector<CompactionSampleInfo> sample_infos;
     Status last_compaction_status = Status::OK();
-=======
+
     std::atomic<int64_t> read_block_count = 0;
     std::atomic<int64_t> write_count = 0;
     std::atomic<int64_t> compaction_count = 0;
 
     CompactionStage compaction_stage = CompactionStage::NOT_SCHEDULED;
->>>>>>> ec8467f5
 };
 
 } /* namespace doris */