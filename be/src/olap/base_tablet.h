// Licensed to the Apache Software Foundation (ASF) under one
// or more contributor license agreements.  See the NOTICE file
// distributed with this work for additional information
// regarding copyright ownership.  The ASF licenses this file
// to you under the Apache License, Version 2.0 (the
// "License"); you may not use this file except in compliance
// with the License.  You may obtain a copy of the License at
//
//   http://www.apache.org/licenses/LICENSE-2.0
//
// Unless required by applicable law or agreed to in writing,
// software distributed under the License is distributed on an
// "AS IS" BASIS, WITHOUT WARRANTIES OR CONDITIONS OF ANY
// KIND, either express or implied.  See the License for the
// specific language governing permissions and limitations
// under the License.

#pragma once

#include <memory>
#include <shared_mutex>
#include <string>

#include "common/status.h"
<<<<<<< HEAD
#include "olap/olap_common.h"
=======
#include "olap/iterators.h"
>>>>>>> bf51d5b8
#include "olap/partial_update_info.h"
#include "olap/rowset/segment_v2/segment.h"
#include "olap/tablet_fwd.h"
#include "olap/tablet_meta.h"
#include "olap/version_graph.h"
#include "util/metrics.h"

namespace doris {
struct RowSetSplits;
struct RowsetWriterContext;
class RowsetWriter;
class CalcDeleteBitmapToken;
class SegmentCacheHandle;
class RowIdConversion;

struct TabletWithVersion {
    BaseTabletSPtr tablet;
    int64_t version;
};

enum CompactionStage { NOT_SCHEDULED, PENDING, EXECUTING };

// Base class for all tablet classes
class BaseTablet {
public:
    explicit BaseTablet(TabletMetaSharedPtr tablet_meta);
    virtual ~BaseTablet();
    BaseTablet(const BaseTablet&) = delete;
    BaseTablet& operator=(const BaseTablet&) = delete;

    TabletState tablet_state() const { return _tablet_meta->tablet_state(); }
    Status set_tablet_state(TabletState state);
    int64_t table_id() const { return _tablet_meta->table_id(); }
    int64_t index_id() const { return _tablet_meta->index_id(); }
    int64_t partition_id() const { return _tablet_meta->partition_id(); }
    int64_t tablet_id() const { return _tablet_meta->tablet_id(); }
    int32_t schema_hash() const { return _tablet_meta->schema_hash(); }
    KeysType keys_type() const { return _tablet_meta->tablet_schema()->keys_type(); }
    size_t num_key_columns() const { return _tablet_meta->tablet_schema()->num_key_columns(); }
    int64_t ttl_seconds() const { return _tablet_meta->ttl_seconds(); }
    std::mutex& get_schema_change_lock() { return _schema_change_lock; }
    bool enable_unique_key_merge_on_write() const {
#ifdef BE_TEST
        if (_tablet_meta == nullptr) {
            return false;
        }
#endif
        return _tablet_meta->enable_unique_key_merge_on_write();
    }

    // Property encapsulated in TabletMeta
    const TabletMetaSharedPtr& tablet_meta() { return _tablet_meta; }

    // FIXME(plat1ko): It is not appropriate to expose this lock
    std::shared_mutex& get_header_lock() { return _meta_lock; }

    void update_max_version_schema(const TabletSchemaSPtr& tablet_schema);

    Status update_by_least_common_schema(const TabletSchemaSPtr& update_schema);

    TabletSchemaSPtr tablet_schema() const {
        std::shared_lock rlock(_meta_lock);
        return _max_version_schema;
    }

    virtual bool exceed_version_limit(int32_t limit) = 0;

    virtual Result<std::unique_ptr<RowsetWriter>> create_rowset_writer(RowsetWriterContext& context,
                                                                       bool vertical) = 0;

    virtual Status capture_consistent_rowsets_unlocked(
            const Version& spec_version, std::vector<RowsetSharedPtr>* rowsets) const = 0;

    virtual Status capture_rs_readers(const Version& spec_version,
                                      std::vector<RowSetSplits>* rs_splits,
                                      bool skip_missing_version) = 0;

    virtual size_t tablet_footprint() = 0;

    // MUST hold shared meta lock
    Status capture_rs_readers_unlocked(const Versions& version_path,
                                       std::vector<RowSetSplits>* rs_splits) const;

    // _rs_version_map and _stale_rs_version_map should be protected by _meta_lock
    // The caller must call hold _meta_lock when call this three function.
    RowsetSharedPtr get_rowset_by_version(const Version& version, bool find_is_stale = false) const;
    RowsetSharedPtr get_stale_rowset_by_version(const Version& version) const;
    RowsetSharedPtr get_rowset_with_max_version() const;

    Status get_all_rs_id(int64_t max_version, RowsetIdUnorderedSet* rowset_ids) const;
    Status get_all_rs_id_unlocked(int64_t max_version, RowsetIdUnorderedSet* rowset_ids) const;

    // Get the missed versions until the spec_version.
    Versions get_missed_versions(int64_t spec_version) const;
    Versions get_missed_versions_unlocked(int64_t spec_version) const;

    void generate_tablet_meta_copy(TabletMeta& new_tablet_meta) const;
    void generate_tablet_meta_copy_unlocked(TabletMeta& new_tablet_meta) const;

    virtual int64_t max_version_unlocked() const { return _tablet_meta->max_version().second; }

    static TabletSchemaSPtr tablet_schema_with_merged_max_schema_version(
            const std::vector<RowsetMetaSharedPtr>& rowset_metas);

    ////////////////////////////////////////////////////////////////////////////
    // begin MoW functions
    ////////////////////////////////////////////////////////////////////////////
    std::vector<RowsetSharedPtr> get_rowset_by_ids(
            const RowsetIdUnorderedSet* specified_rowset_ids);

    // Lookup a row with TupleDescriptor and fill Block
    Status lookup_row_data(const Slice& encoded_key, const RowLocation& row_location,
                           RowsetSharedPtr rowset, const TupleDescriptor* desc,
                           OlapReaderStatistics& stats, std::string& values,
                           bool write_to_cache = false);

    // Lookup the row location of `encoded_key`, the function sets `row_location` on success.
    // NOTE: the method only works in unique key model with primary key index, you will got a
    //       not supported error in other data model.
    Status lookup_row_key(const Slice& encoded_key, bool with_seq_col,
                          const std::vector<RowsetSharedPtr>& specified_rowsets,
                          RowLocation* row_location, uint32_t version,
                          std::vector<std::unique_ptr<SegmentCacheHandle>>& segment_caches,
                          RowsetSharedPtr* rowset = nullptr, bool with_rowid = true);

    static void prepare_to_read(const RowLocation& row_location, size_t pos,
                                PartialUpdateReadPlan* read_plan);

    // calc delete bitmap when flush memtable, use a fake version to calc
    // For example, cur max version is 5, and we use version 6 to calc but
    // finally this rowset publish version with 8, we should make up data
    // for rowset 6-7. Also, if a compaction happens between commit_txn and
    // publish_txn, we should remove compaction input rowsets' delete_bitmap
    // and build newly generated rowset's delete_bitmap
    static Status calc_delete_bitmap(const BaseTabletSPtr& tablet, RowsetSharedPtr rowset,
                                     const std::vector<segment_v2::SegmentSharedPtr>& segments,
                                     const std::vector<RowsetSharedPtr>& specified_rowsets,
                                     DeleteBitmapPtr delete_bitmap, int64_t version,
                                     CalcDeleteBitmapToken* token,
                                     RowsetWriter* rowset_writer = nullptr);

    Status calc_segment_delete_bitmap(RowsetSharedPtr rowset,
                                      const segment_v2::SegmentSharedPtr& seg,
                                      const std::vector<RowsetSharedPtr>& specified_rowsets,
                                      DeleteBitmapPtr delete_bitmap, int64_t end_version,
                                      RowsetWriter* rowset_writer);

    Status calc_delete_bitmap_between_segments(
            RowsetSharedPtr rowset, const std::vector<segment_v2::SegmentSharedPtr>& segments,
            DeleteBitmapPtr delete_bitmap);

    static Status commit_phase_update_delete_bitmap(
            const BaseTabletSPtr& tablet, const RowsetSharedPtr& rowset,
            RowsetIdUnorderedSet& pre_rowset_ids, DeleteBitmapPtr delete_bitmap,
            const std::vector<segment_v2::SegmentSharedPtr>& segments, int64_t txn_id,
            CalcDeleteBitmapToken* token, RowsetWriter* rowset_writer = nullptr);

    static void add_sentinel_mark_to_delete_bitmap(DeleteBitmap* delete_bitmap,
                                                   const RowsetIdUnorderedSet& rowsetids);

    Status check_delete_bitmap_correctness(DeleteBitmapPtr delete_bitmap, int64_t max_version,
                                           int64_t txn_id, const RowsetIdUnorderedSet& rowset_ids,
                                           std::vector<RowsetSharedPtr>* rowsets = nullptr);

    static Status generate_new_block_for_partial_update(
            TabletSchemaSPtr rowset_schema, const PartialUpdateInfo* partial_update_info,
            const PartialUpdateReadPlan& read_plan_ori,
            const PartialUpdateReadPlan& read_plan_update,
            const std::map<RowsetId, RowsetSharedPtr>& rsid_to_rowset,
            vectorized::Block* output_block);

    // We use the TabletSchema from the caller because the TabletSchema in the rowset'meta
    // may be outdated due to schema change. Also note that the the cids should indicate the indexes
    // of the columns in the TabletSchema passed in.
    static Status fetch_value_through_row_column(RowsetSharedPtr input_rowset,
                                                 const TabletSchema& tablet_schema, uint32_t segid,
                                                 const std::vector<uint32_t>& rowids,
                                                 const std::vector<uint32_t>& cids,
                                                 vectorized::Block& block);

    static Status fetch_value_by_rowids(RowsetSharedPtr input_rowset, uint32_t segid,
                                        const std::vector<uint32_t>& rowids,
                                        const TabletColumn& tablet_column,
                                        vectorized::MutableColumnPtr& dst);

    virtual Result<std::unique_ptr<RowsetWriter>> create_transient_rowset_writer(
            const Rowset& rowset, std::shared_ptr<PartialUpdateInfo> partial_update_info,
            int64_t txn_expiration = 0) = 0;

    static Status update_delete_bitmap(const BaseTabletSPtr& self, TabletTxnInfo* txn_info,
                                       int64_t txn_id, int64_t txn_expiration = 0);

    virtual Status save_delete_bitmap(const TabletTxnInfo* txn_info, int64_t txn_id,
                                      DeleteBitmapPtr delete_bitmap, RowsetWriter* rowset_writer,
                                      const RowsetIdUnorderedSet& cur_rowset_ids) = 0;
    virtual CalcDeleteBitmapExecutor* calc_delete_bitmap_executor() = 0;

    void calc_compaction_output_rowset_delete_bitmap(
            const std::vector<RowsetSharedPtr>& input_rowsets,
            const RowIdConversion& rowid_conversion, uint64_t start_version, uint64_t end_version,
            std::set<RowLocation>* missed_rows,
            std::map<RowsetSharedPtr, std::list<std::pair<RowLocation, RowLocation>>>* location_map,
            const DeleteBitmap& input_delete_bitmap, DeleteBitmap* output_rowset_delete_bitmap);

    Status check_rowid_conversion(
            RowsetSharedPtr dst_rowset,
            const std::map<RowsetSharedPtr, std::list<std::pair<RowLocation, RowLocation>>>&
                    location_map);

    static Status update_delete_bitmap_without_lock(
            const BaseTabletSPtr& self, const RowsetSharedPtr& rowset,
            const std::vector<RowsetSharedPtr>* specified_base_rowsets = nullptr);

    ////////////////////////////////////////////////////////////////////////////
    // end MoW functions
    ////////////////////////////////////////////////////////////////////////////

    RowsetSharedPtr get_rowset(const RowsetId& rowset_id);

    std::vector<RowsetSharedPtr> get_snapshot_rowset(bool include_stale_rowset = false) const;

    virtual void clear_cache() = 0;

    // Find the first consecutive empty rowsets. output->size() >= limit
    void calc_consecutive_empty_rowsets(std::vector<RowsetSharedPtr>* empty_rowsets,
                                        const std::vector<RowsetSharedPtr>& candidate_rowsets,
                                        int limit);

protected:
    // Find the missed versions until the spec_version.
    //
    // for example:
    //     [0-4][5-5][8-8][9-9][14-14]
    // for cloud, if spec_version = 12, it will return [6-7],[10-12]
    // for local, if spec_version = 12, it will return [6, 6], [7, 7], [10, 10], [11, 11], [12, 12]
    virtual Versions calc_missed_versions(int64_t spec_version,
                                          Versions existing_versions) const = 0;

    void _print_missed_versions(const Versions& missed_versions) const;
    bool _reconstruct_version_tracker_if_necessary();

    static void _rowset_ids_difference(const RowsetIdUnorderedSet& cur,
                                       const RowsetIdUnorderedSet& pre,
                                       RowsetIdUnorderedSet* to_add, RowsetIdUnorderedSet* to_del);
    static void _remove_sentinel_mark_from_delete_bitmap(DeleteBitmapPtr delete_bitmap);

    Status _capture_consistent_rowsets_unlocked(const std::vector<Version>& version_path,
                                                std::vector<RowsetSharedPtr>* rowsets) const;

    Status sort_block(vectorized::Block& in_block, vectorized::Block& output_block);

    mutable std::shared_mutex _meta_lock;
    TimestampedVersionTracker _timestamped_version_tracker;
    // After version 0.13, all newly created rowsets are saved in _rs_version_map.
    // And if rowset being compacted, the old rowsets will be saved in _stale_rs_version_map;
    std::unordered_map<Version, RowsetSharedPtr, HashOfVersion> _rs_version_map;
    // This variable _stale_rs_version_map is used to record these rowsets which are be compacted.
    // These _stale rowsets are been removed when rowsets' pathVersion is expired,
    // this policy is judged and computed by TimestampedVersionTracker.
    std::unordered_map<Version, RowsetSharedPtr, HashOfVersion> _stale_rs_version_map;
    const TabletMetaSharedPtr _tablet_meta;
    TabletSchemaSPtr _max_version_schema;

    // metrics of this tablet
    std::shared_ptr<MetricEntity> _metric_entity;

protected:
    std::mutex _schema_change_lock;

public:
    IntCounter* query_scan_bytes = nullptr;
    IntCounter* query_scan_rows = nullptr;
    IntCounter* query_scan_count = nullptr;
    IntCounter* flush_bytes = nullptr;
    IntCounter* flush_finish_count = nullptr;
    std::atomic<int64_t> published_count = 0;
    std::atomic<int64_t> read_block_count = 0;
    std::atomic<int64_t> write_count = 0;
    std::atomic<int64_t> compaction_count = 0;
<<<<<<< HEAD
    CompactionStage compaction_stage = CompactionStage::NOT_SCHEDULED;
=======

    std::mutex sample_info_lock;
    std::vector<CompactionSampleInfo> sample_infos;
    Status last_compaction_status = Status::OK();
>>>>>>> bf51d5b8
};

} /* namespace doris */<|MERGE_RESOLUTION|>--- conflicted
+++ resolved
@@ -22,11 +22,8 @@
 #include <string>
 
 #include "common/status.h"
-<<<<<<< HEAD
 #include "olap/olap_common.h"
-=======
 #include "olap/iterators.h"
->>>>>>> bf51d5b8
 #include "olap/partial_update_info.h"
 #include "olap/rowset/segment_v2/segment.h"
 #include "olap/tablet_fwd.h"
@@ -306,14 +303,11 @@
     std::atomic<int64_t> read_block_count = 0;
     std::atomic<int64_t> write_count = 0;
     std::atomic<int64_t> compaction_count = 0;
-<<<<<<< HEAD
+
     CompactionStage compaction_stage = CompactionStage::NOT_SCHEDULED;
-=======
-
     std::mutex sample_info_lock;
     std::vector<CompactionSampleInfo> sample_infos;
     Status last_compaction_status = Status::OK();
->>>>>>> bf51d5b8
 };
 
 } /* namespace doris */