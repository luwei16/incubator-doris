// Licensed to the Apache Software Foundation (ASF) under one
// or more contributor license agreements.  See the NOTICE file
// distributed with this work for additional information
// regarding copyright ownership.  The ASF licenses this file
// to you under the Apache License, Version 2.0 (the
// "License"); you may not use this file except in compliance
// with the License.  You may obtain a copy of the License at
//
//   http://www.apache.org/licenses/LICENSE-2.0
//
// Unless required by applicable law or agreed to in writing,
// software distributed under the License is distributed on an
// "AS IS" BASIS, WITHOUT WARRANTIES OR CONDITIONS OF ANY
// KIND, either express or implied.  See the License for the
// specific language governing permissions and limitations
// under the License.

#include "olap/tablet.h"

#include <ctype.h>
#include <fmt/core.h>
#include <glog/logging.h>
#include <opentelemetry/common/threadlocal.h>
#include <pthread.h>
#include <rapidjson/prettywriter.h>
#include <rapidjson/stringbuffer.h>
#include <stdio.h>
#include <sys/stat.h>

#include <algorithm>
#include <atomic>
#include <cstdint>
#include <map>
#include <memory>
#include <mutex>
#include <set>
#include <shared_mutex>
#include <string>

#include "cloud/utils.h"
#include "common/config.h"
#include "common/logging.h"
#include "common/status.h"
#include "io/fs/path.h"
#include "io/fs/remote_file_system.h"
#include "olap/base_compaction.h"
#include "olap/base_tablet.h"
#include "olap/cumulative_compaction.h"
#include "olap/olap_common.h"
#include "olap/olap_define.h"
#include "olap/reader.h"
#include "olap/row_cursor.h"
#include "olap/rowset/rowset.h"
#include "olap/rowset/rowset_factory.h"
#include "olap/rowset/rowset_meta_manager.h"
#include "olap/schema_change.h"
#include "olap/storage_engine.h"
#include "olap/storage_policy_mgr.h"
#include "olap/tablet_meta.h"
#include "olap/tablet_meta_manager.h"
#include "olap/tablet_schema.h"
#include "olap/version_graph.h"
#include "segment_loader.h"
#include "util/path_util.h"
#include "util/pretty_printer.h"
#include "util/scoped_cleanup.h"
#include "util/time.h"
#include "util/trace.h"

namespace doris {

using std::pair;
using std::nothrow;
using std::sort;
using std::string;
using std::vector;

DEFINE_COUNTER_METRIC_PROTOTYPE_2ARG(flush_bytes, MetricUnit::BYTES);
DEFINE_COUNTER_METRIC_PROTOTYPE_2ARG(flush_finish_count, MetricUnit::OPERATIONS);

TabletSharedPtr Tablet::create_tablet_from_meta(TabletMetaSharedPtr tablet_meta,
                                                DataDir* data_dir) {
    return std::make_shared<Tablet>(std::move(tablet_meta), data_dir);
}

Tablet::Tablet(TabletMetaSharedPtr tablet_meta, DataDir* data_dir,
               const std::string& cumulative_compaction_type)
        : BaseTablet(std::move(tablet_meta), data_dir),
          _is_bad(false),
          _last_cumu_compaction_failure_millis(0),
          _last_base_compaction_failure_millis(0),
          _last_cumu_compaction_success_millis(0),
          _last_base_compaction_success_millis(0),
          _cumulative_point(K_INVALID_CUMULATIVE_POINT),
          _newly_created_rowset_num(0),
          _last_checkpoint_time(0),
          _cumulative_compaction_type(cumulative_compaction_type),
          _last_record_scan_count(0),
          _last_record_scan_count_timestamp(time(nullptr)),
          _is_clone_occurred(false),
          _last_missed_version(-1),
          _last_missed_time_s(0) {
    // construct _timestamped_versioned_tracker from rs and stale rs meta
    _timestamped_version_tracker.construct_versioned_tracker(_tablet_meta->all_rs_metas(),
                                                             _tablet_meta->all_stale_rs_metas());
    // if !_tablet_meta->all_rs_metas()[0]->tablet_schema(),
    // that mean the tablet_meta is still no upgrade to doris 1.2 versions.
    // Before doris 1.2 version, rowset metas don't have tablet schema.
    // And when upgrade to doris 1.2 version,
    // all rowset metas will be set the tablet schmea from tablet meta.
    if (_tablet_meta->all_rs_metas().empty() || !_tablet_meta->all_rs_metas()[0]->tablet_schema()) {
        _max_version_schema = BaseTablet::tablet_schema();
    } else {
        _max_version_schema =
                rowset_meta_with_max_schema_version(_tablet_meta->all_rs_metas())->tablet_schema();
    }
    DCHECK(_max_version_schema);

    INT_COUNTER_METRIC_REGISTER(_metric_entity, flush_bytes);
    INT_COUNTER_METRIC_REGISTER(_metric_entity, flush_finish_count);
}

Status Tablet::_init_once_action() {
    Status res = Status::OK();
    VLOG_NOTICE << "begin to load tablet. tablet=" << full_name()
                << ", version_size=" << _tablet_meta->version_count();

#ifdef BE_TEST
    // init cumulative compaction policy by type
    _cumulative_compaction_policy =
            CumulativeCompactionPolicyFactory::create_cumulative_compaction_policy();
#endif

    RowsetVector rowset_vec;
    for (const auto& rs_meta : _tablet_meta->all_rs_metas()) {
        Version version = rs_meta->version();
        RowsetSharedPtr rowset;
        res = RowsetFactory::create_rowset(_schema, _tablet_path, rs_meta, &rowset);
        if (!res.ok()) {
            LOG(WARNING) << "fail to init rowset. tablet_id=" << tablet_id()
                         << ", schema_hash=" << schema_hash() << ", version=" << version
                         << ", res=" << res;
            return res;
        }
        rowset_vec.push_back(rowset);
        _rs_version_map[version] = std::move(rowset);
    }

    // init stale rowset
    for (auto& stale_rs_meta : _tablet_meta->all_stale_rs_metas()) {
        Version version = stale_rs_meta->version();
        RowsetSharedPtr rowset;
        res = RowsetFactory::create_rowset(_schema, _tablet_path, stale_rs_meta, &rowset);
        if (!res.ok()) {
            LOG(WARNING) << "fail to init stale rowset. tablet_id:" << tablet_id()
                         << ", schema_hash:" << schema_hash() << ", version=" << version
                         << ", res:" << res;
            return res;
        }
        _stale_rs_version_map[version] = std::move(rowset);
    }

    if (_schema->keys_type() == UNIQUE_KEYS && enable_unique_key_merge_on_write()) {
        _rowset_tree = std::make_unique<RowsetTree>();
        res = _rowset_tree->Init(rowset_vec);
    }
    return res;
}

Status Tablet::init() {
    return _init_once.call([this] { return _init_once_action(); });
}

// should save tablet meta to remote meta store
// if it's a primary replica
void Tablet::save_meta() {
    auto res = _tablet_meta->save_meta(_data_dir);
    CHECK_EQ(res, Status::OK()) << "fail to save tablet_meta. res=" << res
                                << ", root=" << _data_dir->path();
}

Status Tablet::revise_tablet_meta(const std::vector<RowsetMetaSharedPtr>& rowsets_to_clone,
                                  const std::vector<Version>& versions_to_delete) {
#ifdef CLOUD_MODE
    LOG(FATAL) << "MUST NOT call revise_tablet_meta in CLOUD_MODE";
#endif
    LOG(INFO) << "begin to revise tablet. tablet=" << full_name()
              << ", rowsets_to_clone=" << rowsets_to_clone.size()
              << ", versions_to_delete=" << versions_to_delete.size();
    Status res = Status::OK();
    RowsetVector rs_to_delete, rs_to_add;

    for (auto& version : versions_to_delete) {
        auto it = _rs_version_map.find(version);
        DCHECK(it != _rs_version_map.end());
        StorageEngine::instance()->add_unused_rowset(it->second);
        rs_to_delete.push_back(it->second);
        _rs_version_map.erase(it);
    }

    for (auto& rs_meta : rowsets_to_clone) {
        Version version = {rs_meta->start_version(), rs_meta->end_version()};
        RowsetSharedPtr rowset;
        res = RowsetFactory::create_rowset(_schema, _tablet_path, rs_meta, &rowset);
        if (!res.ok()) {
            LOG(WARNING) << "fail to init rowset. version=" << version;
            return res;
        }
        rs_to_add.push_back(rowset);
        _rs_version_map[version] = std::move(rowset);
    }

    if (keys_type() == UNIQUE_KEYS && enable_unique_key_merge_on_write()) {
        auto new_rowset_tree = std::make_unique<RowsetTree>();
        ModifyRowSetTree(*_rowset_tree, rs_to_delete, rs_to_add, new_rowset_tree.get());
        _rowset_tree = std::move(new_rowset_tree);
        for (auto rowset_ptr : rs_to_add) {
            RETURN_IF_ERROR(update_delete_bitmap_without_lock(rowset_ptr));
        }
    }

    do {
        // load new local tablet_meta to operate on
        TabletMetaSharedPtr new_tablet_meta(new (nothrow) TabletMeta(*_tablet_meta));

        // delete versions from new local tablet_meta
        for (const Version& version : versions_to_delete) {
            new_tablet_meta->delete_rs_meta_by_version(version, nullptr);
            LOG(INFO) << "delete version from new local tablet_meta when clone. [table="
                      << full_name() << ", version=" << version << "]";
        }

        // add new cloned rowset
        for (auto& rs_meta : rowsets_to_clone) {
            new_tablet_meta->add_rs_meta(rs_meta);
        }
        VLOG_NOTICE << "load rowsets successfully when clone. tablet=" << full_name()
                    << ", added rowset size=" << rowsets_to_clone.size();
        // save and reload tablet_meta
        res = new_tablet_meta->save_meta(_data_dir);
        if (!res.ok()) {
            LOG(WARNING) << "failed to save new local tablet_meta when clone. res:" << res;
            break;
        }
        _tablet_meta = new_tablet_meta;
    } while (0);

    // reconstruct from tablet meta
    _timestamped_version_tracker.construct_versioned_tracker(_tablet_meta->all_rs_metas());
    // clear stale rowset
    for (auto& it : _stale_rs_version_map) {
        StorageEngine::instance()->add_unused_rowset(it.second);
    }
    _stale_rs_version_map.clear();
    _tablet_meta->clear_stale_rowset();

    LOG(INFO) << "finish to revise tablet. res=" << res << ", "
              << "table=" << full_name();
    return res;
}

RowsetSharedPtr Tablet::get_rowset(const RowsetId& rowset_id) {
    for (auto& version_rowset : _rs_version_map) {
        if (version_rowset.second->rowset_id() == rowset_id) {
            return version_rowset.second;
        }
    }
    for (auto& stale_version_rowset : _stale_rs_version_map) {
        if (stale_version_rowset.second->rowset_id() == rowset_id) {
            return stale_version_rowset.second;
        }
    }   
    return nullptr;
}

Status Tablet::add_rowset(RowsetSharedPtr rowset) {
#ifdef CLOUD_MODE
    LOG(FATAL) << "MUST NOT call add_rowset in CLOUD_MODE";
#endif
    DCHECK(rowset != nullptr);
    std::lock_guard<std::shared_mutex> wrlock(_meta_lock);
    // If the rowset already exist, just return directly.  The rowset_id is an unique-id,
    // we can use it to check this situation.
    if (_contains_rowset(rowset->rowset_id())) {
        return Status::OK();
    }
    // Otherwise, the version should be not contained in any existing rowset.
    RETURN_NOT_OK(_contains_version(rowset->version()));

    RETURN_NOT_OK(_tablet_meta->add_rs_meta(rowset->rowset_meta()));
    _rs_version_map[rowset->version()] = rowset;
    _timestamped_version_tracker.add_version(rowset->version());

    // Update rowset tree
    if (keys_type() == UNIQUE_KEYS && enable_unique_key_merge_on_write()) {
        auto new_rowset_tree = std::make_unique<RowsetTree>();
        ModifyRowSetTree(*_rowset_tree, {}, {rowset}, new_rowset_tree.get());
        _rowset_tree = std::move(new_rowset_tree);
    }

    std::vector<RowsetSharedPtr> rowsets_to_delete;
    // yiguolei: temp code, should remove the rowset contains by this rowset
    // but it should be removed in multi path version
    for (auto& it : _rs_version_map) {
        if (rowset->version().contains(it.first) && rowset->version() != it.first) {
            CHECK(it.second != nullptr)
                    << "there exist a version=" << it.first
                    << " contains the input rs with version=" << rowset->version()
                    << ", but the related rs is null";
            rowsets_to_delete.push_back(it.second);
        }
    }
    std::vector<RowsetSharedPtr> empty_vec;
    modify_rowsets(empty_vec, rowsets_to_delete);
    ++_newly_created_rowset_num;
    return Status::OK();
}

Status Tablet::modify_rowsets(std::vector<RowsetSharedPtr>& to_add,
                              std::vector<RowsetSharedPtr>& to_delete, bool check_delete) {
#ifdef CLOUD_MODE
    LOG(FATAL) << "MUST NOT call modify_rowsets in CLOUD_MODE";
#endif
    // the compaction process allow to compact the single version, eg: version[4-4].
    // this kind of "single version compaction" has same "input version" and "output version".
    // which means "to_add->version()" equals to "to_delete->version()".
    // So we should delete the "to_delete" before adding the "to_add",
    // otherwise, the "to_add" will be deleted from _rs_version_map, eventually.
    //
    // And if the version of "to_add" and "to_delete" are exactly same. eg:
    // to_add:      [7-7]
    // to_delete:   [7-7]
    // In this case, we no longer need to add the rowset in "to_delete" to
    // _stale_rs_version_map, but can delete it directly.

    if (to_add.empty() && to_delete.empty()) {
        return Status::OK();
    }

    bool same_version = true;
    std::sort(to_add.begin(), to_add.end(), Rowset::comparator);
    std::sort(to_delete.begin(), to_delete.end(), Rowset::comparator);
    if (to_add.size() == to_delete.size()) {
        for (int i = 0; i < to_add.size(); ++i) {
            if (to_add[i]->version() != to_delete[i]->version()) {
                same_version = false;
                break;
            }
        }
    } else {
        same_version = false;
    }

    if (check_delete) {
        for (auto& rs : to_delete) {
            auto find_rs = _rs_version_map.find(rs->version());
            if (find_rs == _rs_version_map.end()) {
                LOG(WARNING) << "try to delete not exist version " << rs->version() << " from "
                             << full_name();
                return Status::OLAPInternalError(OLAP_ERR_DELETE_VERSION_ERROR);
            } else if (find_rs->second->rowset_id() != rs->rowset_id()) {
                LOG(WARNING) << "try to delete version " << rs->version() << " from " << full_name()
                             << ", but rowset id changed, delete rowset id is " << rs->rowset_id()
                             << ", exists rowsetid is" << find_rs->second->rowset_id();
                return Status::OLAPInternalError(OLAP_ERR_DELETE_VERSION_ERROR);
            }
        }
    }

    std::vector<RowsetMetaSharedPtr> rs_metas_to_delete;
    for (auto& rs : to_delete) {
        rs_metas_to_delete.push_back(rs->rowset_meta());
        _rs_version_map.erase(rs->version());

        if (!same_version) {
            // put compaction rowsets in _stale_rs_version_map.
            _stale_rs_version_map[rs->version()] = rs;
        }
    }

    std::vector<RowsetMetaSharedPtr> rs_metas_to_add;
    for (auto& rs : to_add) {
        rs_metas_to_add.push_back(rs->rowset_meta());
        _rs_version_map[rs->version()] = rs;

        if (!same_version) {
            // If version are same, then _timestamped_version_tracker
            // already has this version, no need to add again.
            _timestamped_version_tracker.add_version(rs->version());
        }
        ++_newly_created_rowset_num;
    }

    _tablet_meta->modify_rs_metas(rs_metas_to_add, rs_metas_to_delete, same_version);

    // Update rowset tree
    if (keys_type() == UNIQUE_KEYS && enable_unique_key_merge_on_write()) {
        auto new_rowset_tree = std::make_unique<RowsetTree>();
        ModifyRowSetTree(*_rowset_tree, to_delete, to_add, new_rowset_tree.get());
        _rowset_tree = std::move(new_rowset_tree);
    }

    if (!same_version) {
        // add rs_metas_to_delete to tracker
        _timestamped_version_tracker.add_stale_path_version(rs_metas_to_delete);
    } else {
        // delete rowset in "to_delete" directly
        for (auto& rs : to_delete) {
            LOG(INFO) << "add unused rowset " << rs->rowset_id() << " because of same version";
            StorageEngine::instance()->add_unused_rowset(rs);
        }
    }
    return Status::OK();
}

// snapshot manager may call this api to check if version exists, so that
// the version maybe not exist
const RowsetSharedPtr Tablet::get_rowset_by_version(const Version& version,
                                                    bool find_in_stale) const {
    auto iter = _rs_version_map.find(version);
    if (iter == _rs_version_map.end()) {
        if (find_in_stale) {
            return get_stale_rowset_by_version(version);
        }
        return nullptr;
    }
    return iter->second;
}

const RowsetSharedPtr Tablet::get_stale_rowset_by_version(const Version& version) const {
    auto iter = _stale_rs_version_map.find(version);
    if (iter == _stale_rs_version_map.end()) {
        VLOG_NOTICE << "no rowset for version:" << version << ", tablet: " << full_name();
        return nullptr;
    }
    return iter->second;
}

// Already under _meta_lock
const RowsetSharedPtr Tablet::rowset_with_max_version() const {
    Version max_version = _tablet_meta->max_version();
    if (max_version.first == -1) {
        return nullptr;
    }

    auto iter = _rs_version_map.find(max_version);
    if (iter == _rs_version_map.end()) {
        DCHECK(false) << "invalid version:" << max_version;
        return nullptr;
    }
    return iter->second;
}

RowsetMetaSharedPtr Tablet::rowset_meta_with_max_schema_version(
        const std::vector<RowsetMetaSharedPtr>& rowset_metas) {
    return *std::max_element(rowset_metas.begin(), rowset_metas.end(),
                             [](const RowsetMetaSharedPtr& a, const RowsetMetaSharedPtr& b) {
                                 return a->tablet_schema()->schema_version() <
                                        b->tablet_schema()->schema_version();
                             });
}

RowsetSharedPtr Tablet::_rowset_with_largest_size() {
    RowsetSharedPtr largest_rowset = nullptr;
    for (auto& it : _rs_version_map) {
        if (it.second->empty() || it.second->zero_num_rows()) {
            continue;
        }
        if (largest_rowset == nullptr || it.second->rowset_meta()->index_disk_size() >
                                                 largest_rowset->rowset_meta()->index_disk_size()) {
            largest_rowset = it.second;
        }
    }

    return largest_rowset;
}

// add inc rowset should not persist tablet meta, because it will be persisted when publish txn.
Status Tablet::add_inc_rowset(const RowsetSharedPtr& rowset) {
#ifdef CLOUD_MODE
    LOG(FATAL) << "MUST NOT call add_inc_rowset in CLOUD_MODE";
#endif
    DCHECK(rowset != nullptr);
    std::lock_guard<std::shared_mutex> wrlock(_meta_lock);
    if (_contains_rowset(rowset->rowset_id())) {
        return Status::OK();
    }
    RETURN_NOT_OK(_contains_version(rowset->version()));

    RETURN_NOT_OK(_tablet_meta->add_rs_meta(rowset->rowset_meta()));
    _rs_version_map[rowset->version()] = rowset;

    // Update rowset tree
    if (keys_type() == UNIQUE_KEYS && enable_unique_key_merge_on_write()) {
        auto new_rowset_tree = std::make_unique<RowsetTree>();
        ModifyRowSetTree(*_rowset_tree, {}, {rowset}, new_rowset_tree.get());
        _rowset_tree = std::move(new_rowset_tree);
    }

    _timestamped_version_tracker.add_version(rowset->version());

    ++_newly_created_rowset_num;
    return Status::OK();
}

Versions Tablet::cloud_calc_missed_versions(int64_t spec_version) {
    DCHECK(spec_version > 0) << "invalid spec_version: " << spec_version;

    Versions missed_versions;
    Versions existing_versions;
    {
        std::shared_lock rdlock(_meta_lock);
        for (auto& rs : _tablet_meta->all_rs_metas()) {
            existing_versions.emplace_back(rs->version());
        }
    }

    if (existing_versions.empty()) {
        missed_versions.push_back({0, spec_version});
        return missed_versions;
    }

    // sort the existing versions in ascending order
    std::sort(existing_versions.begin(), existing_versions.end(),
              [](const Version& a, const Version& b) {
                  // simple because 2 versions are certainly not overlapping
                  return a.first < b.first;
              });

    auto min_version = existing_versions.front().first;
    if (min_version > 0) {
        missed_versions.push_back({0, std::min(spec_version, min_version - 1)});
    }
    for (auto it = existing_versions.begin(); it != existing_versions.end() - 1; ++it) {
        auto prev_v = it->second;
        if (prev_v >= spec_version) {
            return missed_versions;
        }
        auto next_v = (it + 1)->first;
        if (next_v > prev_v + 1) {
            // there is a hole between versions
            missed_versions.push_back({prev_v + 1, std::min(spec_version, next_v - 1)});
        }
    }
    auto max_version = existing_versions.back().second;
    if (max_version < spec_version) {
        missed_versions.push_back({max_version + 1, spec_version});
    }
    return missed_versions;
}

Status Tablet::cloud_capture_rs_readers(const Version& version_range,
                                        std::vector<RowsetReaderSharedPtr>* rs_readers) {
    Versions version_path;
    std::shared_lock rlock(_meta_lock);
    RETURN_IF_ERROR(
            _timestamped_version_tracker.capture_consistent_versions(version_range, &version_path));
    VLOG_DEBUG << "capture consitent versions: " << version_path;
    return capture_rs_readers(version_path, rs_readers);
}

Status Tablet::cloud_sync_rowsets(int64_t query_version) {
<<<<<<< HEAD
    do {
        // Sync tablet if not running.
        // This could happen when BE didn't finish schema change job and another BE committed this schema change job.
        // It should be a quite rare situation.
        {
            std::shared_lock rlock(_meta_lock);
            if (tablet_state() == TABLET_RUNNING) break;
        }
        // serially execute sync to reduce unnecessary network overhead
        std::lock_guard lock(_sync_rowsets_lock);
        {
            std::shared_lock rlock(_meta_lock);
            if (tablet_state() == TABLET_RUNNING) break;
        }
        TabletMetaSharedPtr tablet_meta;
        RETURN_IF_ERROR(cloud::meta_mgr()->get_tablet_meta(tablet_id(), &tablet_meta));
        if (tablet_meta->tablet_state() != TABLET_RUNNING) { // impossible
            return Status::InternalError("invalid tablet state. tablet_id={}", tablet_id());
        }
        {
            std::lock_guard wlock(_meta_lock);
            set_tablet_state(TABLET_RUNNING);
            _rs_version_map.clear();
            _stale_rs_version_map.clear();
            _timestamped_version_tracker = TimestampedVersionTracker();
            _tablet_meta->clear_rs_metas();
            _tablet_meta->clear_stale_rowset();
            _max_version = -1;
        }
        auto st = cloud::meta_mgr()->sync_tablet_rowsets(this);
        if (st.is_not_found()) {
            cloud::tablet_mgr()->erase_tablet(tablet_id());
        }
        return st;
    } while (false);

=======
>>>>>>> 647c231a
    if (query_version > 0) {
        std::shared_lock rlock(_meta_lock);
        if (_max_version >= query_version) {
            return Status::OK();
        }
    }
    // serially execute sync to reduce unnecessary network overhead
    std::lock_guard lock(_sync_rowsets_lock);
    if (query_version > 0) {
        std::shared_lock rlock(_meta_lock);
        if (_max_version >= query_version) {
            return Status::OK();
        }
    }
<<<<<<< HEAD
    auto st = cloud::meta_mgr()->sync_tablet_rowsets(this);
    if (st.is_not_found()) {
        cloud::tablet_mgr()->erase_tablet(tablet_id());
    }
    return st;
=======
    return cloud::meta_mgr()->sync_tablet_rowsets(this);
>>>>>>> 647c231a
}

void Tablet::cloud_add_rowsets(std::vector<RowsetSharedPtr> to_add, bool version_overlap) {
    if (to_add.empty()) {
        return;
    }
    if (version_overlap) {
        // filter existed rowset
        auto it = to_add.begin();
        size_t num_filtered = 0;
        while (it != to_add.end() - num_filtered) {
<<<<<<< HEAD
            auto find_it = _rs_version_map.find((*it)->version());
            if (find_it != _rs_version_map.end()) {
                if (find_it->second->rowset_id() != (*it)->rowset_id()) {
                    // If version of rowset in `to_add` is equal to rowset in tablet but rowset_id is not equal,
                    // replace existed rowset with `to_add` rowset. This may occur during schema change.
                    _tablet_meta->delete_rs_meta_by_version((*it)->version(), nullptr);
                    _rs_version_map[(*it)->version()] = *it;
                    _tablet_meta->cloud_add_rs_metas({*it});
                }
=======
            if (version_exists((*it)->version())) {
                // TODO(cyx): should check rowset_id?
>>>>>>> 647c231a
                std::swap(*it, *(to_add.end() - num_filtered - 1));
                ++num_filtered;
            } else {
                ++it;
            }
        }
        to_add.resize(to_add.size() - num_filtered);

        // delete rowsets with overlapped version
        std::vector<RowsetSharedPtr> to_delete;
        for (auto& to_add_rs : to_add) {
            Version to_add_v = to_add_rs->version();
            // if start_version  > max_version, we can skip checking overlap here.
            if (to_add_v.first > _max_version) {
                continue;
            }
            for (auto& [v, rs] : _rs_version_map) {
                if (to_add_v.contains(v)) {
                    to_delete.push_back(rs);
                }
            }
            cloud_delete_rowsets(to_delete);
            to_delete.clear();
        }
    }
    for (auto& rs : to_add) {
        _rs_version_map.emplace(rs->version(), rs);
        _timestamped_version_tracker.add_version(rs->version());
        _max_version = std::max(rs->end_version(), _max_version);
    }
    _tablet_meta->cloud_add_rs_metas(to_add);
}

void Tablet::cloud_delete_rowsets(const std::vector<RowsetSharedPtr>& to_delete) {
    if (to_delete.empty()) {
        return;
    }
    std::vector<RowsetMetaSharedPtr> rs_metas;
    rs_metas.reserve(to_delete.size());
    for (auto& rs : to_delete) {
        rs_metas.push_back(rs->rowset_meta());
        _stale_rs_version_map[rs->version()] = rs;
    }
    _timestamped_version_tracker.add_stale_path_version(rs_metas);
    for (auto& rs : to_delete) {
        _rs_version_map.erase(rs->version());
    }

    _tablet_meta->cloud_delete_rs_metas(to_delete);
    cloud::tablet_mgr()->add_to_vacuum_set(tablet_id());
}

int Tablet::cloud_delete_expired_stale_rowsets() {
    std::lock_guard wlock(_meta_lock);

    std::vector<int64_t> path_ids;
    // capture the path version to delete
    _timestamped_version_tracker.capture_expired_paths(&path_ids);

    if (path_ids.empty()) {
        return 0;
    }

    int num_deleted = 0;
    for (int64_t path_id : path_ids) {
        // delete stale versions in version graph
        auto version_path = _timestamped_version_tracker.fetch_and_delete_path_by_id(path_id);
        for (auto& v_ts : version_path->timestamped_versions()) {
            _stale_rs_version_map.erase(v_ts->version());
            _tablet_meta->delete_stale_rs_meta_by_version(v_ts->version());
            VLOG_DEBUG << "delete stale rowset " << v_ts->version();
        }
        num_deleted += version_path->timestamped_versions().size();
    }
    return num_deleted;
}

void Tablet::_delete_stale_rowset_by_version(const Version& version) {
    RowsetMetaSharedPtr rowset_meta = _tablet_meta->acquire_stale_rs_meta_by_version(version);
    if (rowset_meta == nullptr) {
        return;
    }
    _tablet_meta->delete_stale_rs_meta_by_version(version);
    VLOG_NOTICE << "delete stale rowset. tablet=" << full_name() << ", version=" << version;
}

void Tablet::delete_expired_stale_rowset() {
    std::lock_guard<std::shared_mutex> wrlock(_meta_lock);
    // Compute the end time to delete rowsets, when a expired rowset createtime less then this time, it will be deleted.

    std::vector<int64_t> path_id_vec;
    // capture the path version to delete
    _timestamped_version_tracker.capture_expired_paths(&path_id_vec);

    if (path_id_vec.empty()) {
        return;
    }

    const RowsetSharedPtr lastest_delta = rowset_with_max_version();
    if (lastest_delta == nullptr) {
        LOG(WARNING) << "lastest_delta is null " << tablet_id();
        return;
    }

    // fetch missing version before delete
    std::vector<Version> missed_versions;
    calc_missed_versions_unlocked(lastest_delta->end_version(), &missed_versions);

    if (!missed_versions.empty()) {
        LOG(WARNING) << "tablet:" << full_name()
                     << ", missed version for version:" << lastest_delta->end_version();
        _print_missed_versions(missed_versions);
        return;
    }

    // do check consistent operation
    auto path_id_iter = path_id_vec.begin();

    std::map<int64_t, PathVersionListSharedPtr> stale_version_path_map;
    while (path_id_iter != path_id_vec.end()) {
        PathVersionListSharedPtr version_path =
                _timestamped_version_tracker.fetch_and_delete_path_by_id(*path_id_iter);

        Version test_version = Version(0, lastest_delta->end_version());
        stale_version_path_map[*path_id_iter] = version_path;

        Status status = capture_consistent_versions(test_version, nullptr);
        // 1. When there is no consistent versions, we must reconstruct the tracker.
        if (!status.ok()) {
            // 2. fetch missing version after delete
            std::vector<Version> after_missed_versions;
            calc_missed_versions_unlocked(lastest_delta->end_version(), &after_missed_versions);

            // 2.1 check whether missed_versions and after_missed_versions are the same.
            // when they are the same, it means we can delete the path securely.
            bool is_missing = missed_versions.size() != after_missed_versions.size();

            if (!is_missing) {
                for (int ver_index = 0; ver_index < missed_versions.size(); ver_index++) {
                    if (missed_versions[ver_index] != after_missed_versions[ver_index]) {
                        is_missing = true;
                        break;
                    }
                }
            }

            if (is_missing) {
                LOG(WARNING) << "The consistent version check fails, there are bugs. "
                             << "Reconstruct the tracker to recover versions in tablet="
                             << tablet_id();

                // 3. try to recover
                _timestamped_version_tracker.recover_versioned_tracker(stale_version_path_map);

                // 4. double check the consistent versions
                // fetch missing version after recover
                std::vector<Version> recover_missed_versions;
                calc_missed_versions_unlocked(lastest_delta->end_version(),
                                              &recover_missed_versions);

                // 4.1 check whether missed_versions and recover_missed_versions are the same.
                // when they are the same, it means we recover successfully.
                bool is_recover_missing = missed_versions.size() != recover_missed_versions.size();

                if (!is_recover_missing) {
                    for (int ver_index = 0; ver_index < missed_versions.size(); ver_index++) {
                        if (missed_versions[ver_index] != recover_missed_versions[ver_index]) {
                            is_recover_missing = true;
                            break;
                        }
                    }
                }

                // 5. check recover fail, version is mission
                if (is_recover_missing) {
                    if (!config::ignore_rowset_stale_unconsistent_delete) {
                        LOG(FATAL) << "rowset stale unconsistent delete. tablet= " << tablet_id();
                    } else {
                        LOG(WARNING) << "rowset stale unconsistent delete. tablet= " << tablet_id();
                    }
                }
            }
            return;
        }
        path_id_iter++;
    }

    auto old_size = _stale_rs_version_map.size();
    auto old_meta_size = _tablet_meta->all_stale_rs_metas().size();

    // do delete operation
    auto to_delete_iter = stale_version_path_map.begin();
    while (to_delete_iter != stale_version_path_map.end()) {
        std::vector<TimestampedVersionSharedPtr>& to_delete_version =
                to_delete_iter->second->timestamped_versions();
        for (auto& timestampedVersion : to_delete_version) {
            auto it = _stale_rs_version_map.find(timestampedVersion->version());
            if (it != _stale_rs_version_map.end()) {
                // delete rowset
                StorageEngine::instance()->add_unused_rowset(it->second);
                _stale_rs_version_map.erase(it);
                VLOG_NOTICE << "delete stale rowset tablet=" << full_name() << " version["
                            << timestampedVersion->version().first << ","
                            << timestampedVersion->version().second
                            << "] move to unused_rowset success";
            } else {
                LOG(WARNING) << "delete stale rowset tablet=" << full_name() << " version["
                             << timestampedVersion->version().first << ","
                             << timestampedVersion->version().second
                             << "] not find in stale rs version map";
            }
            _delete_stale_rowset_by_version(timestampedVersion->version());
        }
        to_delete_iter++;
    }

    bool reconstructed = _reconstruct_version_tracker_if_necessary();

    VLOG_NOTICE << "delete stale rowset _stale_rs_version_map tablet=" << full_name()
                << " current_size=" << _stale_rs_version_map.size() << " old_size=" << old_size
                << " current_meta_size=" << _tablet_meta->all_stale_rs_metas().size()
                << " old_meta_size=" << old_meta_size << ", reconstructed=" << reconstructed;

#ifndef BE_TEST
    save_meta();
#endif
}

bool Tablet::_reconstruct_version_tracker_if_necessary() {
    double orphan_vertex_ratio = _timestamped_version_tracker.get_orphan_vertex_ratio();
    if (orphan_vertex_ratio >= config::tablet_version_graph_orphan_vertex_ratio) {
        _timestamped_version_tracker.construct_versioned_tracker(
                _tablet_meta->all_rs_metas(), _tablet_meta->all_stale_rs_metas());
        return true;
    }
    return false;
}

Status Tablet::capture_consistent_versions(const Version& spec_version,
                                           std::vector<Version>* version_path, bool quiet) const {
    Status status =
            _timestamped_version_tracker.capture_consistent_versions(spec_version, version_path);
    if (!status.ok() && !quiet) {
        std::vector<Version> missed_versions;
        calc_missed_versions_unlocked(spec_version.second, &missed_versions);
        if (missed_versions.empty()) {
            // if version_path is null, it may be a compaction check logic.
            // so to avoid print too many logs.
            if (version_path != nullptr) {
                LOG(WARNING) << "tablet:" << full_name()
                             << ", version already has been merged. spec_version: " << spec_version;
            }
            status = Status::OLAPInternalError(OLAP_ERR_VERSION_ALREADY_MERGED);
        } else {
            if (version_path != nullptr) {
                LOG(WARNING) << "status:" << status << ", tablet:" << full_name()
                             << ", missed version for version:" << spec_version;
                _print_missed_versions(missed_versions);
            }
        }
    }
    return status;
}

Status Tablet::check_version_integrity(const Version& version, bool quiet) {
    std::shared_lock rdlock(_meta_lock);
    return capture_consistent_versions(version, nullptr, quiet);
}

// If any rowset contains the specific version, it means the version already exist
bool Tablet::check_version_exist(const Version& version) const {
    for (auto& it : _rs_version_map) {
        if (it.first.contains(version)) {
            return true;
        }
    }
    return false;
}

// The meta read lock should be held before calling
void Tablet::acquire_version_and_rowsets(
        std::vector<std::pair<Version, RowsetSharedPtr>>* version_rowsets) const {
    for (const auto& it : _rs_version_map) {
        version_rowsets->emplace_back(it.first, it.second);
    }
}

Status Tablet::capture_consistent_rowsets(const Version& spec_version,
                                          std::vector<RowsetSharedPtr>* rowsets) const {
    std::vector<Version> version_path;
    RETURN_NOT_OK(capture_consistent_versions(spec_version, &version_path));
    RETURN_NOT_OK(_capture_consistent_rowsets_unlocked(version_path, rowsets));
    return Status::OK();
}

Status Tablet::_capture_consistent_rowsets_unlocked(const std::vector<Version>& version_path,
                                                    std::vector<RowsetSharedPtr>* rowsets) const {
    DCHECK(rowsets != nullptr && rowsets->empty());
    rowsets->reserve(version_path.size());
    for (auto& version : version_path) {
        bool is_find = false;
        do {
            auto it = _rs_version_map.find(version);
            if (it != _rs_version_map.end()) {
                is_find = true;
                rowsets->push_back(it->second);
                break;
            }

            auto it_expired = _stale_rs_version_map.find(version);
            if (it_expired != _stale_rs_version_map.end()) {
                is_find = true;
                rowsets->push_back(it_expired->second);
                break;
            }
        } while (0);

        if (!is_find) {
            LOG(WARNING) << "fail to find Rowset for version. tablet=" << full_name()
                         << ", version='" << version;
            return Status::OLAPInternalError(OLAP_ERR_CAPTURE_ROWSET_ERROR);
        }
    }
    return Status::OK();
}

Status Tablet::capture_rs_readers(const Version& spec_version,
                                  std::vector<RowsetReaderSharedPtr>* rs_readers) const {
    std::vector<Version> version_path;
    RETURN_NOT_OK(capture_consistent_versions(spec_version, &version_path));
    RETURN_NOT_OK(capture_rs_readers(version_path, rs_readers));
    return Status::OK();
}

Status Tablet::capture_rs_readers(const std::vector<Version>& version_path,
                                  std::vector<RowsetReaderSharedPtr>* rs_readers) const {
    DCHECK(rs_readers != nullptr);
    for (auto version : version_path) {
        auto it = _rs_version_map.find(version);
        if (it == _rs_version_map.end()) {
            VLOG_NOTICE << "fail to find Rowset in rs_version for version. tablet=" << full_name()
                        << ", version='" << version.first << "-" << version.second;

            it = _stale_rs_version_map.find(version);
            if (it == _stale_rs_version_map.end()) {
                LOG(WARNING) << "fail to find Rowset in stale_rs_version for version. tablet="
                             << full_name() << ", version='" << version.first << "-"
                             << version.second;
                return Status::OLAPInternalError(OLAP_ERR_CAPTURE_ROWSET_READER_ERROR);
            }
        }
        RowsetReaderSharedPtr rs_reader;
        auto res = it->second->create_reader(&rs_reader);
        if (!res.ok()) {
            LOG(WARNING) << "failed to create reader for rowset:" << it->second->rowset_id();
            return Status::OLAPInternalError(OLAP_ERR_CAPTURE_ROWSET_READER_ERROR);
        }
        rs_readers->push_back(std::move(rs_reader));
    }
    return Status::OK();
}

bool Tablet::version_for_delete_predicate(const Version& version) {
    return _tablet_meta->version_for_delete_predicate(version);
}

bool Tablet::can_do_compaction(size_t path_hash, CompactionType compaction_type) {
#ifdef CLOUD_MODE
    return true; // Cloud compaction does not depend on any local state
#endif

    if (compaction_type == CompactionType::BASE_COMPACTION && tablet_state() != TABLET_RUNNING) {
        // base compaction can only be done for tablet in TABLET_RUNNING state.
        // but cumulative compaction can be done for TABLET_NOTREADY, such as tablet under alter process.
        return false;
    }

    // unique key table with merge-on-write also cann't do cumulative compaction under alter
    // process. It may cause the delete bitmap calculation error, such as two
    // rowsets have same key.
    if (tablet_state() != TABLET_RUNNING && keys_type() == UNIQUE_KEYS &&
        enable_unique_key_merge_on_write()) {
        return false;
    }

    if (data_dir()->path_hash() != path_hash || !is_used() || !init_succeeded()) {
        return false;
    }

    if (tablet_state() == TABLET_NOTREADY) {
        // Before doing schema change, tablet's rowsets that versions smaller than max converting version will be
        // removed. So, we only need to do the compaction when it is being converted.
        // After being converted, tablet's state will be changed to TABLET_RUNNING.
        return SchemaChangeHandler::tablet_in_converting(tablet_id());
    }

    return true;
}

uint32_t Tablet::calc_compaction_score(
        CompactionType compaction_type,
        std::shared_ptr<CumulativeCompactionPolicy> cumulative_compaction_policy) {
    // Need meta lock, because it will iterator "all_rs_metas" of tablet meta.
    std::shared_lock rdlock(_meta_lock);
    if (compaction_type == CompactionType::CUMULATIVE_COMPACTION) {
        return _calc_cumulative_compaction_score(cumulative_compaction_policy);
    } else {
        DCHECK_EQ(compaction_type, CompactionType::BASE_COMPACTION);
        return _calc_base_compaction_score();
    }
}

const uint32_t Tablet::_calc_cumulative_compaction_score(
        std::shared_ptr<CumulativeCompactionPolicy> cumulative_compaction_policy) {
#ifndef BE_TEST
    if (_cumulative_compaction_policy == nullptr ||
        _cumulative_compaction_policy->name() != cumulative_compaction_policy->name()) {
        _cumulative_compaction_policy = cumulative_compaction_policy;
    }
#endif
    uint32_t score = 0;
    _cumulative_compaction_policy->calc_cumulative_compaction_score(
            tablet_state(), _tablet_meta->all_rs_metas(), cumulative_layer_point(), &score);
    return score;
}

const uint32_t Tablet::_calc_base_compaction_score() const {
    uint32_t score = 0;
    const int64_t point = cumulative_layer_point();
    bool base_rowset_exist = false;
    for (auto& rs_meta : _tablet_meta->all_rs_metas()) {
        if (rs_meta->start_version() == 0) {
            base_rowset_exist = true;
        }
        if (rs_meta->start_version() >= point) {
            // all_rs_metas() is not sorted, so we use _continue_ other than _break_ here.
            continue;
        }

        score += rs_meta->get_compaction_score();
    }

    // base不存在可能是tablet正在做alter table，先不选它，设score=0
    return base_rowset_exist ? score : 0;
}

void Tablet::calc_missed_versions(int64_t spec_version, std::vector<Version>* missed_versions) {
    std::shared_lock rdlock(_meta_lock);
    calc_missed_versions_unlocked(spec_version, missed_versions);
}

// for example:
//     [0-4][5-5][8-8][9-9]
// if spec_version = 6, we still return {7} other than {6, 7}
void Tablet::calc_missed_versions_unlocked(int64_t spec_version,
                                           std::vector<Version>* missed_versions) const {
    DCHECK(spec_version > 0) << "invalid spec_version: " << spec_version;
    std::list<Version> existing_versions;
    for (auto& rs : _tablet_meta->all_rs_metas()) {
        existing_versions.emplace_back(rs->version());
    }

    // sort the existing versions in ascending order
    existing_versions.sort([](const Version& a, const Version& b) {
        // simple because 2 versions are certainly not overlapping
        return a.first < b.first;
    });

    // From the first version(=0),  find the missing version until spec_version
    int64_t last_version = -1;
    for (const Version& version : existing_versions) {
        if (version.first > last_version + 1) {
            for (int64_t i = last_version + 1; i < version.first && i <= spec_version; ++i) {
                missed_versions->emplace_back(Version(i, i));
            }
        }
        last_version = version.second;
        if (last_version >= spec_version) {
            break;
        }
    }
    for (int64_t i = last_version + 1; i <= spec_version; ++i) {
        missed_versions->emplace_back(Version(i, i));
    }
}

void Tablet::max_continuous_version_from_beginning(Version* version, Version* max_version) {
    bool has_version_cross;
    std::shared_lock rdlock(_meta_lock);
    _max_continuous_version_from_beginning_unlocked(version, max_version, &has_version_cross);
}

void Tablet::_max_continuous_version_from_beginning_unlocked(Version* version, Version* max_version,
                                                             bool* has_version_cross) const {
    std::vector<Version> existing_versions;
    *has_version_cross = false;
    for (auto& rs : _tablet_meta->all_rs_metas()) {
        existing_versions.emplace_back(rs->version());
    }

    // sort the existing versions in ascending order
    std::sort(existing_versions.begin(), existing_versions.end(),
              [](const Version& left, const Version& right) {
                  // simple because 2 versions are certainly not overlapping
                  return left.first < right.first;
              });

    Version max_continuous_version = {-1, -1};
    for (int i = 0; i < existing_versions.size(); ++i) {
        if (existing_versions[i].first > max_continuous_version.second + 1) {
            break;
        } else if (existing_versions[i].first <= max_continuous_version.second) {
            *has_version_cross = true;
        }
        max_continuous_version = existing_versions[i];
    }
    *version = max_continuous_version;
    // tablet may not has rowset, eg, tablet has just been clear for restore.
    if (max_version != nullptr && !existing_versions.empty()) {
        *max_version = existing_versions.back();
    }
}

void Tablet::calculate_cumulative_point() {
    std::lock_guard<std::shared_mutex> wrlock(_meta_lock);
    int64_t ret_cumulative_point;
    _cumulative_compaction_policy->calculate_cumulative_point(
            this, _tablet_meta->all_rs_metas(), _cumulative_point, &ret_cumulative_point);

    if (ret_cumulative_point == K_INVALID_CUMULATIVE_POINT) {
        return;
    }
    set_cumulative_layer_point(ret_cumulative_point);
}

//find rowsets that rows less then "config::quick_compaction_max_rows"
Status Tablet::pick_quick_compaction_rowsets(std::vector<RowsetSharedPtr>* input_rowsets,
                                             int64_t* permits) {
    int max_rows = config::quick_compaction_max_rows;
    if (!config::enable_quick_compaction || max_rows <= 0) {
        return Status::OK();
    }
    if (!init_succeeded()) {
        return Status::OLAPInternalError(OLAP_ERR_CUMULATIVE_INVALID_PARAMETERS);
    }
    int max_series_num = 1000;

    std::vector<std::vector<RowsetSharedPtr>> quick_compaction_rowsets(max_series_num);
    int idx = 0;
    std::shared_lock rdlock(_meta_lock);
    std::vector<RowsetSharedPtr> sortedRowset;
    for (auto& rs : _rs_version_map) {
        sortedRowset.push_back(rs.second);
    }
    std::sort(sortedRowset.begin(), sortedRowset.end(), Rowset::comparator);
    if (tablet_state() == TABLET_RUNNING) {
        for (int i = 0; i < sortedRowset.size(); i++) {
            bool is_delete = version_for_delete_predicate(sortedRowset[i]->version());
            if (!is_delete && sortedRowset[i]->start_version() > 0 &&
                sortedRowset[i]->start_version() > cumulative_layer_point()) {
                if (sortedRowset[i]->num_rows() < max_rows) {
                    quick_compaction_rowsets[idx].push_back(sortedRowset[i]);
                } else {
                    idx++;
                    if (idx > max_series_num) {
                        break;
                    }
                }
            }
        }
        if (quick_compaction_rowsets.size() == 0) return Status::OK();
        std::vector<RowsetSharedPtr> result = quick_compaction_rowsets[0];
        for (int i = 0; i < quick_compaction_rowsets.size(); i++) {
            if (quick_compaction_rowsets[i].size() > result.size()) {
                result = quick_compaction_rowsets[i];
            }
        }
        for (int i = 0; i < result.size(); i++) {
            *permits += result[i]->num_segments();
            input_rowsets->push_back(result[i]);
        }
    }
    return Status::OK();
}

Status Tablet::split_range(const OlapTuple& start_key_strings, const OlapTuple& end_key_strings,
                           uint64_t request_block_row_count, std::vector<OlapTuple>* ranges) {
    DCHECK(ranges != nullptr);

    size_t key_num = 0;
    RowCursor start_key;
    // 如果有startkey，用startkey初始化；反之则用minkey初始化
    if (start_key_strings.size() > 0) {
        if (start_key.init_scan_key(_schema, start_key_strings.values()) != Status::OK()) {
            LOG(WARNING) << "fail to initial key strings with RowCursor type.";
            return Status::OLAPInternalError(OLAP_ERR_INIT_FAILED);
        }

        if (start_key.from_tuple(start_key_strings) != Status::OK()) {
            LOG(WARNING) << "init end key failed";
            return Status::OLAPInternalError(OLAP_ERR_INVALID_SCHEMA);
        }
        key_num = start_key_strings.size();
    } else {
        if (start_key.init(_schema, num_short_key_columns()) != Status::OK()) {
            LOG(WARNING) << "fail to initial key strings with RowCursor type.";
            return Status::OLAPInternalError(OLAP_ERR_INIT_FAILED);
        }

        start_key.allocate_memory_for_string_type(_schema);
        start_key.build_min_key();
        key_num = num_short_key_columns();
    }

    RowCursor end_key;
    // 和startkey一样处理，没有则用maxkey初始化
    if (end_key_strings.size() > 0) {
        if (!end_key.init_scan_key(_schema, end_key_strings.values())) {
            LOG(WARNING) << "fail to parse strings to key with RowCursor type.";
            return Status::OLAPInternalError(OLAP_ERR_INVALID_SCHEMA);
        }

        if (end_key.from_tuple(end_key_strings) != Status::OK()) {
            LOG(WARNING) << "init end key failed";
            return Status::OLAPInternalError(OLAP_ERR_INVALID_SCHEMA);
        }
    } else {
        if (end_key.init(_schema, num_short_key_columns()) != Status::OK()) {
            LOG(WARNING) << "fail to initial key strings with RowCursor type.";
            return Status::OLAPInternalError(OLAP_ERR_INIT_FAILED);
        }

        end_key.allocate_memory_for_string_type(_schema);
        end_key.build_max_key();
    }

    std::shared_lock rdlock(_meta_lock);
    RowsetSharedPtr rowset = _rowset_with_largest_size();

    // 如果找不到合适的rowset，就直接返回startkey，endkey
    if (rowset == nullptr) {
        VLOG_NOTICE << "there is no base file now, may be tablet is empty.";
        // it may be right if the tablet is empty, so we return success.
        ranges->emplace_back(start_key.to_tuple());
        ranges->emplace_back(end_key.to_tuple());
        return Status::OK();
    }
    return rowset->split_range(start_key, end_key, request_block_row_count, key_num, ranges);
}

// NOTE: only used when create_table, so it is sure that there is no concurrent reader and writer.
void Tablet::delete_all_files() {
    // Release resources like memory and disk space.
    std::shared_lock rdlock(_meta_lock);
    for (auto it : _rs_version_map) {
        it.second->remove();
    }
    _rs_version_map.clear();

    for (auto it : _stale_rs_version_map) {
        it.second->remove();
    }
    _stale_rs_version_map.clear();

    if (keys_type() == UNIQUE_KEYS && enable_unique_key_merge_on_write()) {
        // clear rowset_tree
        _rowset_tree = std::make_unique<RowsetTree>();
    }
}

bool Tablet::check_path(const std::string& path_to_check) const {
    std::shared_lock rdlock(_meta_lock);
    if (path_to_check == _tablet_path) {
        return true;
    }
    auto tablet_id_dir = io::Path(_tablet_path).parent_path();
    if (path_to_check == tablet_id_dir) {
        return true;
    }
    for (auto& version_rowset : _rs_version_map) {
        bool ret = version_rowset.second->check_path(path_to_check);
        if (ret) {
            return true;
        }
    }
    for (auto& stale_version_rowset : _stale_rs_version_map) {
        bool ret = stale_version_rowset.second->check_path(path_to_check);
        if (ret) {
            return true;
        }
    }
    return false;
}

// check rowset id in tablet-meta and in rowset-meta atomicly
// for example, during publish version stage, it will first add rowset meta to tablet meta and then
// remove it from rowset meta manager. If we check tablet meta first and then check rowset meta using 2 step unlocked
// the sequence maybe: 1. check in tablet meta [return false]  2. add to tablet meta  3. remove from rowset meta manager
// 4. check in rowset meta manager return false. so that the rowset maybe checked return false it means it is useless and
// will be treated as a garbage.
bool Tablet::check_rowset_id(const RowsetId& rowset_id) {
    std::shared_lock rdlock(_meta_lock);
    if (StorageEngine::instance()->rowset_id_in_use(rowset_id)) {
        return true;
    }
    for (auto& version_rowset : _rs_version_map) {
        if (version_rowset.second->rowset_id() == rowset_id) {
            return true;
        }
    }
    for (auto& stale_version_rowset : _stale_rs_version_map) {
        if (stale_version_rowset.second->rowset_id() == rowset_id) {
            return true;
        }
    }
    if (RowsetMetaManager::check_rowset_meta(_data_dir->get_meta(), tablet_uid(), rowset_id)) {
        return true;
    }
    return false;
}

void Tablet::_print_missed_versions(const std::vector<Version>& missed_versions) const {
    std::stringstream ss;
    ss << full_name() << " has " << missed_versions.size() << " missed version:";
    // print at most 10 version
    for (int i = 0; i < 10 && i < missed_versions.size(); ++i) {
        ss << missed_versions[i] << ",";
    }
    LOG(WARNING) << ss.str();
}

Status Tablet::_contains_version(const Version& version) {
    // check if there exist a rowset contains the added rowset
    for (auto& it : _rs_version_map) {
        if (it.first.contains(version)) {
            // TODO(lingbin): Is this check unnecessary?
            // because the value type is std::shared_ptr, when will it be nullptr?
            // In addition, in this class, there are many places that do not make this judgment
            // when access _rs_version_map's value.
            CHECK(it.second != nullptr) << "there exist a version=" << it.first
                                        << " contains the input rs with version=" << version
                                        << ", but the related rs is null";
            return Status::OLAPInternalError(OLAP_ERR_PUSH_VERSION_ALREADY_EXIST);
        }
    }

    return Status::OK();
}

Status Tablet::set_partition_id(int64_t partition_id) {
    return _tablet_meta->set_partition_id(partition_id);
}

TabletInfo Tablet::get_tablet_info() const {
    return TabletInfo(tablet_id(), schema_hash(), tablet_uid());
}

void Tablet::pick_candidate_rowsets_to_cumulative_compaction(
        std::vector<RowsetSharedPtr>* candidate_rowsets) {
    if (_cumulative_point == K_INVALID_CUMULATIVE_POINT) {
        return;
    }
    {
        std::shared_lock rlock(_meta_lock);
        for (const auto& [version, rs] : _rs_version_map) {
            if (version.first >= _cumulative_point
#ifndef CLOUD_MODE
                && rs->is_local()
#endif
            ) {
                candidate_rowsets->push_back(rs);
            }
        }
    }
    std::sort(candidate_rowsets->begin(), candidate_rowsets->end(), Rowset::comparator);
}

<<<<<<< HEAD
void Tablet::pick_candidate_rowsets_to_base_compaction(vector<RowsetSharedPtr>* candidate_rowsets) {
    std::shared_lock rlock(_meta_lock);
=======
void Tablet::pick_candidate_rowsets_to_base_compaction(
        vector<RowsetSharedPtr>* candidate_rowsets,
        std::shared_lock<std::shared_mutex>& /* meta lock*/) {
>>>>>>> 647c231a
#ifdef CLOUD_MODE
    for (auto& [v, rs] : _rs_version_map) {
        // MUST NOT compact rowset [0-1], otherwise alter tablet after base compaction will fail.
        // i.e. new_tablet has init rowset [0-1] and want to convert [2-5] in base_tablet,
        // however base_tablet has compacted [0-1][2-5] to [0-5].
        if (v.first != 0 && v.first < _cumulative_point) {
            candidate_rowsets->push_back(rs);
        }
    }
#else
    for (auto& it : _rs_version_map) {
        // Do compaction on local rowsets only.
        if (it.first.first < _cumulative_point && it.second->is_local()) {
            candidate_rowsets->push_back(it.second);
        }
    }
#endif
}

// For http compaction action
void Tablet::get_compaction_status(std::string* json_result) {
    rapidjson::Document root;
    root.SetObject();

    rapidjson::Document path_arr;
    path_arr.SetArray();

    std::vector<RowsetSharedPtr> rowsets;
    std::vector<RowsetSharedPtr> stale_rowsets;
    std::vector<bool> delete_flags;
    {
        std::shared_lock rdlock(_meta_lock);
        rowsets.reserve(_rs_version_map.size());
        for (auto& it : _rs_version_map) {
            rowsets.push_back(it.second);
        }
        std::sort(rowsets.begin(), rowsets.end(), Rowset::comparator);

        stale_rowsets.reserve(_stale_rs_version_map.size());
        for (auto& it : _stale_rs_version_map) {
            stale_rowsets.push_back(it.second);
        }
        std::sort(stale_rowsets.begin(), stale_rowsets.end(), Rowset::comparator);

        delete_flags.reserve(rowsets.size());
        for (auto& rs : rowsets) {
            delete_flags.push_back(rs->rowset_meta()->has_delete_predicate());
        }
        // get snapshot version path json_doc
        _timestamped_version_tracker.get_stale_version_path_json_doc(path_arr);
    }
    rapidjson::Value cumulative_policy_type;
    std::string policy_type_str = "cumulative compaction policy not initializied";
    if (_cumulative_compaction_policy != nullptr) {
        policy_type_str = _cumulative_compaction_policy->name();
    }
    cumulative_policy_type.SetString(policy_type_str.c_str(), policy_type_str.length(),
                                     root.GetAllocator());
    root.AddMember("cumulative policy type", cumulative_policy_type, root.GetAllocator());
    root.AddMember("cumulative point", _cumulative_point.load(), root.GetAllocator());
    rapidjson::Value cumu_value;
    std::string format_str = ToStringFromUnixMillis(_last_cumu_compaction_failure_millis.load());
    cumu_value.SetString(format_str.c_str(), format_str.length(), root.GetAllocator());
    root.AddMember("last cumulative failure time", cumu_value, root.GetAllocator());
    rapidjson::Value base_value;
    format_str = ToStringFromUnixMillis(_last_base_compaction_failure_millis.load());
    base_value.SetString(format_str.c_str(), format_str.length(), root.GetAllocator());
    root.AddMember("last base failure time", base_value, root.GetAllocator());
    rapidjson::Value cumu_success_value;
    format_str = ToStringFromUnixMillis(_last_cumu_compaction_success_millis.load());
    cumu_success_value.SetString(format_str.c_str(), format_str.length(), root.GetAllocator());
    root.AddMember("last cumulative success time", cumu_success_value, root.GetAllocator());
    rapidjson::Value base_success_value;
    format_str = ToStringFromUnixMillis(_last_base_compaction_success_millis.load());
    base_success_value.SetString(format_str.c_str(), format_str.length(), root.GetAllocator());
    root.AddMember("last base success time", base_success_value, root.GetAllocator());

    // print all rowsets' version as an array
    rapidjson::Document versions_arr;
    rapidjson::Document missing_versions_arr;
    versions_arr.SetArray();
    missing_versions_arr.SetArray();
    int64_t last_version = -1;
    for (int i = 0; i < rowsets.size(); ++i) {
        const Version& ver = rowsets[i]->version();
        if (ver.first != last_version + 1) {
            rapidjson::Value miss_value;
            miss_value.SetString(
                    strings::Substitute("[$0-$1]", last_version + 1, ver.first).c_str(),
                    missing_versions_arr.GetAllocator());
            missing_versions_arr.PushBack(miss_value, missing_versions_arr.GetAllocator());
        }
        rapidjson::Value value;
        std::string disk_size =
                PrettyPrinter::print(rowsets[i]->rowset_meta()->total_disk_size(), TUnit::BYTES);
        std::string version_str = strings::Substitute(
                "[$0-$1] $2 $3 $4 $5 $6", ver.first, ver.second, rowsets[i]->num_segments(),
                (delete_flags[i] ? "DELETE" : "DATA"),
                SegmentsOverlapPB_Name(rowsets[i]->rowset_meta()->segments_overlap()),
                rowsets[i]->rowset_id().to_string(), disk_size);
        value.SetString(version_str.c_str(), version_str.length(), versions_arr.GetAllocator());
        versions_arr.PushBack(value, versions_arr.GetAllocator());
        last_version = ver.second;
    }
    root.AddMember("rowsets", versions_arr, root.GetAllocator());
    root.AddMember("missing_rowsets", missing_versions_arr, root.GetAllocator());

    // print all stale rowsets' version as an array
    rapidjson::Document stale_versions_arr;
    stale_versions_arr.SetArray();
    for (int i = 0; i < stale_rowsets.size(); ++i) {
        const Version& ver = stale_rowsets[i]->version();
        rapidjson::Value value;
        std::string disk_size = PrettyPrinter::print(
                stale_rowsets[i]->rowset_meta()->total_disk_size(), TUnit::BYTES);
        std::string version_str = strings::Substitute(
                "[$0-$1] $2 $3 $4", ver.first, ver.second, stale_rowsets[i]->num_segments(),
                stale_rowsets[i]->rowset_id().to_string(), disk_size);
        value.SetString(version_str.c_str(), version_str.length(),
                        stale_versions_arr.GetAllocator());
        stale_versions_arr.PushBack(value, stale_versions_arr.GetAllocator());
    }
    root.AddMember("stale_rowsets", stale_versions_arr, root.GetAllocator());

    // add stale version rowsets
    root.AddMember("stale version path", path_arr, root.GetAllocator());

    // to json string
    rapidjson::StringBuffer strbuf;
    rapidjson::PrettyWriter<rapidjson::StringBuffer> writer(strbuf);
    root.Accept(writer);
    *json_result = std::string(strbuf.GetString());
}

bool Tablet::do_tablet_meta_checkpoint() {
    std::lock_guard<std::shared_mutex> store_lock(_meta_store_lock);
    if (_newly_created_rowset_num == 0) {
        return false;
    }
    if (UnixMillis() - _last_checkpoint_time <
                config::tablet_meta_checkpoint_min_interval_secs * 1000 &&
        _newly_created_rowset_num < config::tablet_meta_checkpoint_min_new_rowsets_num) {
        return false;
    }

    // hold read-lock other than write-lock, because it will not modify meta structure
    std::shared_lock rdlock(_meta_lock);
    if (tablet_state() != TABLET_RUNNING) {
        LOG(INFO) << "tablet is under state=" << tablet_state()
                  << ", not running, skip do checkpoint"
                  << ", tablet=" << full_name();
        return false;
    }
    VLOG_NOTICE << "start to do tablet meta checkpoint, tablet=" << full_name();
    save_meta();
    // if save meta successfully, then should remove the rowset meta existing in tablet
    // meta from rowset meta store
    for (auto& rs_meta : _tablet_meta->all_rs_metas()) {
        // If we delete it from rowset manager's meta explicitly in previous checkpoint, just skip.
        if (rs_meta->is_remove_from_rowset_meta()) {
            continue;
        }
        if (RowsetMetaManager::check_rowset_meta(_data_dir->get_meta(), tablet_uid(),
                                                 rs_meta->rowset_id())) {
            RowsetMetaManager::remove(_data_dir->get_meta(), tablet_uid(), rs_meta->rowset_id());
            VLOG_NOTICE << "remove rowset id from meta store because it is already persistent with "
                        << "tablet meta, rowset_id=" << rs_meta->rowset_id();
        }
        rs_meta->set_remove_from_rowset_meta();
    }

    // check _stale_rs_version_map to remove meta from rowset meta store
    for (auto& rs_meta : _tablet_meta->all_stale_rs_metas()) {
        // If we delete it from rowset manager's meta explicitly in previous checkpoint, just skip.
        if (rs_meta->is_remove_from_rowset_meta()) {
            continue;
        }
        if (RowsetMetaManager::check_rowset_meta(_data_dir->get_meta(), tablet_uid(),
                                                 rs_meta->rowset_id())) {
            RowsetMetaManager::remove(_data_dir->get_meta(), tablet_uid(), rs_meta->rowset_id());
            VLOG_NOTICE << "remove rowset id from meta store because it is already persistent with "
                        << "tablet meta, rowset_id=" << rs_meta->rowset_id();
        }
        rs_meta->set_remove_from_rowset_meta();
    }

    _newly_created_rowset_num = 0;
    _last_checkpoint_time = UnixMillis();
    return true;
}

bool Tablet::rowset_meta_is_useful(RowsetMetaSharedPtr rowset_meta) {
    std::shared_lock rdlock(_meta_lock);
    bool find_version = false;
    for (auto& version_rowset : _rs_version_map) {
        if (version_rowset.second->rowset_id() == rowset_meta->rowset_id()) {
            return true;
        }
        if (version_rowset.second->contains_version(rowset_meta->version())) {
            find_version = true;
        }
    }
    for (auto& stale_version_rowset : _stale_rs_version_map) {
        if (stale_version_rowset.second->rowset_id() == rowset_meta->rowset_id()) {
            return true;
        }
        if (stale_version_rowset.second->contains_version(rowset_meta->version())) {
            find_version = true;
        }
    }
    return !find_version;
}

bool Tablet::_contains_rowset(const RowsetId rowset_id) {
    for (auto& version_rowset : _rs_version_map) {
        if (version_rowset.second->rowset_id() == rowset_id) {
            return true;
        }
    }
    for (auto& stale_version_rowset : _stale_rs_version_map) {
        if (stale_version_rowset.second->rowset_id() == rowset_id) {
            return true;
        }
    }
    return false;
}

// need check if consecutive version missing in full report
// alter tablet will ignore this check
void Tablet::build_tablet_report_info(TTabletInfo* tablet_info,
                                      bool enable_consecutive_missing_check) {
    std::shared_lock rdlock(_meta_lock);
    tablet_info->tablet_id = _tablet_meta->tablet_id();
    tablet_info->schema_hash = _tablet_meta->schema_hash();
    tablet_info->row_count = _tablet_meta->num_rows();
    tablet_info->data_size = _tablet_meta->tablet_local_size();

    // Here we need to report to FE if there are any missing versions of tablet.
    // We start from the initial version and traverse backwards until we meet a discontinuous version.
    Version cversion;
    Version max_version;
    bool has_version_cross;
    _max_continuous_version_from_beginning_unlocked(&cversion, &max_version, &has_version_cross);
    // cause publish version task runs concurrently, version may be flying
    // so we add a consecutive miss check to solve this problem:
    // if publish version 5 arrives but version 4 flying, we may judge replica miss version
    // and set version miss in tablet_info, which makes fe treat this replica as unhealth
    // and lead to other problems
    if (enable_consecutive_missing_check) {
        if (cversion.second < max_version.second) {
            if (_last_missed_version == cversion.second + 1) {
                if (MonotonicSeconds() - _last_missed_time_s >= 60) {
                    // version missed for over 60 seconds
                    tablet_info->__set_version_miss(true);
                    _last_missed_version = -1;
                    _last_missed_time_s = 0;
                }
            } else {
                _last_missed_version = cversion.second + 1;
                _last_missed_time_s = MonotonicSeconds();
            }
        }
    } else {
        tablet_info->__set_version_miss(cversion.second < max_version.second);
    }
    // find rowset with max version
    auto iter = _rs_version_map.find(max_version);
    if (iter == _rs_version_map.end()) {
        // If the tablet is in running state, it must not be doing schema-change. so if we can not
        // access its rowsets, it means that the tablet is bad and needs to be reported to the FE
        // for subsequent repairs (through the cloning task)
        if (tablet_state() == TABLET_RUNNING) {
            tablet_info->__set_used(false);
        }
        // For other states, FE knows that the tablet is in a certain change process, so here
        // still sets the state to normal when reporting. Note that every task has an timeout,
        // so if the task corresponding to this change hangs, when the task timeout, FE will know
        // and perform state modification operations.
    }

    if (has_version_cross && tablet_state() == TABLET_RUNNING) {
        tablet_info->__set_used(false);
    }

    if (tablet_state() == TABLET_SHUTDOWN) {
        tablet_info->__set_used(false);
    }

    // the report version is the largest continuous version, same logic as in FE side
    tablet_info->version = cversion.second;
    // Useless but it is a required filed in TTabletInfo
    tablet_info->version_hash = 0;
    tablet_info->__set_partition_id(_tablet_meta->partition_id());
    tablet_info->__set_storage_medium(_data_dir->storage_medium());
    tablet_info->__set_version_count(_tablet_meta->version_count());
    tablet_info->__set_path_hash(_data_dir->path_hash());
    tablet_info->__set_is_in_memory(_tablet_meta->is_in_memory());
    tablet_info->__set_replica_id(replica_id());
    tablet_info->__set_remote_data_size(_tablet_meta->tablet_remote_size());
}

// should use this method to get a copy of current tablet meta
// there are some rowset meta in local meta store and in in-memory tablet meta
// but not in tablet meta in local meta store
void Tablet::generate_tablet_meta_copy(TabletMetaSharedPtr new_tablet_meta) const {
    std::shared_lock rdlock(_meta_lock);
    generate_tablet_meta_copy_unlocked(new_tablet_meta);
}

// this is a unlocked version of generate_tablet_meta_copy()
// some method already hold the _meta_lock before calling this,
// such as EngineCloneTask::_finish_clone -> tablet->revise_tablet_meta
void Tablet::generate_tablet_meta_copy_unlocked(TabletMetaSharedPtr new_tablet_meta) const {
    TabletMetaPB tablet_meta_pb;
    _tablet_meta->to_meta_pb(&tablet_meta_pb);
    new_tablet_meta->init_from_pb(tablet_meta_pb);
}

double Tablet::calculate_scan_frequency() {
    time_t now = time(nullptr);
    int64_t current_count = query_scan_count->value();
    double interval = difftime(now, _last_record_scan_count_timestamp);
    double scan_frequency = (current_count - _last_record_scan_count) * 60 / interval;
    if (interval >= config::tablet_scan_frequency_time_node_interval_second) {
        _last_record_scan_count = current_count;
        _last_record_scan_count_timestamp = now;
    }
    return scan_frequency;
}

Status Tablet::prepare_compaction_and_calculate_permits(CompactionType compaction_type,
                                                        TabletSharedPtr tablet, int64_t* permits) {
    std::vector<RowsetSharedPtr> compaction_rowsets;
    if (compaction_type == CompactionType::CUMULATIVE_COMPACTION) {
        scoped_refptr<Trace> trace(new Trace);
        MonotonicStopWatch watch;
        watch.start();
        SCOPED_CLEANUP({
            if (watch.elapsed_time() / 1e9 > config::cumulative_compaction_trace_threshold) {
                LOG(WARNING) << "Trace:" << std::endl << trace->DumpToString(Trace::INCLUDE_ALL);
            }
        });
        ADOPT_TRACE(trace.get());

        TRACE("create cumulative compaction");
        StorageEngine::instance()->create_cumulative_compaction(tablet, _cumulative_compaction);
        DorisMetrics::instance()->cumulative_compaction_request_total->increment(1);
        Status res = _cumulative_compaction->prepare_compact();
        if (!res.ok()) {
            set_last_cumu_compaction_failure_time(UnixMillis());
            *permits = 0;
            if (res.precise_code() != OLAP_ERR_CUMULATIVE_NO_SUITABLE_VERSION) {
                DorisMetrics::instance()->cumulative_compaction_request_failed->increment(1);
                return Status::InternalError("prepare cumulative compaction with err: {}",
                                             res.get_error_msg());
            }
            // return OK if OLAP_ERR_CUMULATIVE_NO_SUITABLE_VERSION, so that we don't need to
            // print too much useless logs.
            // And because we set permits to 0, so even if we return OK here, nothing will be done.
            return Status::OK();
        }
        compaction_rowsets = _cumulative_compaction->get_input_rowsets();
    } else {
        DCHECK_EQ(compaction_type, CompactionType::BASE_COMPACTION);
        scoped_refptr<Trace> trace(new Trace);
        MonotonicStopWatch watch;
        watch.start();
        SCOPED_CLEANUP({
            if (watch.elapsed_time() / 1e9 > config::base_compaction_trace_threshold) {
                LOG(WARNING) << "Trace:" << std::endl << trace->DumpToString(Trace::INCLUDE_ALL);
            }
        });
        ADOPT_TRACE(trace.get());

        TRACE("create base compaction");
        StorageEngine::instance()->create_base_compaction(tablet, _base_compaction);
        DorisMetrics::instance()->base_compaction_request_total->increment(1);
        Status res = _base_compaction->prepare_compact();
        if (!res.ok()) {
            set_last_base_compaction_failure_time(UnixMillis());
            *permits = 0;
            if (res.precise_code() != OLAP_ERR_BE_NO_SUITABLE_VERSION) {
                DorisMetrics::instance()->base_compaction_request_failed->increment(1);
                return Status::InternalError("prepare base compaction with err: {}", res);
            }
            // return OK if OLAP_ERR_BE_NO_SUITABLE_VERSION, so that we don't need to
            // print too much useless logs.
            // And because we set permits to 0, so even if we return OK here, nothing will be done.
            return Status::OK();
        }
        compaction_rowsets = _base_compaction->get_input_rowsets();
    }
    *permits = 0;
    for (auto rowset : compaction_rowsets) {
        *permits += rowset->rowset_meta()->get_compaction_score();
    }
    return Status::OK();
}

void Tablet::execute_compaction(CompactionType compaction_type) {
    if (compaction_type == CompactionType::CUMULATIVE_COMPACTION) {
        scoped_refptr<Trace> trace(new Trace);
        MonotonicStopWatch watch;
        watch.start();
        SCOPED_CLEANUP({
            if (!config::disable_compaction_trace_log &&
                watch.elapsed_time() / 1e9 > config::cumulative_compaction_trace_threshold) {
                LOG(WARNING) << "Trace:" << std::endl << trace->DumpToString(Trace::INCLUDE_ALL);
            }
        });
        ADOPT_TRACE(trace.get());

        TRACE("execute cumulative compaction");
        Status res = _cumulative_compaction->execute_compact();
        if (!res.ok()) {
            set_last_cumu_compaction_failure_time(UnixMillis());
            DorisMetrics::instance()->cumulative_compaction_request_failed->increment(1);
            LOG(WARNING) << "failed to do cumulative compaction. res=" << res
                         << ", tablet=" << full_name();
            return;
        }
        set_last_cumu_compaction_failure_time(0);
    } else {
        DCHECK_EQ(compaction_type, CompactionType::BASE_COMPACTION);
        scoped_refptr<Trace> trace(new Trace);
        MonotonicStopWatch watch;
        watch.start();
        SCOPED_CLEANUP({
            if (!config::disable_compaction_trace_log &&
                watch.elapsed_time() / 1e9 > config::base_compaction_trace_threshold) {
                LOG(WARNING) << "Trace:" << std::endl << trace->DumpToString(Trace::INCLUDE_ALL);
            }
        });
        ADOPT_TRACE(trace.get());

        TRACE("create base compaction");
        Status res = _base_compaction->execute_compact();
        if (!res.ok()) {
            set_last_base_compaction_failure_time(UnixMillis());
            DorisMetrics::instance()->base_compaction_request_failed->increment(1);
            LOG(WARNING) << "failed to do base compaction. res=" << res
                         << ", tablet=" << full_name();
            return;
        }
        set_last_base_compaction_failure_time(0);
    }
}

void Tablet::reset_compaction(CompactionType compaction_type) {
    if (compaction_type == CompactionType::CUMULATIVE_COMPACTION) {
        _cumulative_compaction.reset();
    } else {
        _base_compaction.reset();
    }
}

Status Tablet::create_initial_rowset(const int64_t req_version) {
    Status res = Status::OK();
    if (req_version < 1) {
        LOG(WARNING) << "init version of tablet should at least 1. req.ver=" << req_version;
        return Status::OLAPInternalError(OLAP_ERR_CE_CMD_PARAMS_ERROR);
    }
    Version version(0, req_version);
    RowsetSharedPtr new_rowset;
    do {
        // there is no data in init rowset, so overlapping info is unknown.
        std::unique_ptr<RowsetWriter> rs_writer;
        res = create_rowset_writer(version, VISIBLE, OVERLAP_UNKNOWN, tablet_schema(), -1, -1,
                                   &rs_writer);

        if (!res.ok()) {
            LOG(WARNING) << "failed to init rowset writer for tablet " << full_name();
            break;
        }
        res = rs_writer->flush();
        if (!res.ok()) {
            LOG(WARNING) << "failed to flush rowset writer for tablet " << full_name();
            break;
        }

        new_rowset = rs_writer->build();
        res = add_rowset(new_rowset);
        if (!res.ok()) {
            LOG(WARNING) << "failed to add rowset for tablet " << full_name();
            break;
        }
    } while (0);

    // Unregister index and delete files(index and data) if failed
    if (!res.ok()) {
        LOG(WARNING) << "fail to create initial rowset. res=" << res << " version=" << req_version;
        StorageEngine::instance()->add_unused_rowset(new_rowset);
        return res;
    }
    set_cumulative_layer_point(req_version + 1);
    return res;
}

Status Tablet::create_rowset_writer(const Version& version, const RowsetStatePB& rowset_state,
                                    const SegmentsOverlapPB& overlap,
                                    TabletSchemaSPtr tablet_schema, int64_t oldest_write_timestamp,
                                    int64_t newest_write_timestamp,
                                    std::unique_ptr<RowsetWriter>* rowset_writer) {
    RowsetWriterContext context;
    context.version = version;
    context.rowset_state = rowset_state;
    context.segments_overlap = overlap;
    context.oldest_write_timestamp = oldest_write_timestamp;
    context.newest_write_timestamp = newest_write_timestamp;
    context.tablet_schema = tablet_schema;
    _init_context_common_fields(context);
    return RowsetFactory::create_rowset_writer(context, rowset_writer);
}

Status Tablet::create_rowset_writer(const int64_t& txn_id, const PUniqueId& load_id,
                                    const RowsetStatePB& rowset_state,
                                    const SegmentsOverlapPB& overlap,
                                    TabletSchemaSPtr tablet_schema,
                                    std::unique_ptr<RowsetWriter>* rowset_writer) {
    RowsetWriterContext context;
    context.txn_id = txn_id;
    context.load_id = load_id;
    context.rowset_state = rowset_state;
    context.segments_overlap = overlap;
    context.oldest_write_timestamp = -1;
    context.newest_write_timestamp = -1;
    context.tablet_schema = tablet_schema;
    _init_context_common_fields(context);
    return RowsetFactory::create_rowset_writer(context, rowset_writer);
}

Status Tablet::create_rowset_writer(RowsetWriterContext* context,
                                    std::unique_ptr<RowsetWriter>* rowset_writer) {
    _init_context_common_fields(*context);
    return RowsetFactory::create_rowset_writer(*context, rowset_writer);
}

void Tablet::_init_context_common_fields(RowsetWriterContext& context) {
    context.rowset_id = StorageEngine::instance()->next_rowset_id();
    context.tablet_uid = tablet_uid();

    context.tablet_id = tablet_id();
    context.table_id = table_id();
    context.index_id = index_id();
    context.partition_id = partition_id();
    context.tablet_schema_hash = schema_hash();
    context.rowset_type = tablet_meta()->preferred_rowset_type();
    // Alpha Rowset will be removed in the future, so that if the tablet's default rowset type is
    // alpah rowset, then set the newly created rowset to storage engine's default rowset.
    if (context.rowset_type == ALPHA_ROWSET) {
        context.rowset_type = StorageEngine::instance()->default_rowset_type();
    }
    context.tablet_path = tablet_path();
    context.data_dir = data_dir();
    context.enable_unique_key_merge_on_write = enable_unique_key_merge_on_write();
}

Status Tablet::create_rowset(RowsetMetaSharedPtr rowset_meta, RowsetSharedPtr* rowset) {
    return RowsetFactory::create_rowset(tablet_schema(), tablet_path(), rowset_meta, rowset);
}

Status Tablet::cooldown() {
    std::unique_lock schema_change_lock(_schema_change_lock, std::try_to_lock);
    if (!schema_change_lock.owns_lock()) {
        LOG(WARNING) << "Failed to own schema_change_lock. tablet=" << tablet_id();
        return Status::OLAPInternalError(OLAP_ERR_BE_TRY_BE_LOCK_ERROR);
    }
    // Check executing serially with compaction task.
    std::unique_lock base_compaction_lock(_base_compaction_lock, std::try_to_lock);
    if (!base_compaction_lock.owns_lock()) {
        LOG(WARNING) << "Failed to own base_compaction_lock. tablet=" << tablet_id();
        return Status::OLAPInternalError(OLAP_ERR_BE_TRY_BE_LOCK_ERROR);
    }
    std::unique_lock cumu_compaction_lock(_cumulative_compaction_lock, std::try_to_lock);
    if (!cumu_compaction_lock.owns_lock()) {
        LOG(WARNING) << "Failed to own cumu_compaction_lock. tablet=" << tablet_id();
        return Status::OLAPInternalError(OLAP_ERR_BE_TRY_BE_LOCK_ERROR);
    }
    auto dest_fs = io::FileSystemMap::instance()->get(storage_policy());
    if (!dest_fs) {
        return Status::OLAPInternalError(OLAP_ERR_NOT_INITED);
    }
    DCHECK(dest_fs->type() == io::FileSystemType::S3);
    auto old_rowset = pick_cooldown_rowset();
    if (!old_rowset) {
        LOG(WARNING) << "Cannot pick cooldown rowset in tablet " << tablet_id();
        return Status::OK();
    }
    RowsetId new_rowset_id = StorageEngine::instance()->next_rowset_id();

    auto start = std::chrono::steady_clock::now();

    auto st = old_rowset->upload_to(reinterpret_cast<io::RemoteFileSystem*>(dest_fs.get()),
                                    new_rowset_id);
    if (!st.ok()) {
        record_unused_remote_rowset(new_rowset_id, dest_fs->resource_id(),
                                    old_rowset->num_segments());
        return st;
    }

    auto duration = std::chrono::duration<float>(std::chrono::steady_clock::now() - start);
    LOG(INFO) << "Upload rowset " << old_rowset->version() << " " << new_rowset_id.to_string()
              << " to " << dest_fs->root_path().native() << ", tablet_id=" << tablet_id()
              << ", duration=" << duration.count() << ", capacity=" << old_rowset->data_disk_size()
              << ", tp=" << old_rowset->data_disk_size() / duration.count();

    // gen a new rowset
    auto new_rowset_meta = std::make_shared<RowsetMeta>(*old_rowset->rowset_meta());
    new_rowset_meta->set_rowset_id(new_rowset_id);
    new_rowset_meta->set_fs(dest_fs);
    new_rowset_meta->set_creation_time(time(nullptr));
    RowsetSharedPtr new_rowset;
    RowsetFactory::create_rowset(_schema, _tablet_path, new_rowset_meta, &new_rowset);

    std::vector to_add {std::move(new_rowset)};
    std::vector to_delete {std::move(old_rowset)};

    bool has_shutdown = false;
    {
        std::unique_lock meta_wlock(_meta_lock);
        has_shutdown = tablet_state() == TABLET_SHUTDOWN;
        if (!has_shutdown) {
            modify_rowsets(to_add, to_delete);
            _self_owned_remote_rowsets.insert(to_add.front());
            save_meta();
        }
    }
    if (has_shutdown) {
        record_unused_remote_rowset(new_rowset_id, dest_fs->resource_id(),
                                    to_add.front()->num_segments());
        return Status::Aborted("tablet {} has shutdown", tablet_id());
    }
    return Status::OK();
}

RowsetSharedPtr Tablet::pick_cooldown_rowset() {
    RowsetSharedPtr rowset;
    {
        std::shared_lock meta_rlock(_meta_lock);

        // We pick the rowset with smallest start version in local.
        int64_t smallest_version = std::numeric_limits<int64_t>::max();
        for (const auto& it : _rs_version_map) {
            auto& rs = it.second;
            if (rs->is_local() && rs->start_version() < smallest_version) {
                smallest_version = rs->start_version();
                rowset = rs;
            }
        }
    }
    return rowset;
}

bool Tablet::need_cooldown(int64_t* cooldown_timestamp, size_t* file_size) {
    // std::shared_lock meta_rlock(_meta_lock);
    if (storage_policy().empty()) {
        VLOG_DEBUG << "tablet does not need cooldown, tablet id: " << tablet_id();
        return false;
    }
    auto policy = ExecEnv::GetInstance()->storage_policy_mgr()->get(storage_policy());
    if (!policy) {
        LOG(WARNING) << "Cannot get storage policy: " << storage_policy();
        return false;
    }
    auto cooldown_ttl_sec = policy->cooldown_ttl;
    auto cooldown_datetime = policy->cooldown_datetime;
    RowsetSharedPtr rowset = pick_cooldown_rowset();
    if (!rowset) {
        VLOG_DEBUG << "pick cooldown rowset, get null, tablet id: " << tablet_id();
        return false;
    }

    int64_t oldest_cooldown_time = std::numeric_limits<int64_t>::max();
    if (cooldown_ttl_sec >= 0) {
        oldest_cooldown_time = rowset->oldest_write_timestamp() + cooldown_ttl_sec;
    }
    if (cooldown_datetime > 0) {
        oldest_cooldown_time = std::min(oldest_cooldown_time, cooldown_datetime);
    }

    int64_t newest_cooldown_time = std::numeric_limits<int64_t>::max();
    if (cooldown_ttl_sec >= 0) {
        newest_cooldown_time = rowset->newest_write_timestamp() + cooldown_ttl_sec;
    }
    if (cooldown_datetime > 0) {
        newest_cooldown_time = std::min(newest_cooldown_time, cooldown_datetime);
    }

    if (oldest_cooldown_time + config::cooldown_lag_time_sec < UnixSeconds()) {
        *cooldown_timestamp = oldest_cooldown_time;
        VLOG_DEBUG << "tablet need cooldown, tablet id: " << tablet_id()
                   << " cooldown_timestamp: " << *cooldown_timestamp;
        return true;
    }

    if (newest_cooldown_time < UnixSeconds()) {
        *file_size = rowset->data_disk_size();
        VLOG_DEBUG << "tablet need cooldown, tablet id: " << tablet_id()
                   << " file_size: " << *file_size;
        return true;
    }

    VLOG_DEBUG << "tablet does not need cooldown, tablet id: " << tablet_id()
               << " ttl sec: " << cooldown_ttl_sec << " cooldown datetime: " << cooldown_datetime
               << " oldest write time: " << rowset->oldest_write_timestamp()
               << " newest write time: " << rowset->newest_write_timestamp();
    return false;
}

void Tablet::record_unused_remote_rowset(const RowsetId& rowset_id, const io::ResourceId& resource,
                                         int64_t num_segments) {
    auto gc_key = REMOTE_ROWSET_GC_PREFIX + rowset_id.to_string();
    RemoteRowsetGcPB gc_pb;
    gc_pb.set_resource_id(resource);
    gc_pb.set_tablet_id(tablet_id());
    gc_pb.set_num_segments(num_segments);
    WARN_IF_ERROR(
            _data_dir->get_meta()->put(META_COLUMN_FAMILY_INDEX, gc_key, gc_pb.SerializeAsString()),
            fmt::format("Failed to record unused remote rowset(tablet id: {}, rowset id: {})",
                        tablet_id(), rowset_id.to_string()));
}

Status Tablet::remove_all_remote_rowsets() {
    DCHECK(_state == TABLET_SHUTDOWN);
    if (storage_policy().empty()) {
        return Status::OK();
    }
    auto tablet_gc_key = REMOTE_TABLET_GC_PREFIX + std::to_string(tablet_id());
    return _data_dir->get_meta()->put(META_COLUMN_FAMILY_INDEX, tablet_gc_key, storage_policy());
}

TabletSchemaSPtr Tablet::tablet_schema() const {
    std::shared_lock wrlock(_meta_lock);
    return _max_version_schema;
}

void Tablet::update_max_version_schema(const TabletSchemaSPtr& tablet_schema) {
    std::lock_guard wrlock(_meta_lock);
    // Double Check for concurrent update
    if (!_max_version_schema ||
        tablet_schema->schema_version() > _max_version_schema->schema_version()) {
        _max_version_schema = tablet_schema;
    }
}

TabletSchemaSPtr Tablet::get_max_version_schema(std::lock_guard<std::shared_mutex>&) {
    return _max_version_schema;
}

Status Tablet::lookup_row_key(const Slice& encoded_key, const RowsetIdUnorderedSet* rowset_ids,
                              RowLocation* row_location, uint32_t version) {
    std::vector<std::pair<RowsetSharedPtr, int32_t>> selected_rs;
    size_t seq_col_length = 0;
    if (_schema->has_sequence_col()) {
        seq_col_length = _schema->column(_schema->sequence_col_idx()).length() + 1;
    }
    Slice key_without_seq = Slice(encoded_key.get_data(), encoded_key.get_size() - seq_col_length);
    _rowset_tree->FindRowsetsWithKeyInRange(key_without_seq, rowset_ids, &selected_rs);
    if (selected_rs.empty()) {
        return Status::NotFound("No rowsets contains the key in key range");
    }
    // Usually newly written data has a higher probability of being modified, so prefer
    // to search the key in the rowset with larger version.
    std::sort(selected_rs.begin(), selected_rs.end(),
              [](std::pair<RowsetSharedPtr, int32_t>& a, std::pair<RowsetSharedPtr, int32_t>& b) {
                  if (a.first->end_version() == b.first->end_version()) {
                      return a.second > b.second;
                  }
                  return a.first->end_version() > b.first->end_version();
              });
    RowLocation loc;
    for (auto& rs : selected_rs) {
        if (rs.first->end_version() > version) {
            continue;
        }
        SegmentCacheHandle segment_cache_handle;
        RETURN_NOT_OK(SegmentLoader::instance()->load_segments(
                std::static_pointer_cast<BetaRowset>(rs.first), &segment_cache_handle, true));
        auto& segments = segment_cache_handle.get_segments();
        DCHECK_GT(segments.size(), rs.second);
        Status s = segments[rs.second]->lookup_row_key(encoded_key, &loc);
        if (s.is_not_found()) {
            continue;
        }
        if (!s.ok()) {
            return s;
        }
        loc.rowset_id = rs.first->rowset_id();
        if (version >= 0 && _tablet_meta->delete_bitmap().contains_agg(
                                    {loc.rowset_id, loc.segment_id, version}, loc.row_id)) {
            // if has sequence col, we continue to compare the sequence_id of
            // all rowsets, util we find an existing key.
            if (_schema->has_sequence_col()) {
                continue;
            }
            // The key is deleted, we don't need to search for it any more.
            break;
        }
        *row_location = loc;
        // find it and return
        return s;
    }
    return Status::NotFound("can't find key in all rowsets");
}

// load segment may do io so it should out lock
Status Tablet::_load_rowset_segments(const RowsetSharedPtr& rowset,
                                     std::vector<segment_v2::SegmentSharedPtr>* segments) {
    auto beta_rowset = reinterpret_cast<BetaRowset*>(rowset.get());
    RETURN_IF_ERROR(beta_rowset->load_segments(segments));
    return Status::OK();
}

// caller should hold meta_lock
Status Tablet::calc_delete_bitmap(RowsetId rowset_id,
                                  const std::vector<segment_v2::SegmentSharedPtr>& segments,
                                  const RowsetIdUnorderedSet* specified_rowset_ids,
                                  DeleteBitmapPtr delete_bitmap, int64_t end_version,
                                  bool check_pre_segments) {
    std::vector<segment_v2::SegmentSharedPtr> pre_segments;
    OlapStopWatch watch;

    Version dummy_version(end_version + 1, end_version + 1);
    for (auto& seg : segments) {
        seg->load_pk_index_and_bf(); // We need index blocks to iterate
        auto pk_idx = seg->get_primary_key_index();
        int total = pk_idx->num_rows();
        uint32_t row_id = 0;
        int32_t remaining = total;
        bool exact_match = false;
        std::string last_key;
        int batch_size = 1024;
        MemPool pool;
        while (remaining > 0) {
            std::unique_ptr<segment_v2::IndexedColumnIterator> iter;
            RETURN_IF_ERROR(pk_idx->new_iterator(&iter));

            size_t num_to_read = std::min(batch_size, remaining);
            std::unique_ptr<ColumnVectorBatch> cvb;
            RETURN_IF_ERROR(ColumnVectorBatch::create(num_to_read, false, pk_idx->type_info(),
                                                      nullptr, &cvb));
            ColumnBlock block(cvb.get(), &pool);
            ColumnBlockView column_block_view(&block);
            Slice last_key_slice(last_key);
            RETURN_IF_ERROR(iter->seek_at_or_after(&last_key_slice, &exact_match));

            size_t num_read = num_to_read;
            RETURN_IF_ERROR(iter->next_batch(&num_read, &column_block_view));
            DCHECK(num_to_read == num_read);
            last_key = (reinterpret_cast<const Slice*>(cvb->cell_ptr(num_read - 1)))->to_string();

            // exclude last_key, last_key will be read in next batch.
            if (num_read == batch_size && num_read != remaining) {
                num_read -= 1;
            }
            for (size_t i = 0; i < num_read; i++) {
                const Slice* key = reinterpret_cast<const Slice*>(cvb->cell_ptr(i));
                RowLocation loc;
                // first check if exist in pre segment
                if (check_pre_segments) {
                    auto st = _check_pk_in_pre_segments(pre_segments, *key, dummy_version,
                                                        delete_bitmap, &loc);
                    if (st.ok()) {
                        delete_bitmap->add({loc.rowset_id, loc.segment_id, dummy_version.first},
                                           loc.row_id);
                        ++row_id;
                        continue;
                    } else if (st.is_already_exist()) {
                        delete_bitmap->add({rowset_id, seg->id(), dummy_version.first}, row_id);
                        ++row_id;
                        continue;
                    }
                }
                auto st = lookup_row_key(*key, specified_rowset_ids, &loc, dummy_version.first - 1);
                CHECK(st.ok() || st.is_not_found() || st.is_already_exist());
                if (st.is_not_found()) {
                    ++row_id;
                    continue;
                }

                // sequence id smaller than the previous one, so delete current row
                if (st.is_already_exist()) {
                    loc.rowset_id = rowset_id;
                    loc.segment_id = seg->id();
                    loc.row_id = row_id;
                }

                ++row_id;
                delete_bitmap->add({loc.rowset_id, loc.segment_id, dummy_version.first},
                                   loc.row_id);
            }
            remaining -= num_read;
        }
        if (check_pre_segments) {
            pre_segments.emplace_back(seg);
        }
    }
    LOG(INFO) << "construct delete bitmap tablet: " << tablet_id() << " rowset: " << rowset_id
              << " dummy_version: " << dummy_version
              << "bitmap num: " << delete_bitmap->delete_bitmap.size()
              << " cost: " << watch.get_elapse_time_us() << "(us)";
    return Status::OK();
}

Status Tablet::_check_pk_in_pre_segments(
        const std::vector<segment_v2::SegmentSharedPtr>& pre_segments, const Slice& key,
        const Version& version, DeleteBitmapPtr delete_bitmap, RowLocation* loc) {
    for (auto it = pre_segments.rbegin(); it != pre_segments.rend(); ++it) {
        auto st = (*it)->lookup_row_key(key, loc);
        CHECK(st.ok() || st.is_not_found() || st.is_already_exist());
        if (st.is_not_found()) {
            continue;
        } else if (st.ok() && _schema->has_sequence_col() &&
                   delete_bitmap->contains({loc->rowset_id, loc->segment_id, version.first},
                                           loc->row_id)) {
            // if has sequence col, we continue to compare the sequence_id of
            // all segments, util we find an existing key.
            continue;
        }
        return st;
    }
    return Status::NotFound("Can't find key in the segment");
}

void Tablet::_rowset_ids_difference(const RowsetIdUnorderedSet& cur,
                                    const RowsetIdUnorderedSet& pre, RowsetIdUnorderedSet* to_add,
                                    RowsetIdUnorderedSet* to_del) {
    for (const auto& id : cur) {
        if (pre.find(id) == pre.end()) {
            to_add->insert(id);
        }
    }
    for (const auto& id : pre) {
        if (cur.find(id) == cur.end()) {
            to_del->insert(id);
        }
    }
}

// The caller should hold _rowset_update_lock and _meta_lock lock.
Status Tablet::update_delete_bitmap_without_lock(const RowsetSharedPtr& rowset) {
    int64_t cur_version = rowset->start_version();
    std::vector<segment_v2::SegmentSharedPtr> segments;
    _load_rowset_segments(rowset, &segments);

    DeleteBitmapPtr delete_bitmap = std::make_shared<DeleteBitmap>(tablet_id());
    RETURN_IF_ERROR(calc_delete_bitmap(rowset->rowset_id(), segments, nullptr, delete_bitmap,
                                       cur_version - 1, true));

    for (auto iter = delete_bitmap->delete_bitmap.begin();
         iter != delete_bitmap->delete_bitmap.end(); ++iter) {
        int ret = _tablet_meta->delete_bitmap().set(
                {std::get<0>(iter->first), std::get<1>(iter->first), cur_version}, iter->second);
        DCHECK(ret == 1);
    }

    return Status::OK();
}

Status Tablet::update_delete_bitmap(const RowsetSharedPtr& rowset, DeleteBitmapPtr delete_bitmap,
                                    const RowsetIdUnorderedSet& pre_rowset_ids) {
    RowsetIdUnorderedSet cur_rowset_ids;
    RowsetIdUnorderedSet rowset_ids_to_add;
    RowsetIdUnorderedSet rowset_ids_to_del;
    int64_t cur_version = rowset->start_version();

    std::vector<segment_v2::SegmentSharedPtr> segments;
    _load_rowset_segments(rowset, &segments);

    std::lock_guard<std::mutex> rwlock(_rowset_update_lock);
    std::shared_lock meta_rlock(_meta_lock);
    // tablet is under alter process. The delete bitmap will be calculated after conversion.
    if (tablet_state() == TABLET_NOTREADY &&
        SchemaChangeHandler::tablet_in_converting(tablet_id())) {
        LOG(INFO) << "tablet is under alter process, update delete bitmap later, tablet_id="
                  << tablet_id();
        return Status::OK();
    }
    cur_rowset_ids = all_rs_id(cur_version - 1);
    _rowset_ids_difference(cur_rowset_ids, pre_rowset_ids, &rowset_ids_to_add, &rowset_ids_to_del);
    if (!rowset_ids_to_add.empty() || !rowset_ids_to_del.empty()) {
        LOG(INFO) << "rowset_ids_to_add: " << rowset_ids_to_add.size()
                  << ", rowset_ids_to_del: " << rowset_ids_to_del.size();
    }
    for (const auto& to_del : rowset_ids_to_del) {
        delete_bitmap->remove({to_del, 0, 0}, {to_del, UINT32_MAX, INT64_MAX});
    }
    if (!rowset_ids_to_add.empty()) {
        RETURN_IF_ERROR(calc_delete_bitmap(rowset->rowset_id(), segments, &rowset_ids_to_add,
                                           delete_bitmap, cur_version - 1, true));
    }

    // update version without write lock, compaction and publish_txn
    // will update delete bitmap, handle compaction with _rowset_update_lock
    // and publish_txn runs sequential so no need to lock here
    for (auto iter = delete_bitmap->delete_bitmap.begin();
         iter != delete_bitmap->delete_bitmap.end(); ++iter) {
        int ret = _tablet_meta->delete_bitmap().set(
                {std::get<0>(iter->first), std::get<1>(iter->first), cur_version}, iter->second);
        DCHECK(ret == 1);
    }

    return Status::OK();
}

RowsetIdUnorderedSet Tablet::all_rs_id(int64_t max_version) const {
    RowsetIdUnorderedSet rowset_ids;
    for (const auto& rs_it : _rs_version_map) {
        if (rs_it.first.second <= max_version) {
            rowset_ids.insert(rs_it.second->rowset_id());
        }
    }
    return rowset_ids;
}

void Tablet::remove_self_owned_remote_rowsets() {
    DCHECK(_state == TABLET_SHUTDOWN);
    for (const auto& rs : _self_owned_remote_rowsets) {
        DCHECK(!rs->is_local());
        record_unused_remote_rowset(rs->rowset_id(), rs->rowset_meta()->resource_id(),
                                    rs->num_segments());
    }
}

void Tablet::update_self_owned_remote_rowsets(
        const std::vector<RowsetSharedPtr>& rowsets_in_snapshot) {
    if (_self_owned_remote_rowsets.empty()) {
        return;
    }
    for (const auto& rs : rowsets_in_snapshot) {
        if (!rs->is_local()) {
            auto it = _self_owned_remote_rowsets.find(rs);
            if (it != _self_owned_remote_rowsets.end()) {
                _self_owned_remote_rowsets.erase(it);
            }
        }
    }
}

bool Tablet::check_all_rowset_segment() {
    for (auto& version_rowset : _rs_version_map) {
        RowsetSharedPtr rowset = version_rowset.second;
        if (!rowset->check_rowset_segment()) {
            LOG(WARNING) << "Tablet Segment Check. find a bad tablet, tablet_id=" << tablet_id();
            return false;
        }
    }
    return true;
}

void Tablet::reset_approximate_stats(int64_t num_rowsets, int64_t num_segments, int64_t num_rows,
                                     int64_t data_size) {
    _approximate_num_rowsets.store(num_rowsets, std::memory_order_relaxed);
    _approximate_num_segments.store(num_segments, std::memory_order_relaxed);
    _approximate_num_rows.store(num_rows, std::memory_order_relaxed);
    _approximate_data_size.store(data_size, std::memory_order_relaxed);
    int64_t cumu_data_size = 0;
    int64_t cumu_num_rowsets = 0;
    auto cp = _cumulative_point.load(std::memory_order_relaxed);
    for (auto& [v, r] : _rs_version_map) {
<<<<<<< HEAD
        if (v.second < cp) continue;
=======
        if (v.second <= cp) continue;
>>>>>>> 647c231a
        cumu_data_size += r->data_disk_size();
        ++cumu_num_rowsets;
    }
    _approximate_cumu_num_rowsets.store(cumu_num_rowsets, std::memory_order_relaxed);
    _approximate_cumu_data_size.store(cumu_data_size, std::memory_order_relaxed);
}

int64_t Tablet::get_cloud_base_compaction_score() {
    auto cp = _cumulative_point.load(std::memory_order_relaxed);
    [[maybe_unused]] int64_t data_size_score = 0;
    [[maybe_unused]] int64_t num_rowsets_score = 0;
    [[maybe_unused]] int64_t num_segments_score = 0;
    [[maybe_unused]] int64_t delete_score = 0;
    std::shared_lock meta_rlock(_meta_lock); // This lock may be bottle neck
    for (auto& [v, r] : _rs_version_map) {
<<<<<<< HEAD
        if (v.second >= cp) continue; // Only caculate rowsets < cumu_point
=======
        if (v.second > cp) continue; // Only caculate rowsets <= cumu_point
>>>>>>> 647c231a
        if (v.first == v.second && r->rowset_meta()->has_delete_predicate()) ++delete_score;
        ++num_rowsets_score;
        num_segments_score += r->num_segments();
        data_size_score += r->data_disk_size();
    }
    return num_rowsets_score;
}

int64_t Tablet::get_cloud_cumu_compaction_score() {
    return _approximate_cumu_num_rowsets.load(std::memory_order_relaxed);
}

} // namespace doris<|MERGE_RESOLUTION|>--- conflicted
+++ resolved
@@ -560,7 +560,6 @@
 }
 
 Status Tablet::cloud_sync_rowsets(int64_t query_version) {
-<<<<<<< HEAD
     do {
         // Sync tablet if not running.
         // This could happen when BE didn't finish schema change job and another BE committed this schema change job.
@@ -597,8 +596,6 @@
         return st;
     } while (false);
 
-=======
->>>>>>> 647c231a
     if (query_version > 0) {
         std::shared_lock rlock(_meta_lock);
         if (_max_version >= query_version) {
@@ -613,15 +610,11 @@
             return Status::OK();
         }
     }
-<<<<<<< HEAD
     auto st = cloud::meta_mgr()->sync_tablet_rowsets(this);
     if (st.is_not_found()) {
         cloud::tablet_mgr()->erase_tablet(tablet_id());
     }
     return st;
-=======
-    return cloud::meta_mgr()->sync_tablet_rowsets(this);
->>>>>>> 647c231a
 }
 
 void Tablet::cloud_add_rowsets(std::vector<RowsetSharedPtr> to_add, bool version_overlap) {
@@ -633,7 +626,6 @@
         auto it = to_add.begin();
         size_t num_filtered = 0;
         while (it != to_add.end() - num_filtered) {
-<<<<<<< HEAD
             auto find_it = _rs_version_map.find((*it)->version());
             if (find_it != _rs_version_map.end()) {
                 if (find_it->second->rowset_id() != (*it)->rowset_id()) {
@@ -643,10 +635,6 @@
                     _rs_version_map[(*it)->version()] = *it;
                     _tablet_meta->cloud_add_rs_metas({*it});
                 }
-=======
-            if (version_exists((*it)->version())) {
-                // TODO(cyx): should check rowset_id?
->>>>>>> 647c231a
                 std::swap(*it, *(to_add.end() - num_filtered - 1));
                 ++num_filtered;
             } else {
@@ -1424,14 +1412,8 @@
     std::sort(candidate_rowsets->begin(), candidate_rowsets->end(), Rowset::comparator);
 }
 
-<<<<<<< HEAD
 void Tablet::pick_candidate_rowsets_to_base_compaction(vector<RowsetSharedPtr>* candidate_rowsets) {
     std::shared_lock rlock(_meta_lock);
-=======
-void Tablet::pick_candidate_rowsets_to_base_compaction(
-        vector<RowsetSharedPtr>* candidate_rowsets,
-        std::shared_lock<std::shared_mutex>& /* meta lock*/) {
->>>>>>> 647c231a
 #ifdef CLOUD_MODE
     for (auto& [v, rs] : _rs_version_map) {
         // MUST NOT compact rowset [0-1], otherwise alter tablet after base compaction will fail.
@@ -2492,11 +2474,7 @@
     int64_t cumu_num_rowsets = 0;
     auto cp = _cumulative_point.load(std::memory_order_relaxed);
     for (auto& [v, r] : _rs_version_map) {
-<<<<<<< HEAD
         if (v.second < cp) continue;
-=======
-        if (v.second <= cp) continue;
->>>>>>> 647c231a
         cumu_data_size += r->data_disk_size();
         ++cumu_num_rowsets;
     }
@@ -2512,11 +2490,7 @@
     [[maybe_unused]] int64_t delete_score = 0;
     std::shared_lock meta_rlock(_meta_lock); // This lock may be bottle neck
     for (auto& [v, r] : _rs_version_map) {
-<<<<<<< HEAD
         if (v.second >= cp) continue; // Only caculate rowsets < cumu_point
-=======
-        if (v.second > cp) continue; // Only caculate rowsets <= cumu_point
->>>>>>> 647c231a
         if (v.first == v.second && r->rowset_meta()->has_delete_predicate()) ++delete_score;
         ++num_rowsets_score;
         num_segments_score += r->num_segments();
