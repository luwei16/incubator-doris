// Licensed to the Apache Software Foundation (ASF) under one
// or more contributor license agreements.  See the NOTICE file
// distributed with this work for additional information
// regarding copyright ownership.  The ASF licenses this file
// to you under the Apache License, Version 2.0 (the
// "License"); you may not use this file except in compliance
// with the License.  You may obtain a copy of the License at
//
//   http://www.apache.org/licenses/LICENSE-2.0
//
// Unless required by applicable law or agreed to in writing,
// software distributed under the License is distributed on an
// "AS IS" BASIS, WITHOUT WARRANTIES OR CONDITIONS OF ANY
// KIND, either express or implied.  See the License for the
// specific language governing permissions and limitations
// under the License.

#include "olap/tablet.h"

#include <ctype.h>
#include <fmt/core.h>
#include <glog/logging.h>
#include <opentelemetry/common/threadlocal.h>
#include <pthread.h>
#include <rapidjson/prettywriter.h>
#include <rapidjson/stringbuffer.h>
#include <stdio.h>
#include <sys/stat.h>

#include <algorithm>
#include <cstdint>
#include <map>
#include <memory>
#include <mutex>
#include <set>
#include <shared_mutex>
#include <string>

#include "cloud/utils.h"
#include "common/config.h"
#include "common/logging.h"
#include "common/status.h"
#include "io/fs/path.h"
#include "io/fs/remote_file_system.h"
#include "olap/base_compaction.h"
#include "olap/base_tablet.h"
#include "olap/cumulative_compaction.h"
#include "olap/olap_common.h"
#include "olap/olap_define.h"
#include "olap/reader.h"
#include "olap/row_cursor.h"
#include "olap/rowset/rowset.h"
#include "olap/rowset/rowset_factory.h"
#include "olap/rowset/rowset_meta_manager.h"
#include "olap/schema_change.h"
#include "olap/storage_engine.h"
#include "olap/storage_policy_mgr.h"
#include "olap/tablet_meta.h"
#include "olap/tablet_meta_manager.h"
#include "olap/tablet_schema.h"
#include "segment_loader.h"
#include "util/path_util.h"
#include "util/pretty_printer.h"
#include "util/scoped_cleanup.h"
#include "util/time.h"
#include "util/trace.h"

namespace doris {

using std::pair;
using std::nothrow;
using std::sort;
using std::string;
using std::vector;

DEFINE_COUNTER_METRIC_PROTOTYPE_2ARG(flush_bytes, MetricUnit::BYTES);
DEFINE_COUNTER_METRIC_PROTOTYPE_2ARG(flush_finish_count, MetricUnit::OPERATIONS);

TabletSharedPtr Tablet::create_tablet_from_meta(TabletMetaSharedPtr tablet_meta,
                                                DataDir* data_dir) {
    return std::make_shared<Tablet>(std::move(tablet_meta), data_dir);
}

Tablet::Tablet(TabletMetaSharedPtr tablet_meta, DataDir* data_dir,
               const std::string& cumulative_compaction_type)
        : BaseTablet(std::move(tablet_meta), data_dir),
          _is_bad(false),
          _last_cumu_compaction_failure_millis(0),
          _last_base_compaction_failure_millis(0),
          _last_cumu_compaction_success_millis(0),
          _last_base_compaction_success_millis(0),
          _cumulative_point(K_INVALID_CUMULATIVE_POINT),
          _newly_created_rowset_num(0),
          _last_checkpoint_time(0),
          _cumulative_compaction_type(cumulative_compaction_type),
          _last_record_scan_count(0),
          _last_record_scan_count_timestamp(time(nullptr)),
          _is_clone_occurred(false),
          _last_missed_version(-1),
          _last_missed_time_s(0) {
    // construct _timestamped_versioned_tracker from rs and stale rs meta
    _timestamped_version_tracker.construct_versioned_tracker(_tablet_meta->all_rs_metas(),
                                                             _tablet_meta->all_stale_rs_metas());
<<<<<<< HEAD
    if (_tablet_meta->all_rs_metas().empty()) {
=======
    // if !_tablet_meta->all_rs_metas()[0]->tablet_schema(),
    // that mean the tablet_meta is still no upgrade to doris 1.2 versions.
    // Before doris 1.2 version, rowset metas don't have tablet schema.
    // And when upgrade to doris 1.2 version,
    // all rowset metas will be set the tablet schmea from tablet meta.
    if (_tablet_meta->all_rs_metas().empty() || !_tablet_meta->all_rs_metas()[0]->tablet_schema()) {
>>>>>>> e21ffac4
        _max_version_schema = BaseTablet::tablet_schema();
    } else {
        _max_version_schema =
                rowset_meta_with_max_schema_version(_tablet_meta->all_rs_metas())->tablet_schema();
    }
    DCHECK(_max_version_schema);
<<<<<<< HEAD
=======

>>>>>>> e21ffac4
    INT_COUNTER_METRIC_REGISTER(_metric_entity, flush_bytes);
    INT_COUNTER_METRIC_REGISTER(_metric_entity, flush_finish_count);
}

Status Tablet::_init_once_action() {
    Status res = Status::OK();
    VLOG_NOTICE << "begin to load tablet. tablet=" << full_name()
                << ", version_size=" << _tablet_meta->version_count();

#ifdef BE_TEST
    // init cumulative compaction policy by type
    _cumulative_compaction_policy =
            CumulativeCompactionPolicyFactory::create_cumulative_compaction_policy(
                    _cumulative_compaction_type);
#endif

    RowsetVector rowset_vec;
    for (const auto& rs_meta : _tablet_meta->all_rs_metas()) {
        Version version = rs_meta->version();
        RowsetSharedPtr rowset;
        res = RowsetFactory::create_rowset(_schema, _tablet_path, rs_meta, &rowset);
        if (!res.ok()) {
            LOG(WARNING) << "fail to init rowset. tablet_id=" << tablet_id()
                         << ", schema_hash=" << schema_hash() << ", version=" << version
                         << ", res=" << res;
            return res;
        }
        rowset_vec.push_back(rowset);
        _rs_version_map[version] = std::move(rowset);
    }

    // init stale rowset
    for (auto& stale_rs_meta : _tablet_meta->all_stale_rs_metas()) {
        Version version = stale_rs_meta->version();
        RowsetSharedPtr rowset;
        res = RowsetFactory::create_rowset(_schema, _tablet_path, stale_rs_meta, &rowset);
        if (!res.ok()) {
            LOG(WARNING) << "fail to init stale rowset. tablet_id:" << tablet_id()
                         << ", schema_hash:" << schema_hash() << ", version=" << version
                         << ", res:" << res;
            return res;
        }
        _stale_rs_version_map[version] = std::move(rowset);
    }

    if (_schema->keys_type() == UNIQUE_KEYS && enable_unique_key_merge_on_write()) {
        _rowset_tree = std::make_unique<RowsetTree>();
        res = _rowset_tree->Init(rowset_vec);
    }
    return res;
}

Status Tablet::init() {
    return _init_once.call([this] { return _init_once_action(); });
}

// should save tablet meta to remote meta store
// if it's a primary replica
void Tablet::save_meta() {
    auto res = _tablet_meta->save_meta(_data_dir);
    CHECK_EQ(res, Status::OK()) << "fail to save tablet_meta. res=" << res
                                << ", root=" << _data_dir->path();
}

Status Tablet::revise_tablet_meta(const std::vector<RowsetMetaSharedPtr>& rowsets_to_clone,
                                  const std::vector<Version>& versions_to_delete) {
    LOG(INFO) << "begin to revise tablet. tablet=" << full_name()
              << ", rowsets_to_clone=" << rowsets_to_clone.size()
              << ", versions_to_delete=" << versions_to_delete.size();
    Status res = Status::OK();
    RowsetVector rs_to_delete, rs_to_add;

    for (auto& version : versions_to_delete) {
        auto it = _rs_version_map.find(version);
        DCHECK(it != _rs_version_map.end());
        StorageEngine::instance()->add_unused_rowset(it->second);
        rs_to_delete.push_back(it->second);
        _rs_version_map.erase(it);
    }

    for (auto& rs_meta : rowsets_to_clone) {
        Version version = {rs_meta->start_version(), rs_meta->end_version()};
        RowsetSharedPtr rowset;
        res = RowsetFactory::create_rowset(_schema, _tablet_path, rs_meta, &rowset);
        if (!res.ok()) {
            LOG(WARNING) << "fail to init rowset. version=" << version;
            return res;
        }
        rs_to_add.push_back(rowset);
        _rs_version_map[version] = std::move(rowset);
    }

    if (keys_type() == UNIQUE_KEYS && enable_unique_key_merge_on_write()) {
        auto new_rowset_tree = std::make_unique<RowsetTree>();
        ModifyRowSetTree(*_rowset_tree, rs_to_delete, rs_to_add, new_rowset_tree.get());
        _rowset_tree = std::move(new_rowset_tree);
        for (auto rowset_ptr : rs_to_add) {
            RETURN_IF_ERROR(update_delete_bitmap_without_lock(rowset_ptr));
        }
    }

    do {
        // load new local tablet_meta to operate on
        TabletMetaSharedPtr new_tablet_meta(new (nothrow) TabletMeta(*_tablet_meta));

        // delete versions from new local tablet_meta
        for (const Version& version : versions_to_delete) {
            new_tablet_meta->delete_rs_meta_by_version(version, nullptr);
            LOG(INFO) << "delete version from new local tablet_meta when clone. [table="
                      << full_name() << ", version=" << version << "]";
        }

        // add new cloned rowset
        for (auto& rs_meta : rowsets_to_clone) {
            new_tablet_meta->add_rs_meta(rs_meta);
        }
        VLOG_NOTICE << "load rowsets successfully when clone. tablet=" << full_name()
                    << ", added rowset size=" << rowsets_to_clone.size();
        // save and reload tablet_meta
        res = new_tablet_meta->save_meta(_data_dir);
        if (!res.ok()) {
            LOG(WARNING) << "failed to save new local tablet_meta when clone. res:" << res;
            break;
        }
        _tablet_meta = new_tablet_meta;
    } while (0);

    // reconstruct from tablet meta
    _timestamped_version_tracker.construct_versioned_tracker(_tablet_meta->all_rs_metas());
    // clear stale rowset
    for (auto& it : _stale_rs_version_map) {
        StorageEngine::instance()->add_unused_rowset(it.second);
    }
    _stale_rs_version_map.clear();
    _tablet_meta->clear_stale_rowset();

    LOG(INFO) << "finish to revise tablet. res=" << res << ", "
              << "table=" << full_name();
    return res;
}

Status Tablet::add_rowset(RowsetSharedPtr rowset) {
    DCHECK(rowset != nullptr);
    std::lock_guard<std::shared_mutex> wrlock(_meta_lock);
    // If the rowset already exist, just return directly.  The rowset_id is an unique-id,
    // we can use it to check this situation.
    if (_contains_rowset(rowset->rowset_id())) {
        return Status::OK();
    }
    // Otherwise, the version should be not contained in any existing rowset.
    RETURN_NOT_OK(_contains_version(rowset->version()));

    RETURN_NOT_OK(_tablet_meta->add_rs_meta(rowset->rowset_meta()));
    _rs_version_map[rowset->version()] = rowset;
    _timestamped_version_tracker.add_version(rowset->version());

    // Update rowset tree
    if (keys_type() == UNIQUE_KEYS && enable_unique_key_merge_on_write()) {
        auto new_rowset_tree = std::make_unique<RowsetTree>();
        ModifyRowSetTree(*_rowset_tree, {}, {rowset}, new_rowset_tree.get());
        _rowset_tree = std::move(new_rowset_tree);
    }

    std::vector<RowsetSharedPtr> rowsets_to_delete;
    // yiguolei: temp code, should remove the rowset contains by this rowset
    // but it should be removed in multi path version
    for (auto& it : _rs_version_map) {
        if (rowset->version().contains(it.first) && rowset->version() != it.first) {
            CHECK(it.second != nullptr)
                    << "there exist a version=" << it.first
                    << " contains the input rs with version=" << rowset->version()
                    << ", but the related rs is null";
            rowsets_to_delete.push_back(it.second);
        }
    }
    std::vector<RowsetSharedPtr> empty_vec;
    modify_rowsets(empty_vec, rowsets_to_delete);
    ++_newly_created_rowset_num;
    return Status::OK();
}

Status Tablet::modify_rowsets(std::vector<RowsetSharedPtr>& to_add,
                              std::vector<RowsetSharedPtr>& to_delete, bool check_delete) {
    // the compaction process allow to compact the single version, eg: version[4-4].
    // this kind of "single version compaction" has same "input version" and "output version".
    // which means "to_add->version()" equals to "to_delete->version()".
    // So we should delete the "to_delete" before adding the "to_add",
    // otherwise, the "to_add" will be deleted from _rs_version_map, eventually.
    //
    // And if the version of "to_add" and "to_delete" are exactly same. eg:
    // to_add:      [7-7]
    // to_delete:   [7-7]
    // In this case, we no longer need to add the rowset in "to_delete" to
    // _stale_rs_version_map, but can delete it directly.

    if (to_add.empty() && to_delete.empty()) {
        return Status::OK();
    }

    bool same_version = true;
    std::sort(to_add.begin(), to_add.end(), Rowset::comparator);
    std::sort(to_delete.begin(), to_delete.end(), Rowset::comparator);
    if (to_add.size() == to_delete.size()) {
        for (int i = 0; i < to_add.size(); ++i) {
            if (to_add[i]->version() != to_delete[i]->version()) {
                same_version = false;
                break;
            }
        }
    } else {
        same_version = false;
    }

    if (check_delete) {
        for (auto& rs : to_delete) {
            auto find_rs = _rs_version_map.find(rs->version());
            if (find_rs == _rs_version_map.end()) {
                LOG(WARNING) << "try to delete not exist version " << rs->version() << " from "
                             << full_name();
                return Status::OLAPInternalError(OLAP_ERR_DELETE_VERSION_ERROR);
            } else if (find_rs->second->rowset_id() != rs->rowset_id()) {
                LOG(WARNING) << "try to delete version " << rs->version() << " from " << full_name()
                             << ", but rowset id changed, delete rowset id is " << rs->rowset_id()
                             << ", exists rowsetid is" << find_rs->second->rowset_id();
                return Status::OLAPInternalError(OLAP_ERR_DELETE_VERSION_ERROR);
            }
        }
    }

    std::vector<RowsetMetaSharedPtr> rs_metas_to_delete;
    for (auto& rs : to_delete) {
        rs_metas_to_delete.push_back(rs->rowset_meta());
        _rs_version_map.erase(rs->version());

        if (!same_version) {
            // put compaction rowsets in _stale_rs_version_map.
            _stale_rs_version_map[rs->version()] = rs;
        }
    }

    std::vector<RowsetMetaSharedPtr> rs_metas_to_add;
    for (auto& rs : to_add) {
        rs_metas_to_add.push_back(rs->rowset_meta());
        _rs_version_map[rs->version()] = rs;

        if (!same_version) {
            // If version are same, then _timestamped_version_tracker
            // already has this version, no need to add again.
            _timestamped_version_tracker.add_version(rs->version());
        }
        ++_newly_created_rowset_num;
    }

    _tablet_meta->modify_rs_metas(rs_metas_to_add, rs_metas_to_delete, same_version);

    // Update rowset tree
    if (keys_type() == UNIQUE_KEYS && enable_unique_key_merge_on_write()) {
        auto new_rowset_tree = std::make_unique<RowsetTree>();
        ModifyRowSetTree(*_rowset_tree, to_delete, to_add, new_rowset_tree.get());
        _rowset_tree = std::move(new_rowset_tree);
    }

    if (!same_version) {
        // add rs_metas_to_delete to tracker
        _timestamped_version_tracker.add_stale_path_version(rs_metas_to_delete);
    } else {
        // delete rowset in "to_delete" directly
        for (auto& rs : to_delete) {
            LOG(INFO) << "add unused rowset " << rs->rowset_id() << " because of same version";
            StorageEngine::instance()->add_unused_rowset(rs);
        }
    }
    return Status::OK();
}

// snapshot manager may call this api to check if version exists, so that
// the version maybe not exist
const RowsetSharedPtr Tablet::get_rowset_by_version(const Version& version,
                                                    bool find_in_stale) const {
    auto iter = _rs_version_map.find(version);
    if (iter == _rs_version_map.end()) {
        if (find_in_stale) {
            return get_stale_rowset_by_version(version);
        }
        return nullptr;
    }
    return iter->second;
}

const RowsetSharedPtr Tablet::get_stale_rowset_by_version(const Version& version) const {
    auto iter = _stale_rs_version_map.find(version);
    if (iter == _stale_rs_version_map.end()) {
        VLOG_NOTICE << "no rowset for version:" << version << ", tablet: " << full_name();
        return nullptr;
    }
    return iter->second;
}

// Already under _meta_lock
const RowsetSharedPtr Tablet::rowset_with_max_version() const {
    Version max_version = _tablet_meta->max_version();
    if (max_version.first == -1) {
        return nullptr;
    }

    auto iter = _rs_version_map.find(max_version);
    if (iter == _rs_version_map.end()) {
        DCHECK(false) << "invalid version:" << max_version;
        return nullptr;
    }
    return iter->second;
}

RowsetMetaSharedPtr Tablet::rowset_meta_with_max_schema_version(
        const std::vector<RowsetMetaSharedPtr>& rowset_metas) {
    return *std::max_element(rowset_metas.begin(), rowset_metas.end(),
                             [](const RowsetMetaSharedPtr& a, const RowsetMetaSharedPtr& b) {
                                 return a->tablet_schema()->schema_version() <
                                        b->tablet_schema()->schema_version();
                             });
}

RowsetSharedPtr Tablet::_rowset_with_largest_size() {
    RowsetSharedPtr largest_rowset = nullptr;
    for (auto& it : _rs_version_map) {
        if (it.second->empty() || it.second->zero_num_rows()) {
            continue;
        }
        if (largest_rowset == nullptr || it.second->rowset_meta()->index_disk_size() >
                                                 largest_rowset->rowset_meta()->index_disk_size()) {
            largest_rowset = it.second;
        }
    }

    return largest_rowset;
}

// add inc rowset should not persist tablet meta, because it will be persisted when publish txn.
Status Tablet::add_inc_rowset(const RowsetSharedPtr& rowset) {
    DCHECK(rowset != nullptr);
    std::lock_guard<std::shared_mutex> wrlock(_meta_lock);
    if (_contains_rowset(rowset->rowset_id())) {
        return Status::OK();
    }
    RETURN_NOT_OK(_contains_version(rowset->version()));

    RETURN_NOT_OK(_tablet_meta->add_rs_meta(rowset->rowset_meta()));
    _rs_version_map[rowset->version()] = rowset;

    // Update rowset tree
    if (keys_type() == UNIQUE_KEYS && enable_unique_key_merge_on_write()) {
        auto new_rowset_tree = std::make_unique<RowsetTree>();
        ModifyRowSetTree(*_rowset_tree, {}, {rowset}, new_rowset_tree.get());
        _rowset_tree = std::move(new_rowset_tree);
    }

    _timestamped_version_tracker.add_version(rowset->version());

    ++_newly_created_rowset_num;
    return Status::OK();
}

void Tablet::add_rowset_by_meta(const RowsetMetaSharedPtr& rs_meta) {
    DCHECK(rs_meta != nullptr);
    RowsetSharedPtr rowset;
    // nullptr implies using tablet schema in `rs_meta`
    RowsetFactory::create_rowset(nullptr, tablet_path(), rs_meta, &rowset);
    std::lock_guard<std::shared_mutex> wrlock(_meta_lock);
    if (_contains_rowset(rowset->rowset_id())) {
        // rowset is already in tablet
        return;
    }
    // check should not contain same version
    CHECK(_contains_version(rowset->version()).ok());
    CHECK(_tablet_meta->add_rs_meta(rs_meta));
    _rs_version_map[rs_meta->version()] = std::move(rowset);
    _timestamped_version_tracker.add_version(rs_meta->version());
}

void Tablet::add_new_rowset(const RowsetSharedPtr& rowset) {
    DCHECK(rowset != nullptr);
    std::lock_guard<std::shared_mutex> wrlock(_meta_lock);
    // check should not contain same version
    CHECK(_contains_version(rowset->version()).ok());
    CHECK(_tablet_meta->add_rs_meta(rowset->rowset_meta()));
    _rs_version_map[rowset->version()] = rowset;
    _timestamped_version_tracker.add_version(rowset->version());
}

Versions Tablet::cloud_calc_missed_versions(int64_t spec_version) {
    DCHECK(spec_version > 0) << "invalid spec_version: " << spec_version;

    Versions missed_versions;
    Versions existing_versions;
    {
        std::shared_lock rdlock(_meta_lock);
        for (auto& rs : _tablet_meta->all_rs_metas()) {
            existing_versions.emplace_back(rs->version());
        }
    }

    if (existing_versions.empty()) {
        missed_versions.push_back({0, spec_version});
        return missed_versions;
    }

    // sort the existing versions in ascending order
    std::sort(existing_versions.begin(), existing_versions.end(),
              [](const Version& a, const Version& b) {
                  // simple because 2 versions are certainly not overlapping
                  return a.first < b.first;
              });

    auto min_version = existing_versions.front().first;
    if (min_version > 0) {
        missed_versions.push_back({0, std::min(spec_version, min_version - 1)});
    }
    for (auto it = existing_versions.begin(); it != existing_versions.end() - 1; ++it) {
        auto prev_v = it->second;
        if (prev_v >= spec_version) {
            return missed_versions;
        }
        auto next_v = (it + 1)->first;
        if (next_v > prev_v + 1) {
            // there is a hole between versions
            missed_versions.push_back({prev_v + 1, std::min(spec_version, next_v - 1)});
        }
    }
    auto max_version = existing_versions.back().second;
    if (max_version < spec_version) {
        missed_versions.push_back({max_version + 1, spec_version});
    }
    return missed_versions;
}

Status Tablet::cloud_capture_rs_readers(Version version_range,
                                        std::vector<RowsetReaderSharedPtr>* rs_readers) {
    Versions version_path;
    std::shared_lock rlock(_meta_lock);
    RETURN_IF_ERROR(
            _timestamped_version_tracker.capture_consistent_versions(version_range, &version_path));
    return capture_rs_readers(version_path, rs_readers);
}

Status Tablet::cloud_sync_rowsets(int64_t spec_version) {
    // serially execute sync to reduce unnecessary network overhead
    std::lock_guard lock(_sync_rowsets_lock);

    int64_t max_version = 0;
    {
        std::shared_lock rlock(_meta_lock);
        max_version = max_version_unlocked().second;
    }
    if (spec_version > 0 && max_version >= spec_version) {
        return Status::OK();
    }
    std::vector<RowsetMetaSharedPtr> rs_metas;
    RETURN_IF_ERROR(
            cloud::meta_mgr()->get_rowset_meta(_tablet_meta, {max_version + 1, -1}, &rs_metas));
    for (const auto& rs_meta : rs_metas) {
        // acquire tablet exclusive header_lock in add_rowset_by_meta
        add_rowset_by_meta(rs_meta);
    }
    return Status::OK();
}

void Tablet::_delete_stale_rowset_by_version(const Version& version) {
    RowsetMetaSharedPtr rowset_meta = _tablet_meta->acquire_stale_rs_meta_by_version(version);
    if (rowset_meta == nullptr) {
        return;
    }
    _tablet_meta->delete_stale_rs_meta_by_version(version);
    VLOG_NOTICE << "delete stale rowset. tablet=" << full_name() << ", version=" << version;
}

void Tablet::delete_expired_stale_rowset() {
    int64_t now = UnixSeconds();
    std::lock_guard<std::shared_mutex> wrlock(_meta_lock);
    // Compute the end time to delete rowsets, when a expired rowset createtime less then this time, it will be deleted.
    double expired_stale_sweep_endtime =
            ::difftime(now, config::tablet_rowset_stale_sweep_time_sec);

    std::vector<int64_t> path_id_vec;
    // capture the path version to delete
    _timestamped_version_tracker.capture_expired_paths(
            static_cast<int64_t>(expired_stale_sweep_endtime), &path_id_vec);

    if (path_id_vec.empty()) {
        return;
    }

    const RowsetSharedPtr lastest_delta = rowset_with_max_version();
    if (lastest_delta == nullptr) {
        LOG(WARNING) << "lastest_delta is null " << tablet_id();
        return;
    }

    // fetch missing version before delete
    std::vector<Version> missed_versions;
    calc_missed_versions_unlocked(lastest_delta->end_version(), &missed_versions);

    if (!missed_versions.empty()) {
        LOG(WARNING) << "tablet:" << full_name()
                     << ", missed version for version:" << lastest_delta->end_version();
        _print_missed_versions(missed_versions);
        return;
    }

    // do check consistent operation
    auto path_id_iter = path_id_vec.begin();

    std::map<int64_t, PathVersionListSharedPtr> stale_version_path_map;
    while (path_id_iter != path_id_vec.end()) {
        PathVersionListSharedPtr version_path =
                _timestamped_version_tracker.fetch_and_delete_path_by_id(*path_id_iter);

        Version test_version = Version(0, lastest_delta->end_version());
        stale_version_path_map[*path_id_iter] = version_path;

        Status status = capture_consistent_versions(test_version, nullptr);
        // 1. When there is no consistent versions, we must reconstruct the tracker.
        if (!status.ok()) {
            // 2. fetch missing version after delete
            std::vector<Version> after_missed_versions;
            calc_missed_versions_unlocked(lastest_delta->end_version(), &after_missed_versions);

            // 2.1 check whether missed_versions and after_missed_versions are the same.
            // when they are the same, it means we can delete the path securely.
            bool is_missing = missed_versions.size() != after_missed_versions.size();

            if (!is_missing) {
                for (int ver_index = 0; ver_index < missed_versions.size(); ver_index++) {
                    if (missed_versions[ver_index] != after_missed_versions[ver_index]) {
                        is_missing = true;
                        break;
                    }
                }
            }

            if (is_missing) {
                LOG(WARNING) << "The consistent version check fails, there are bugs. "
                             << "Reconstruct the tracker to recover versions in tablet="
                             << tablet_id();

                // 3. try to recover
                _timestamped_version_tracker.recover_versioned_tracker(stale_version_path_map);

                // 4. double check the consistent versions
                // fetch missing version after recover
                std::vector<Version> recover_missed_versions;
                calc_missed_versions_unlocked(lastest_delta->end_version(),
                                              &recover_missed_versions);

                // 4.1 check whether missed_versions and recover_missed_versions are the same.
                // when they are the same, it means we recover successfully.
                bool is_recover_missing = missed_versions.size() != recover_missed_versions.size();

                if (!is_recover_missing) {
                    for (int ver_index = 0; ver_index < missed_versions.size(); ver_index++) {
                        if (missed_versions[ver_index] != recover_missed_versions[ver_index]) {
                            is_recover_missing = true;
                            break;
                        }
                    }
                }

                // 5. check recover fail, version is mission
                if (is_recover_missing) {
                    if (!config::ignore_rowset_stale_unconsistent_delete) {
                        LOG(FATAL) << "rowset stale unconsistent delete. tablet= " << tablet_id();
                    } else {
                        LOG(WARNING) << "rowset stale unconsistent delete. tablet= " << tablet_id();
                    }
                }
            }
            return;
        }
        path_id_iter++;
    }

    auto old_size = _stale_rs_version_map.size();
    auto old_meta_size = _tablet_meta->all_stale_rs_metas().size();

    // do delete operation
    auto to_delete_iter = stale_version_path_map.begin();
    while (to_delete_iter != stale_version_path_map.end()) {
        std::vector<TimestampedVersionSharedPtr>& to_delete_version =
                to_delete_iter->second->timestamped_versions();
        for (auto& timestampedVersion : to_delete_version) {
            auto it = _stale_rs_version_map.find(timestampedVersion->version());
            if (it != _stale_rs_version_map.end()) {
                // delete rowset
                StorageEngine::instance()->add_unused_rowset(it->second);
                _stale_rs_version_map.erase(it);
                VLOG_NOTICE << "delete stale rowset tablet=" << full_name() << " version["
                            << timestampedVersion->version().first << ","
                            << timestampedVersion->version().second
                            << "] move to unused_rowset success " << std::fixed
                            << expired_stale_sweep_endtime;
            } else {
                LOG(WARNING) << "delete stale rowset tablet=" << full_name() << " version["
                             << timestampedVersion->version().first << ","
                             << timestampedVersion->version().second
                             << "] not find in stale rs version map";
            }
            _delete_stale_rowset_by_version(timestampedVersion->version());
        }
        to_delete_iter++;
    }

    bool reconstructed = _reconstruct_version_tracker_if_necessary();

    VLOG_NOTICE << "delete stale rowset _stale_rs_version_map tablet=" << full_name()
                << " current_size=" << _stale_rs_version_map.size() << " old_size=" << old_size
                << " current_meta_size=" << _tablet_meta->all_stale_rs_metas().size()
                << " old_meta_size=" << old_meta_size << " sweep endtime " << std::fixed
                << expired_stale_sweep_endtime << ", reconstructed=" << reconstructed;

#ifndef BE_TEST
    save_meta();
#endif
}

bool Tablet::_reconstruct_version_tracker_if_necessary() {
    double orphan_vertex_ratio = _timestamped_version_tracker.get_orphan_vertex_ratio();
    if (orphan_vertex_ratio >= config::tablet_version_graph_orphan_vertex_ratio) {
        _timestamped_version_tracker.construct_versioned_tracker(
                _tablet_meta->all_rs_metas(), _tablet_meta->all_stale_rs_metas());
        return true;
    }
    return false;
}

Status Tablet::capture_consistent_versions(const Version& spec_version,
                                           std::vector<Version>* version_path, bool quiet) const {
    Status status =
            _timestamped_version_tracker.capture_consistent_versions(spec_version, version_path);
    if (!status.ok() && !quiet) {
        std::vector<Version> missed_versions;
        calc_missed_versions_unlocked(spec_version.second, &missed_versions);
        if (missed_versions.empty()) {
            // if version_path is null, it may be a compaction check logic.
            // so to avoid print too many logs.
            if (version_path != nullptr) {
                LOG(WARNING) << "tablet:" << full_name()
                             << ", version already has been merged. spec_version: " << spec_version;
            }
            status = Status::OLAPInternalError(OLAP_ERR_VERSION_ALREADY_MERGED);
        } else {
            if (version_path != nullptr) {
                LOG(WARNING) << "status:" << status << ", tablet:" << full_name()
                             << ", missed version for version:" << spec_version;
                _print_missed_versions(missed_versions);
            }
        }
    }
    return status;
}

Status Tablet::check_version_integrity(const Version& version, bool quiet) {
    std::shared_lock rdlock(_meta_lock);
    return capture_consistent_versions(version, nullptr, quiet);
}

// If any rowset contains the specific version, it means the version already exist
bool Tablet::check_version_exist(const Version& version) const {
    for (auto& it : _rs_version_map) {
        if (it.first.contains(version)) {
            return true;
        }
    }
    return false;
}

// The meta read lock should be held before calling
void Tablet::acquire_version_and_rowsets(
        std::vector<std::pair<Version, RowsetSharedPtr>>* version_rowsets) const {
    for (const auto& it : _rs_version_map) {
        version_rowsets->emplace_back(it.first, it.second);
    }
}

Status Tablet::capture_consistent_rowsets(const Version& spec_version,
                                          std::vector<RowsetSharedPtr>* rowsets) const {
    std::vector<Version> version_path;
    RETURN_NOT_OK(capture_consistent_versions(spec_version, &version_path));
    RETURN_NOT_OK(_capture_consistent_rowsets_unlocked(version_path, rowsets));
    return Status::OK();
}

Status Tablet::_capture_consistent_rowsets_unlocked(const std::vector<Version>& version_path,
                                                    std::vector<RowsetSharedPtr>* rowsets) const {
    DCHECK(rowsets != nullptr && rowsets->empty());
    rowsets->reserve(version_path.size());
    for (auto& version : version_path) {
        bool is_find = false;
        do {
            auto it = _rs_version_map.find(version);
            if (it != _rs_version_map.end()) {
                is_find = true;
                rowsets->push_back(it->second);
                break;
            }

            auto it_expired = _stale_rs_version_map.find(version);
            if (it_expired != _stale_rs_version_map.end()) {
                is_find = true;
                rowsets->push_back(it_expired->second);
                break;
            }
        } while (0);

        if (!is_find) {
            LOG(WARNING) << "fail to find Rowset for version. tablet=" << full_name()
                         << ", version='" << version;
            return Status::OLAPInternalError(OLAP_ERR_CAPTURE_ROWSET_ERROR);
        }
    }
    return Status::OK();
}

Status Tablet::capture_rs_readers(const Version& spec_version,
                                  std::vector<RowsetReaderSharedPtr>* rs_readers) const {
    std::vector<Version> version_path;
    RETURN_NOT_OK(capture_consistent_versions(spec_version, &version_path));
    RETURN_NOT_OK(capture_rs_readers(version_path, rs_readers));
    return Status::OK();
}

Status Tablet::capture_rs_readers(const std::vector<Version>& version_path,
                                  std::vector<RowsetReaderSharedPtr>* rs_readers) const {
    DCHECK(rs_readers != nullptr);
    for (auto version : version_path) {
        auto it = _rs_version_map.find(version);
        if (it == _rs_version_map.end()) {
            VLOG_NOTICE << "fail to find Rowset in rs_version for version. tablet=" << full_name()
                        << ", version='" << version.first << "-" << version.second;

            it = _stale_rs_version_map.find(version);
            if (it == _stale_rs_version_map.end()) {
                LOG(WARNING) << "fail to find Rowset in stale_rs_version for version. tablet="
                             << full_name() << ", version='" << version.first << "-"
                             << version.second;
                return Status::OLAPInternalError(OLAP_ERR_CAPTURE_ROWSET_READER_ERROR);
            }
        }
        RowsetReaderSharedPtr rs_reader;
        auto res = it->second->create_reader(&rs_reader);
        if (!res.ok()) {
            LOG(WARNING) << "failed to create reader for rowset:" << it->second->rowset_id();
            return Status::OLAPInternalError(OLAP_ERR_CAPTURE_ROWSET_READER_ERROR);
        }
        rs_readers->push_back(std::move(rs_reader));
    }
    return Status::OK();
}

bool Tablet::version_for_delete_predicate(const Version& version) {
    return _tablet_meta->version_for_delete_predicate(version);
}

bool Tablet::can_do_compaction(size_t path_hash, CompactionType compaction_type) {
    if (compaction_type == CompactionType::BASE_COMPACTION && tablet_state() != TABLET_RUNNING) {
        // base compaction can only be done for tablet in TABLET_RUNNING state.
        // but cumulative compaction can be done for TABLET_NOTREADY, such as tablet under alter process.
        return false;
    }

    if (data_dir()->path_hash() != path_hash || !is_used() || !init_succeeded()) {
        return false;
    }

    if (tablet_state() == TABLET_NOTREADY) {
        // Before doing schema change, tablet's rowsets that versions smaller than max converting version will be
        // removed. So, we only need to do the compaction when it is being converted.
        // After being converted, tablet's state will be changed to TABLET_RUNNING.
        return SchemaChangeHandler::tablet_in_converting(tablet_id());
    }

    return true;
}

uint32_t Tablet::calc_compaction_score(
        CompactionType compaction_type,
        std::shared_ptr<CumulativeCompactionPolicy> cumulative_compaction_policy) {
    // Need meta lock, because it will iterator "all_rs_metas" of tablet meta.
    std::shared_lock rdlock(_meta_lock);
    if (compaction_type == CompactionType::CUMULATIVE_COMPACTION) {
        return _calc_cumulative_compaction_score(cumulative_compaction_policy);
    } else {
        DCHECK_EQ(compaction_type, CompactionType::BASE_COMPACTION);
        return _calc_base_compaction_score();
    }
}

const uint32_t Tablet::_calc_cumulative_compaction_score(
        std::shared_ptr<CumulativeCompactionPolicy> cumulative_compaction_policy) {
#ifndef BE_TEST
    if (_cumulative_compaction_policy == nullptr ||
        _cumulative_compaction_policy->name() != cumulative_compaction_policy->name()) {
        _cumulative_compaction_policy = cumulative_compaction_policy;
    }
#endif
    uint32_t score = 0;
    _cumulative_compaction_policy->calc_cumulative_compaction_score(
            tablet_state(), _tablet_meta->all_rs_metas(), cumulative_layer_point(), &score);
    return score;
}

const uint32_t Tablet::_calc_base_compaction_score() const {
    uint32_t score = 0;
    const int64_t point = cumulative_layer_point();
    bool base_rowset_exist = false;
    for (auto& rs_meta : _tablet_meta->all_rs_metas()) {
        if (rs_meta->start_version() == 0) {
            base_rowset_exist = true;
        }
        if (rs_meta->start_version() >= point) {
            // all_rs_metas() is not sorted, so we use _continue_ other than _break_ here.
            continue;
        }

        score += rs_meta->get_compaction_score();
    }

    // base不存在可能是tablet正在做alter table，先不选它，设score=0
    return base_rowset_exist ? score : 0;
}

void Tablet::calc_missed_versions(int64_t spec_version, std::vector<Version>* missed_versions) {
    std::shared_lock rdlock(_meta_lock);
    calc_missed_versions_unlocked(spec_version, missed_versions);
}

// for example:
//     [0-4][5-5][8-8][9-9]
// if spec_version = 6, we still return {7} other than {6, 7}
void Tablet::calc_missed_versions_unlocked(int64_t spec_version,
                                           std::vector<Version>* missed_versions) const {
    DCHECK(spec_version > 0) << "invalid spec_version: " << spec_version;
    std::list<Version> existing_versions;
    for (auto& rs : _tablet_meta->all_rs_metas()) {
        existing_versions.emplace_back(rs->version());
    }

    // sort the existing versions in ascending order
    existing_versions.sort([](const Version& a, const Version& b) {
        // simple because 2 versions are certainly not overlapping
        return a.first < b.first;
    });

    // From the first version(=0),  find the missing version until spec_version
    int64_t last_version = -1;
    for (const Version& version : existing_versions) {
        if (version.first > last_version + 1) {
            for (int64_t i = last_version + 1; i < version.first && i <= spec_version; ++i) {
                missed_versions->emplace_back(Version(i, i));
            }
        }
        last_version = version.second;
        if (last_version >= spec_version) {
            break;
        }
    }
    for (int64_t i = last_version + 1; i <= spec_version; ++i) {
        missed_versions->emplace_back(Version(i, i));
    }
}

void Tablet::max_continuous_version_from_beginning(Version* version, Version* max_version) {
    bool has_version_cross;
    std::shared_lock rdlock(_meta_lock);
    _max_continuous_version_from_beginning_unlocked(version, max_version, &has_version_cross);
}

void Tablet::_max_continuous_version_from_beginning_unlocked(Version* version, Version* max_version,
                                                             bool* has_version_cross) const {
    std::vector<Version> existing_versions;
    *has_version_cross = false;
    for (auto& rs : _tablet_meta->all_rs_metas()) {
        existing_versions.emplace_back(rs->version());
    }

    // sort the existing versions in ascending order
    std::sort(existing_versions.begin(), existing_versions.end(),
              [](const Version& left, const Version& right) {
                  // simple because 2 versions are certainly not overlapping
                  return left.first < right.first;
              });

    Version max_continuous_version = {-1, -1};
    for (int i = 0; i < existing_versions.size(); ++i) {
        if (existing_versions[i].first > max_continuous_version.second + 1) {
            break;
        } else if (existing_versions[i].first <= max_continuous_version.second) {
            *has_version_cross = true;
        }
        max_continuous_version = existing_versions[i];
    }
    *version = max_continuous_version;
    // tablet may not has rowset, eg, tablet has just been clear for restore.
    if (max_version != nullptr && !existing_versions.empty()) {
        *max_version = existing_versions.back();
    }
}

void Tablet::calculate_cumulative_point() {
    std::lock_guard<std::shared_mutex> wrlock(_meta_lock);
    int64_t ret_cumulative_point;
    _cumulative_compaction_policy->calculate_cumulative_point(
            this, _tablet_meta->all_rs_metas(), _cumulative_point, &ret_cumulative_point);

    if (ret_cumulative_point == K_INVALID_CUMULATIVE_POINT) {
        return;
    }
    set_cumulative_layer_point(ret_cumulative_point);
}

//find rowsets that rows less then "config::quick_compaction_max_rows"
Status Tablet::pick_quick_compaction_rowsets(std::vector<RowsetSharedPtr>* input_rowsets,
                                             int64_t* permits) {
    int max_rows = config::quick_compaction_max_rows;
    if (!config::enable_quick_compaction || max_rows <= 0) {
        return Status::OK();
    }
    if (!init_succeeded()) {
        return Status::OLAPInternalError(OLAP_ERR_CUMULATIVE_INVALID_PARAMETERS);
    }
    int max_series_num = 1000;

    std::vector<std::vector<RowsetSharedPtr>> quick_compaction_rowsets(max_series_num);
    int idx = 0;
    std::shared_lock rdlock(_meta_lock);
    std::vector<RowsetSharedPtr> sortedRowset;
    for (auto& rs : _rs_version_map) {
        sortedRowset.push_back(rs.second);
    }
    std::sort(sortedRowset.begin(), sortedRowset.end(), Rowset::comparator);
    if (tablet_state() == TABLET_RUNNING) {
        for (int i = 0; i < sortedRowset.size(); i++) {
            bool is_delete = version_for_delete_predicate(sortedRowset[i]->version());
            if (!is_delete && sortedRowset[i]->start_version() > 0 &&
                sortedRowset[i]->start_version() > cumulative_layer_point()) {
                if (sortedRowset[i]->num_rows() < max_rows) {
                    quick_compaction_rowsets[idx].push_back(sortedRowset[i]);
                } else {
                    idx++;
                    if (idx > max_series_num) {
                        break;
                    }
                }
            }
        }
        if (quick_compaction_rowsets.size() == 0) return Status::OK();
        std::vector<RowsetSharedPtr> result = quick_compaction_rowsets[0];
        for (int i = 0; i < quick_compaction_rowsets.size(); i++) {
            if (quick_compaction_rowsets[i].size() > result.size()) {
                result = quick_compaction_rowsets[i];
            }
        }
        for (int i = 0; i < result.size(); i++) {
            *permits += result[i]->num_segments();
            input_rowsets->push_back(result[i]);
        }
    }
    return Status::OK();
}

Status Tablet::split_range(const OlapTuple& start_key_strings, const OlapTuple& end_key_strings,
                           uint64_t request_block_row_count, std::vector<OlapTuple>* ranges) {
    DCHECK(ranges != nullptr);

    size_t key_num = 0;
    RowCursor start_key;
    // 如果有startkey，用startkey初始化；反之则用minkey初始化
    if (start_key_strings.size() > 0) {
        if (start_key.init_scan_key(_schema, start_key_strings.values()) != Status::OK()) {
            LOG(WARNING) << "fail to initial key strings with RowCursor type.";
            return Status::OLAPInternalError(OLAP_ERR_INIT_FAILED);
        }

        if (start_key.from_tuple(start_key_strings) != Status::OK()) {
            LOG(WARNING) << "init end key failed";
            return Status::OLAPInternalError(OLAP_ERR_INVALID_SCHEMA);
        }
        key_num = start_key_strings.size();
    } else {
        if (start_key.init(_schema, num_short_key_columns()) != Status::OK()) {
            LOG(WARNING) << "fail to initial key strings with RowCursor type.";
            return Status::OLAPInternalError(OLAP_ERR_INIT_FAILED);
        }

        start_key.allocate_memory_for_string_type(_schema);
        start_key.build_min_key();
        key_num = num_short_key_columns();
    }

    RowCursor end_key;
    // 和startkey一样处理，没有则用maxkey初始化
    if (end_key_strings.size() > 0) {
        if (!end_key.init_scan_key(_schema, end_key_strings.values())) {
            LOG(WARNING) << "fail to parse strings to key with RowCursor type.";
            return Status::OLAPInternalError(OLAP_ERR_INVALID_SCHEMA);
        }

        if (end_key.from_tuple(end_key_strings) != Status::OK()) {
            LOG(WARNING) << "init end key failed";
            return Status::OLAPInternalError(OLAP_ERR_INVALID_SCHEMA);
        }
    } else {
        if (end_key.init(_schema, num_short_key_columns()) != Status::OK()) {
            LOG(WARNING) << "fail to initial key strings with RowCursor type.";
            return Status::OLAPInternalError(OLAP_ERR_INIT_FAILED);
        }

        end_key.allocate_memory_for_string_type(_schema);
        end_key.build_max_key();
    }

    std::shared_lock rdlock(_meta_lock);
    RowsetSharedPtr rowset = _rowset_with_largest_size();

    // 如果找不到合适的rowset，就直接返回startkey，endkey
    if (rowset == nullptr) {
        VLOG_NOTICE << "there is no base file now, may be tablet is empty.";
        // it may be right if the tablet is empty, so we return success.
        ranges->emplace_back(start_key.to_tuple());
        ranges->emplace_back(end_key.to_tuple());
        return Status::OK();
    }
    return rowset->split_range(start_key, end_key, request_block_row_count, key_num, ranges);
}

// NOTE: only used when create_table, so it is sure that there is no concurrent reader and writer.
void Tablet::delete_all_files() {
    // Release resources like memory and disk space.
    std::shared_lock rdlock(_meta_lock);
    for (auto it : _rs_version_map) {
        it.second->remove();
    }
    _rs_version_map.clear();

    for (auto it : _stale_rs_version_map) {
        it.second->remove();
    }
    _stale_rs_version_map.clear();

    if (keys_type() == UNIQUE_KEYS && enable_unique_key_merge_on_write()) {
        // clear rowset_tree
        _rowset_tree = std::make_unique<RowsetTree>();
    }
}

bool Tablet::check_path(const std::string& path_to_check) const {
    std::shared_lock rdlock(_meta_lock);
    if (path_to_check == _tablet_path) {
        return true;
    }
    auto tablet_id_dir = io::Path(_tablet_path).parent_path();
    if (path_to_check == tablet_id_dir) {
        return true;
    }
    for (auto& version_rowset : _rs_version_map) {
        bool ret = version_rowset.second->check_path(path_to_check);
        if (ret) {
            return true;
        }
    }
    for (auto& stale_version_rowset : _stale_rs_version_map) {
        bool ret = stale_version_rowset.second->check_path(path_to_check);
        if (ret) {
            return true;
        }
    }
    return false;
}

// check rowset id in tablet-meta and in rowset-meta atomicly
// for example, during publish version stage, it will first add rowset meta to tablet meta and then
// remove it from rowset meta manager. If we check tablet meta first and then check rowset meta using 2 step unlocked
// the sequence maybe: 1. check in tablet meta [return false]  2. add to tablet meta  3. remove from rowset meta manager
// 4. check in rowset meta manager return false. so that the rowset maybe checked return false it means it is useless and
// will be treated as a garbage.
bool Tablet::check_rowset_id(const RowsetId& rowset_id) {
    std::shared_lock rdlock(_meta_lock);
    if (StorageEngine::instance()->rowset_id_in_use(rowset_id)) {
        return true;
    }
    for (auto& version_rowset : _rs_version_map) {
        if (version_rowset.second->rowset_id() == rowset_id) {
            return true;
        }
    }
    for (auto& stale_version_rowset : _stale_rs_version_map) {
        if (stale_version_rowset.second->rowset_id() == rowset_id) {
            return true;
        }
    }
    if (RowsetMetaManager::check_rowset_meta(_data_dir->get_meta(), tablet_uid(), rowset_id)) {
        return true;
    }
    return false;
}

void Tablet::_print_missed_versions(const std::vector<Version>& missed_versions) const {
    std::stringstream ss;
    ss << full_name() << " has " << missed_versions.size() << " missed version:";
    // print at most 10 version
    for (int i = 0; i < 10 && i < missed_versions.size(); ++i) {
        ss << missed_versions[i] << ",";
    }
    LOG(WARNING) << ss.str();
}

Status Tablet::_contains_version(const Version& version) {
    // check if there exist a rowset contains the added rowset
    for (auto& it : _rs_version_map) {
        if (it.first.contains(version)) {
            // TODO(lingbin): Is this check unnecessary?
            // because the value type is std::shared_ptr, when will it be nullptr?
            // In addition, in this class, there are many places that do not make this judgment
            // when access _rs_version_map's value.
            CHECK(it.second != nullptr) << "there exist a version=" << it.first
                                        << " contains the input rs with version=" << version
                                        << ", but the related rs is null";
            return Status::OLAPInternalError(OLAP_ERR_PUSH_VERSION_ALREADY_EXIST);
        }
    }

    return Status::OK();
}

Status Tablet::set_partition_id(int64_t partition_id) {
    return _tablet_meta->set_partition_id(partition_id);
}

TabletInfo Tablet::get_tablet_info() const {
    return TabletInfo(tablet_id(), schema_hash(), tablet_uid());
}

void Tablet::pick_candidate_rowsets_to_cumulative_compaction(
        std::vector<RowsetSharedPtr>* candidate_rowsets,
        std::shared_lock<std::shared_mutex>& /* meta lock*/) {
    if (_cumulative_point == K_INVALID_CUMULATIVE_POINT) {
        return;
    }
    _cumulative_compaction_policy->pick_candidate_rowsets(_rs_version_map, _cumulative_point,
                                                          candidate_rowsets);
}

void Tablet::pick_candidate_rowsets_to_base_compaction(
        vector<RowsetSharedPtr>* candidate_rowsets,
        std::shared_lock<std::shared_mutex>& /* meta lock*/) {
    for (auto& it : _rs_version_map) {
        // Do compaction on local rowsets only.
        if (it.first.first < _cumulative_point && it.second->is_local()) {
            candidate_rowsets->push_back(it.second);
        }
    }
}

// For http compaction action
void Tablet::get_compaction_status(std::string* json_result) {
    rapidjson::Document root;
    root.SetObject();

    rapidjson::Document path_arr;
    path_arr.SetArray();

    std::vector<RowsetSharedPtr> rowsets;
    std::vector<RowsetSharedPtr> stale_rowsets;
    std::vector<bool> delete_flags;
    {
        std::shared_lock rdlock(_meta_lock);
        rowsets.reserve(_rs_version_map.size());
        for (auto& it : _rs_version_map) {
            rowsets.push_back(it.second);
        }
        std::sort(rowsets.begin(), rowsets.end(), Rowset::comparator);

        stale_rowsets.reserve(_stale_rs_version_map.size());
        for (auto& it : _stale_rs_version_map) {
            stale_rowsets.push_back(it.second);
        }
        std::sort(stale_rowsets.begin(), stale_rowsets.end(), Rowset::comparator);

        delete_flags.reserve(rowsets.size());
        for (auto& rs : rowsets) {
            delete_flags.push_back(version_for_delete_predicate(rs->version()));
        }
        // get snapshot version path json_doc
        _timestamped_version_tracker.get_stale_version_path_json_doc(path_arr);
    }
    rapidjson::Value cumulative_policy_type;
    std::string policy_type_str = "cumulative compaction policy not initializied";
    if (_cumulative_compaction_policy != nullptr) {
        policy_type_str = _cumulative_compaction_policy->name();
    }
    cumulative_policy_type.SetString(policy_type_str.c_str(), policy_type_str.length(),
                                     root.GetAllocator());
    root.AddMember("cumulative policy type", cumulative_policy_type, root.GetAllocator());
    root.AddMember("cumulative point", _cumulative_point.load(), root.GetAllocator());
    rapidjson::Value cumu_value;
    std::string format_str = ToStringFromUnixMillis(_last_cumu_compaction_failure_millis.load());
    cumu_value.SetString(format_str.c_str(), format_str.length(), root.GetAllocator());
    root.AddMember("last cumulative failure time", cumu_value, root.GetAllocator());
    rapidjson::Value base_value;
    format_str = ToStringFromUnixMillis(_last_base_compaction_failure_millis.load());
    base_value.SetString(format_str.c_str(), format_str.length(), root.GetAllocator());
    root.AddMember("last base failure time", base_value, root.GetAllocator());
    rapidjson::Value cumu_success_value;
    format_str = ToStringFromUnixMillis(_last_cumu_compaction_success_millis.load());
    cumu_success_value.SetString(format_str.c_str(), format_str.length(), root.GetAllocator());
    root.AddMember("last cumulative success time", cumu_success_value, root.GetAllocator());
    rapidjson::Value base_success_value;
    format_str = ToStringFromUnixMillis(_last_base_compaction_success_millis.load());
    base_success_value.SetString(format_str.c_str(), format_str.length(), root.GetAllocator());
    root.AddMember("last base success time", base_success_value, root.GetAllocator());

    // print all rowsets' version as an array
    rapidjson::Document versions_arr;
    rapidjson::Document missing_versions_arr;
    versions_arr.SetArray();
    missing_versions_arr.SetArray();
    int64_t last_version = -1;
    for (int i = 0; i < rowsets.size(); ++i) {
        const Version& ver = rowsets[i]->version();
        if (ver.first != last_version + 1) {
            rapidjson::Value miss_value;
            miss_value.SetString(
                    strings::Substitute("[$0-$1]", last_version + 1, ver.first).c_str(),
                    missing_versions_arr.GetAllocator());
            missing_versions_arr.PushBack(miss_value, missing_versions_arr.GetAllocator());
        }
        rapidjson::Value value;
        std::string disk_size =
                PrettyPrinter::print(rowsets[i]->rowset_meta()->total_disk_size(), TUnit::BYTES);
        std::string version_str = strings::Substitute(
                "[$0-$1] $2 $3 $4 $5 $6", ver.first, ver.second, rowsets[i]->num_segments(),
                (delete_flags[i] ? "DELETE" : "DATA"),
                SegmentsOverlapPB_Name(rowsets[i]->rowset_meta()->segments_overlap()),
                rowsets[i]->rowset_id().to_string(), disk_size);
        value.SetString(version_str.c_str(), version_str.length(), versions_arr.GetAllocator());
        versions_arr.PushBack(value, versions_arr.GetAllocator());
        last_version = ver.second;
    }
    root.AddMember("rowsets", versions_arr, root.GetAllocator());
    root.AddMember("missing_rowsets", missing_versions_arr, root.GetAllocator());

    // print all stale rowsets' version as an array
    rapidjson::Document stale_versions_arr;
    stale_versions_arr.SetArray();
    for (int i = 0; i < stale_rowsets.size(); ++i) {
        const Version& ver = stale_rowsets[i]->version();
        rapidjson::Value value;
        std::string disk_size = PrettyPrinter::print(
                stale_rowsets[i]->rowset_meta()->total_disk_size(), TUnit::BYTES);
        std::string version_str = strings::Substitute(
                "[$0-$1] $2 $3 $4", ver.first, ver.second, stale_rowsets[i]->num_segments(),
                stale_rowsets[i]->rowset_id().to_string(), disk_size);
        value.SetString(version_str.c_str(), version_str.length(),
                        stale_versions_arr.GetAllocator());
        stale_versions_arr.PushBack(value, stale_versions_arr.GetAllocator());
    }
    root.AddMember("stale_rowsets", stale_versions_arr, root.GetAllocator());

    // add stale version rowsets
    root.AddMember("stale version path", path_arr, root.GetAllocator());

    // to json string
    rapidjson::StringBuffer strbuf;
    rapidjson::PrettyWriter<rapidjson::StringBuffer> writer(strbuf);
    root.Accept(writer);
    *json_result = std::string(strbuf.GetString());
}

bool Tablet::do_tablet_meta_checkpoint() {
    std::lock_guard<std::shared_mutex> store_lock(_meta_store_lock);
    if (_newly_created_rowset_num == 0) {
        return false;
    }
    if (UnixMillis() - _last_checkpoint_time <
                config::tablet_meta_checkpoint_min_interval_secs * 1000 &&
        _newly_created_rowset_num < config::tablet_meta_checkpoint_min_new_rowsets_num) {
        return false;
    }

    // hold read-lock other than write-lock, because it will not modify meta structure
    std::shared_lock rdlock(_meta_lock);
    if (tablet_state() != TABLET_RUNNING) {
        LOG(INFO) << "tablet is under state=" << tablet_state()
                  << ", not running, skip do checkpoint"
                  << ", tablet=" << full_name();
        return false;
    }
    VLOG_NOTICE << "start to do tablet meta checkpoint, tablet=" << full_name();
    save_meta();
    // if save meta successfully, then should remove the rowset meta existing in tablet
    // meta from rowset meta store
    for (auto& rs_meta : _tablet_meta->all_rs_metas()) {
        // If we delete it from rowset manager's meta explicitly in previous checkpoint, just skip.
        if (rs_meta->is_remove_from_rowset_meta()) {
            continue;
        }
        if (RowsetMetaManager::check_rowset_meta(_data_dir->get_meta(), tablet_uid(),
                                                 rs_meta->rowset_id())) {
            RowsetMetaManager::remove(_data_dir->get_meta(), tablet_uid(), rs_meta->rowset_id());
            VLOG_NOTICE << "remove rowset id from meta store because it is already persistent with "
                        << "tablet meta, rowset_id=" << rs_meta->rowset_id();
        }
        rs_meta->set_remove_from_rowset_meta();
    }

    // check _stale_rs_version_map to remove meta from rowset meta store
    for (auto& rs_meta : _tablet_meta->all_stale_rs_metas()) {
        // If we delete it from rowset manager's meta explicitly in previous checkpoint, just skip.
        if (rs_meta->is_remove_from_rowset_meta()) {
            continue;
        }
        if (RowsetMetaManager::check_rowset_meta(_data_dir->get_meta(), tablet_uid(),
                                                 rs_meta->rowset_id())) {
            RowsetMetaManager::remove(_data_dir->get_meta(), tablet_uid(), rs_meta->rowset_id());
            VLOG_NOTICE << "remove rowset id from meta store because it is already persistent with "
                        << "tablet meta, rowset_id=" << rs_meta->rowset_id();
        }
        rs_meta->set_remove_from_rowset_meta();
    }

    _newly_created_rowset_num = 0;
    _last_checkpoint_time = UnixMillis();
    return true;
}

bool Tablet::rowset_meta_is_useful(RowsetMetaSharedPtr rowset_meta) {
    std::shared_lock rdlock(_meta_lock);
    bool find_version = false;
    for (auto& version_rowset : _rs_version_map) {
        if (version_rowset.second->rowset_id() == rowset_meta->rowset_id()) {
            return true;
        }
        if (version_rowset.second->contains_version(rowset_meta->version())) {
            find_version = true;
        }
    }
    for (auto& stale_version_rowset : _stale_rs_version_map) {
        if (stale_version_rowset.second->rowset_id() == rowset_meta->rowset_id()) {
            return true;
        }
        if (stale_version_rowset.second->contains_version(rowset_meta->version())) {
            find_version = true;
        }
    }
    return !find_version;
}

bool Tablet::_contains_rowset(const RowsetId rowset_id) {
    for (auto& version_rowset : _rs_version_map) {
        if (version_rowset.second->rowset_id() == rowset_id) {
            return true;
        }
    }
    for (auto& stale_version_rowset : _stale_rs_version_map) {
        if (stale_version_rowset.second->rowset_id() == rowset_id) {
            return true;
        }
    }
    return false;
}

// need check if consecutive version missing in full report
// alter tablet will ignore this check
void Tablet::build_tablet_report_info(TTabletInfo* tablet_info,
                                      bool enable_consecutive_missing_check) {
    std::shared_lock rdlock(_meta_lock);
    tablet_info->tablet_id = _tablet_meta->tablet_id();
    tablet_info->schema_hash = _tablet_meta->schema_hash();
    tablet_info->row_count = _tablet_meta->num_rows();
    tablet_info->data_size = _tablet_meta->tablet_local_size();

    // Here we need to report to FE if there are any missing versions of tablet.
    // We start from the initial version and traverse backwards until we meet a discontinuous version.
    Version cversion;
    Version max_version;
    bool has_version_cross;
    _max_continuous_version_from_beginning_unlocked(&cversion, &max_version, &has_version_cross);
    // cause publish version task runs concurrently, version may be flying
    // so we add a consecutive miss check to solve this problem:
    // if publish version 5 arrives but version 4 flying, we may judge replica miss version
    // and set version miss in tablet_info, which makes fe treat this replica as unhealth
    // and lead to other problems
    if (enable_consecutive_missing_check) {
        if (cversion.second < max_version.second) {
            if (_last_missed_version == cversion.second + 1) {
                if (MonotonicSeconds() - _last_missed_time_s >= 60) {
                    // version missed for over 60 seconds
                    tablet_info->__set_version_miss(true);
                    _last_missed_version = -1;
                    _last_missed_time_s = 0;
                }
            } else {
                _last_missed_version = cversion.second + 1;
                _last_missed_time_s = MonotonicSeconds();
            }
        }
    } else {
        tablet_info->__set_version_miss(cversion.second < max_version.second);
    }
    // find rowset with max version
    auto iter = _rs_version_map.find(max_version);
    if (iter == _rs_version_map.end()) {
        // If the tablet is in running state, it must not be doing schema-change. so if we can not
        // access its rowsets, it means that the tablet is bad and needs to be reported to the FE
        // for subsequent repairs (through the cloning task)
        if (tablet_state() == TABLET_RUNNING) {
            tablet_info->__set_used(false);
        }
        // For other states, FE knows that the tablet is in a certain change process, so here
        // still sets the state to normal when reporting. Note that every task has an timeout,
        // so if the task corresponding to this change hangs, when the task timeout, FE will know
        // and perform state modification operations.
    }

    if (has_version_cross && tablet_state() == TABLET_RUNNING) {
        tablet_info->__set_used(false);
    }

    if (tablet_state() == TABLET_SHUTDOWN) {
        tablet_info->__set_used(false);
    }

    // the report version is the largest continuous version, same logic as in FE side
    tablet_info->version = cversion.second;
    // Useless but it is a required filed in TTabletInfo
    tablet_info->version_hash = 0;
    tablet_info->__set_partition_id(_tablet_meta->partition_id());
    tablet_info->__set_storage_medium(_data_dir->storage_medium());
    tablet_info->__set_version_count(_tablet_meta->version_count());
    tablet_info->__set_path_hash(_data_dir->path_hash());
    tablet_info->__set_is_in_memory(_tablet_meta->is_in_memory());
    tablet_info->__set_replica_id(replica_id());
    tablet_info->__set_remote_data_size(_tablet_meta->tablet_remote_size());
}

// should use this method to get a copy of current tablet meta
// there are some rowset meta in local meta store and in in-memory tablet meta
// but not in tablet meta in local meta store
void Tablet::generate_tablet_meta_copy(TabletMetaSharedPtr new_tablet_meta) const {
    std::shared_lock rdlock(_meta_lock);
    generate_tablet_meta_copy_unlocked(new_tablet_meta);
}

// this is a unlocked version of generate_tablet_meta_copy()
// some method already hold the _meta_lock before calling this,
// such as EngineCloneTask::_finish_clone -> tablet->revise_tablet_meta
void Tablet::generate_tablet_meta_copy_unlocked(TabletMetaSharedPtr new_tablet_meta) const {
    TabletMetaPB tablet_meta_pb;
    _tablet_meta->to_meta_pb(&tablet_meta_pb);
    new_tablet_meta->init_from_pb(tablet_meta_pb);
}

double Tablet::calculate_scan_frequency() {
    time_t now = time(nullptr);
    int64_t current_count = query_scan_count->value();
    double interval = difftime(now, _last_record_scan_count_timestamp);
    double scan_frequency = (current_count - _last_record_scan_count) * 60 / interval;
    if (interval >= config::tablet_scan_frequency_time_node_interval_second) {
        _last_record_scan_count = current_count;
        _last_record_scan_count_timestamp = now;
    }
    return scan_frequency;
}

Status Tablet::prepare_compaction_and_calculate_permits(CompactionType compaction_type,
                                                        TabletSharedPtr tablet, int64_t* permits) {
    std::vector<RowsetSharedPtr> compaction_rowsets;
    if (compaction_type == CompactionType::CUMULATIVE_COMPACTION) {
        scoped_refptr<Trace> trace(new Trace);
        MonotonicStopWatch watch;
        watch.start();
        SCOPED_CLEANUP({
            if (watch.elapsed_time() / 1e9 > config::cumulative_compaction_trace_threshold) {
                LOG(WARNING) << "Trace:" << std::endl << trace->DumpToString(Trace::INCLUDE_ALL);
            }
        });
        ADOPT_TRACE(trace.get());

        TRACE("create cumulative compaction");
        StorageEngine::instance()->create_cumulative_compaction(tablet, _cumulative_compaction);
        DorisMetrics::instance()->cumulative_compaction_request_total->increment(1);
        Status res = _cumulative_compaction->prepare_compact();
        if (!res.ok()) {
            set_last_cumu_compaction_failure_time(UnixMillis());
            *permits = 0;
            if (res.precise_code() != OLAP_ERR_CUMULATIVE_NO_SUITABLE_VERSION) {
                DorisMetrics::instance()->cumulative_compaction_request_failed->increment(1);
                return Status::InternalError("prepare cumulative compaction with err: {}", res);
            }
            // return OK if OLAP_ERR_CUMULATIVE_NO_SUITABLE_VERSION, so that we don't need to
            // print too much useless logs.
            // And because we set permits to 0, so even if we return OK here, nothing will be done.
            return Status::OK();
        }
        compaction_rowsets = _cumulative_compaction->get_input_rowsets();
    } else {
        DCHECK_EQ(compaction_type, CompactionType::BASE_COMPACTION);
        scoped_refptr<Trace> trace(new Trace);
        MonotonicStopWatch watch;
        watch.start();
        SCOPED_CLEANUP({
            if (watch.elapsed_time() / 1e9 > config::base_compaction_trace_threshold) {
                LOG(WARNING) << "Trace:" << std::endl << trace->DumpToString(Trace::INCLUDE_ALL);
            }
        });
        ADOPT_TRACE(trace.get());

        TRACE("create base compaction");
        StorageEngine::instance()->create_base_compaction(tablet, _base_compaction);
        DorisMetrics::instance()->base_compaction_request_total->increment(1);
        Status res = _base_compaction->prepare_compact();
        if (!res.ok()) {
            set_last_base_compaction_failure_time(UnixMillis());
            *permits = 0;
            if (res.precise_code() != OLAP_ERR_BE_NO_SUITABLE_VERSION) {
                DorisMetrics::instance()->base_compaction_request_failed->increment(1);
                return Status::InternalError("prepare base compaction with err: {}", res);
            }
            // return OK if OLAP_ERR_BE_NO_SUITABLE_VERSION, so that we don't need to
            // print too much useless logs.
            // And because we set permits to 0, so even if we return OK here, nothing will be done.
            return Status::OK();
        }
        compaction_rowsets = _base_compaction->get_input_rowsets();
    }
    *permits = 0;
    for (auto rowset : compaction_rowsets) {
        *permits += rowset->rowset_meta()->get_compaction_score();
    }
    return Status::OK();
}

void Tablet::execute_compaction(CompactionType compaction_type) {
    if (compaction_type == CompactionType::CUMULATIVE_COMPACTION) {
        scoped_refptr<Trace> trace(new Trace);
        MonotonicStopWatch watch;
        watch.start();
        SCOPED_CLEANUP({
            if (!config::disable_compaction_trace_log &&
                watch.elapsed_time() / 1e9 > config::cumulative_compaction_trace_threshold) {
                LOG(WARNING) << "Trace:" << std::endl << trace->DumpToString(Trace::INCLUDE_ALL);
            }
        });
        ADOPT_TRACE(trace.get());

        TRACE("execute cumulative compaction");
        Status res = _cumulative_compaction->execute_compact();
        if (!res.ok()) {
            set_last_cumu_compaction_failure_time(UnixMillis());
            DorisMetrics::instance()->cumulative_compaction_request_failed->increment(1);
            LOG(WARNING) << "failed to do cumulative compaction. res=" << res
                         << ", tablet=" << full_name();
            return;
        }
        set_last_cumu_compaction_failure_time(0);
    } else {
        DCHECK_EQ(compaction_type, CompactionType::BASE_COMPACTION);
        scoped_refptr<Trace> trace(new Trace);
        MonotonicStopWatch watch;
        watch.start();
        SCOPED_CLEANUP({
            if (!config::disable_compaction_trace_log &&
                watch.elapsed_time() / 1e9 > config::base_compaction_trace_threshold) {
                LOG(WARNING) << "Trace:" << std::endl << trace->DumpToString(Trace::INCLUDE_ALL);
            }
        });
        ADOPT_TRACE(trace.get());

        TRACE("create base compaction");
        Status res = _base_compaction->execute_compact();
        if (!res.ok()) {
            set_last_base_compaction_failure_time(UnixMillis());
            DorisMetrics::instance()->base_compaction_request_failed->increment(1);
            LOG(WARNING) << "failed to do base compaction. res=" << res
                         << ", tablet=" << full_name();
            return;
        }
        set_last_base_compaction_failure_time(0);
    }
}

void Tablet::reset_compaction(CompactionType compaction_type) {
    if (compaction_type == CompactionType::CUMULATIVE_COMPACTION) {
        _cumulative_compaction.reset();
    } else {
        _base_compaction.reset();
    }
}

Status Tablet::create_initial_rowset(const int64_t req_version) {
    Status res = Status::OK();
    if (req_version < 1) {
        LOG(WARNING) << "init version of tablet should at least 1. req.ver=" << req_version;
        return Status::OLAPInternalError(OLAP_ERR_CE_CMD_PARAMS_ERROR);
    }
    Version version(0, req_version);
    RowsetSharedPtr new_rowset;
    do {
        // there is no data in init rowset, so overlapping info is unknown.
        std::unique_ptr<RowsetWriter> rs_writer;
        res = create_rowset_writer(version, VISIBLE, OVERLAP_UNKNOWN, tablet_schema(), -1, -1,
                                   &rs_writer);

        if (!res.ok()) {
            LOG(WARNING) << "failed to init rowset writer for tablet " << full_name();
            break;
        }
        res = rs_writer->flush();
        if (!res.ok()) {
            LOG(WARNING) << "failed to flush rowset writer for tablet " << full_name();
            break;
        }

        new_rowset = rs_writer->build();
        res = add_rowset(new_rowset);
        if (!res.ok()) {
            LOG(WARNING) << "failed to add rowset for tablet " << full_name();
            break;
        }
    } while (0);

    // Unregister index and delete files(index and data) if failed
    if (!res.ok()) {
        LOG(WARNING) << "fail to create initial rowset. res=" << res << " version=" << req_version;
        StorageEngine::instance()->add_unused_rowset(new_rowset);
        return res;
    }
    set_cumulative_layer_point(req_version + 1);
    return res;
}

Status Tablet::create_rowset_writer(const Version& version, const RowsetStatePB& rowset_state,
                                    const SegmentsOverlapPB& overlap,
                                    TabletSchemaSPtr tablet_schema, int64_t oldest_write_timestamp,
                                    int64_t newest_write_timestamp,
                                    std::unique_ptr<RowsetWriter>* rowset_writer) {
    RowsetWriterContext context;
    context.version = version;
    context.rowset_state = rowset_state;
    context.segments_overlap = overlap;
    context.oldest_write_timestamp = oldest_write_timestamp;
    context.newest_write_timestamp = newest_write_timestamp;
    context.tablet_schema = tablet_schema;
    context.enable_unique_key_merge_on_write = enable_unique_key_merge_on_write();
    _init_context_common_fields(context);
    return RowsetFactory::create_rowset_writer(context, rowset_writer);
}

Status Tablet::create_rowset_writer(const int64_t& txn_id, const PUniqueId& load_id,
                                    const RowsetStatePB& rowset_state,
                                    const SegmentsOverlapPB& overlap,
                                    TabletSchemaSPtr tablet_schema,
                                    std::unique_ptr<RowsetWriter>* rowset_writer) {
    RowsetWriterContext context;
    context.txn_id = txn_id;
    context.load_id = load_id;
    context.rowset_state = rowset_state;
    context.segments_overlap = overlap;
    context.oldest_write_timestamp = -1;
    context.newest_write_timestamp = -1;
    context.tablet_schema = tablet_schema;
    context.enable_unique_key_merge_on_write = enable_unique_key_merge_on_write();
    _init_context_common_fields(context);
    return RowsetFactory::create_rowset_writer(context, rowset_writer);
}

Status Tablet::create_rowset_writer(RowsetWriterContext* context,
                                    std::unique_ptr<RowsetWriter>* rowset_writer) {
    _init_context_common_fields(*context);
    return RowsetFactory::create_rowset_writer(*context, rowset_writer);
}

void Tablet::_init_context_common_fields(RowsetWriterContext& context) {
    context.rowset_id = StorageEngine::instance()->next_rowset_id();
    context.tablet_uid = tablet_uid();

    context.tablet_id = tablet_id();
    context.table_id = table_id();
    context.index_id = index_id();
    context.partition_id = partition_id();
    context.tablet_schema_hash = schema_hash();
    context.rowset_type = tablet_meta()->preferred_rowset_type();
    // Alpha Rowset will be removed in the future, so that if the tablet's default rowset type is
    // alpah rowset, then set the newly created rowset to storage engine's default rowset.
    if (context.rowset_type == ALPHA_ROWSET) {
        context.rowset_type = StorageEngine::instance()->default_rowset_type();
    }
    context.tablet_path = tablet_path();
    context.data_dir = data_dir();
}

Status Tablet::create_rowset(RowsetMetaSharedPtr rowset_meta, RowsetSharedPtr* rowset) {
    return RowsetFactory::create_rowset(tablet_schema(), tablet_path(), rowset_meta, rowset);
}

Status Tablet::cooldown() {
    std::unique_lock schema_change_lock(_schema_change_lock, std::try_to_lock);
    if (!schema_change_lock.owns_lock()) {
        LOG(WARNING) << "Failed to own schema_change_lock. tablet=" << tablet_id();
        return Status::OLAPInternalError(OLAP_ERR_BE_TRY_BE_LOCK_ERROR);
    }
    // Check executing serially with compaction task.
    std::unique_lock base_compaction_lock(_base_compaction_lock, std::try_to_lock);
    if (!base_compaction_lock.owns_lock()) {
        LOG(WARNING) << "Failed to own base_compaction_lock. tablet=" << tablet_id();
        return Status::OLAPInternalError(OLAP_ERR_BE_TRY_BE_LOCK_ERROR);
    }
    std::unique_lock cumu_compaction_lock(_cumulative_compaction_lock, std::try_to_lock);
    if (!cumu_compaction_lock.owns_lock()) {
        LOG(WARNING) << "Failed to own cumu_compaction_lock. tablet=" << tablet_id();
        return Status::OLAPInternalError(OLAP_ERR_BE_TRY_BE_LOCK_ERROR);
    }
    auto dest_fs = io::FileSystemMap::instance()->get(storage_policy());
    if (!dest_fs) {
        return Status::OLAPInternalError(OLAP_ERR_NOT_INITED);
    }
    DCHECK(dest_fs->type() == io::FileSystemType::S3);
    auto old_rowset = pick_cooldown_rowset();
    if (!old_rowset) {
        LOG(WARNING) << "Cannot pick cooldown rowset in tablet " << tablet_id();
        return Status::OK();
    }
    RowsetId new_rowset_id = StorageEngine::instance()->next_rowset_id();

    auto start = std::chrono::steady_clock::now();

    auto st = old_rowset->upload_to(reinterpret_cast<io::RemoteFileSystem*>(dest_fs.get()),
                                    new_rowset_id);
    if (!st.ok()) {
        record_unused_remote_rowset(new_rowset_id, dest_fs->resource_id(),
                                    old_rowset->num_segments());
        return st;
    }

    auto duration = std::chrono::duration<float>(std::chrono::steady_clock::now() - start);
    LOG(INFO) << "Upload rowset " << old_rowset->version() << " " << new_rowset_id.to_string()
              << " to " << dest_fs->root_path().native() << ", tablet_id=" << tablet_id()
              << ", duration=" << duration.count() << ", capacity=" << old_rowset->data_disk_size()
              << ", tp=" << old_rowset->data_disk_size() / duration.count();

    // gen a new rowset
    auto new_rowset_meta = std::make_shared<RowsetMeta>(*old_rowset->rowset_meta());
    new_rowset_meta->set_rowset_id(new_rowset_id);
    new_rowset_meta->set_fs(dest_fs);
    new_rowset_meta->set_creation_time(time(nullptr));
    RowsetSharedPtr new_rowset;
    RowsetFactory::create_rowset(_schema, _tablet_path, new_rowset_meta, &new_rowset);

    std::vector to_add {std::move(new_rowset)};
    std::vector to_delete {std::move(old_rowset)};

    bool has_shutdown = false;
    {
        std::unique_lock meta_wlock(_meta_lock);
        has_shutdown = tablet_state() == TABLET_SHUTDOWN;
        if (!has_shutdown) {
            modify_rowsets(to_add, to_delete);
            _self_owned_remote_rowsets.insert(to_add.front());
            save_meta();
        }
    }
    if (has_shutdown) {
        record_unused_remote_rowset(new_rowset_id, dest_fs->resource_id(),
                                    to_add.front()->num_segments());
        return Status::Aborted("tablet {} has shutdown", tablet_id());
    }
    return Status::OK();
}

RowsetSharedPtr Tablet::pick_cooldown_rowset() {
    RowsetSharedPtr rowset;
    {
        std::shared_lock meta_rlock(_meta_lock);

        // We pick the rowset with smallest start version in local.
        int64_t smallest_version = std::numeric_limits<int64_t>::max();
        for (const auto& it : _rs_version_map) {
            auto& rs = it.second;
            if (rs->is_local() && rs->start_version() < smallest_version) {
                smallest_version = rs->start_version();
                rowset = rs;
            }
        }
    }
    return rowset;
}

bool Tablet::need_cooldown(int64_t* cooldown_timestamp, size_t* file_size) {
    // std::shared_lock meta_rlock(_meta_lock);
    if (storage_policy().empty()) {
        VLOG_DEBUG << "tablet does not need cooldown, tablet id: " << tablet_id();
        return false;
    }
    auto policy = ExecEnv::GetInstance()->storage_policy_mgr()->get(storage_policy());
    if (!policy) {
        LOG(WARNING) << "Cannot get storage policy: " << storage_policy();
        return false;
    }
    auto cooldown_ttl_sec = policy->cooldown_ttl;
    auto cooldown_datetime = policy->cooldown_datetime;
    RowsetSharedPtr rowset = pick_cooldown_rowset();
    if (!rowset) {
        VLOG_DEBUG << "pick cooldown rowset, get null, tablet id: " << tablet_id();
        return false;
    }

    int64_t oldest_cooldown_time = std::numeric_limits<int64_t>::max();
    if (cooldown_ttl_sec >= 0) {
        oldest_cooldown_time = rowset->oldest_write_timestamp() + cooldown_ttl_sec;
    }
    if (cooldown_datetime > 0) {
        oldest_cooldown_time = std::min(oldest_cooldown_time, cooldown_datetime);
    }

    int64_t newest_cooldown_time = std::numeric_limits<int64_t>::max();
    if (cooldown_ttl_sec >= 0) {
        newest_cooldown_time = rowset->newest_write_timestamp() + cooldown_ttl_sec;
    }
    if (cooldown_datetime > 0) {
        newest_cooldown_time = std::min(newest_cooldown_time, cooldown_datetime);
    }

    if (oldest_cooldown_time + config::cooldown_lag_time_sec < UnixSeconds()) {
        *cooldown_timestamp = oldest_cooldown_time;
        VLOG_DEBUG << "tablet need cooldown, tablet id: " << tablet_id()
                   << " cooldown_timestamp: " << *cooldown_timestamp;
        return true;
    }

    if (newest_cooldown_time < UnixSeconds()) {
        *file_size = rowset->data_disk_size();
        VLOG_DEBUG << "tablet need cooldown, tablet id: " << tablet_id()
                   << " file_size: " << *file_size;
        return true;
    }

    VLOG_DEBUG << "tablet does not need cooldown, tablet id: " << tablet_id()
               << " ttl sec: " << cooldown_ttl_sec << " cooldown datetime: " << cooldown_datetime
               << " oldest write time: " << rowset->oldest_write_timestamp()
               << " newest write time: " << rowset->newest_write_timestamp();
    return false;
}

void Tablet::record_unused_remote_rowset(const RowsetId& rowset_id, const io::ResourceId& resource,
                                         int64_t num_segments) {
    auto gc_key = REMOTE_ROWSET_GC_PREFIX + rowset_id.to_string();
    RemoteRowsetGcPB gc_pb;
    gc_pb.set_resource_id(resource);
    gc_pb.set_tablet_id(tablet_id());
    gc_pb.set_num_segments(num_segments);
    WARN_IF_ERROR(
            _data_dir->get_meta()->put(META_COLUMN_FAMILY_INDEX, gc_key, gc_pb.SerializeAsString()),
            fmt::format("Failed to record unused remote rowset(tablet id: {}, rowset id: {})",
                        tablet_id(), rowset_id.to_string()));
}

Status Tablet::remove_all_remote_rowsets() {
    DCHECK(_state == TABLET_SHUTDOWN);
    if (storage_policy().empty()) {
        return Status::OK();
    }
    auto tablet_gc_key = REMOTE_TABLET_GC_PREFIX + std::to_string(tablet_id());
    return _data_dir->get_meta()->put(META_COLUMN_FAMILY_INDEX, tablet_gc_key, storage_policy());
}

TabletSchemaSPtr Tablet::tablet_schema() const {
    std::shared_lock wrlock(_meta_lock);
    return _max_version_schema;
}

void Tablet::update_max_version_schema(const TabletSchemaSPtr& tablet_schema) {
    std::lock_guard wrlock(_meta_lock);
    // Double Check for concurrent update
    if (!_max_version_schema ||
        tablet_schema->schema_version() > _max_version_schema->schema_version()) {
        _max_version_schema = tablet_schema;
    }
<<<<<<< HEAD
=======
}

TabletSchemaSPtr Tablet::get_max_version_schema(std::lock_guard<std::shared_mutex>&) {
    return _max_version_schema;
>>>>>>> e21ffac4
}

Status Tablet::lookup_row_key(const Slice& encoded_key, const RowsetIdUnorderedSet* rowset_ids,
                              RowLocation* row_location, uint32_t version) {
    std::vector<std::pair<RowsetSharedPtr, int32_t>> selected_rs;
    size_t seq_col_length = 0;
    if (_schema->has_sequence_col()) {
        seq_col_length = _schema->column(_schema->sequence_col_idx()).length() + 1;
    }
    Slice key_without_seq = Slice(encoded_key.get_data(), encoded_key.get_size() - seq_col_length);
    _rowset_tree->FindRowsetsWithKeyInRange(key_without_seq, rowset_ids, &selected_rs);
    if (selected_rs.empty()) {
        return Status::NotFound("No rowsets contains the key in key range");
    }
    // Usually newly written data has a higher probability of being modified, so prefer
    // to search the key in the rowset with larger version.
    std::sort(selected_rs.begin(), selected_rs.end(),
              [](std::pair<RowsetSharedPtr, int32_t>& a, std::pair<RowsetSharedPtr, int32_t>& b) {
                  if (a.first->end_version() == b.first->end_version()) {
                      return a.second > b.second;
                  }
                  return a.first->end_version() > b.first->end_version();
              });
    RowLocation loc;
    for (auto& rs : selected_rs) {
        if (rs.first->end_version() > version) {
            continue;
        }
        SegmentCacheHandle segment_cache_handle;
        RETURN_NOT_OK(SegmentLoader::instance()->load_segments(
                std::static_pointer_cast<BetaRowset>(rs.first), &segment_cache_handle, true));
        auto& segments = segment_cache_handle.get_segments();
        DCHECK_GT(segments.size(), rs.second);
        Status s = segments[rs.second]->lookup_row_key(encoded_key, &loc);
        if (s.is_not_found()) {
            continue;
        }
        if (!s.ok()) {
            return s;
        }
        loc.rowset_id = rs.first->rowset_id();
        if (version >= 0 && _tablet_meta->delete_bitmap().contains_agg(
                                    {loc.rowset_id, loc.segment_id, version}, loc.row_id)) {
            // if has sequence col, we continue to compare the sequence_id of
            // all rowsets, util we find an existing key.
            if (_schema->has_sequence_col()) {
                continue;
            }
            // The key is deleted, we don't need to search for it any more.
            break;
        }
        *row_location = loc;
        // find it and return
        return s;
    }
    return Status::NotFound("can't find key in all rowsets");
}

// load segment may do io so it should out lock
Status Tablet::_load_rowset_segments(const RowsetSharedPtr& rowset,
                                     std::vector<segment_v2::SegmentSharedPtr>* segments) {
    auto beta_rowset = reinterpret_cast<BetaRowset*>(rowset.get());
    RETURN_IF_ERROR(beta_rowset->load_segments(segments));
    return Status::OK();
}

// caller should hold meta_lock
Status Tablet::calc_delete_bitmap(RowsetId rowset_id,
                                  const std::vector<segment_v2::SegmentSharedPtr>& segments,
                                  const RowsetIdUnorderedSet* specified_rowset_ids,
                                  DeleteBitmapPtr delete_bitmap, int64_t end_version,
                                  bool check_pre_segments) {
    std::vector<segment_v2::SegmentSharedPtr> pre_segments;
    OlapStopWatch watch;

    Version dummy_version(end_version + 1, end_version + 1);
    for (auto& seg : segments) {
        seg->load_pk_index_and_bf(); // We need index blocks to iterate
        auto pk_idx = seg->get_primary_key_index();
        int cnt = 0;
        int total = pk_idx->num_rows();
        uint32_t row_id = 0;
        int32_t remaining = total;
        bool exact_match = false;
        std::string last_key;
        int batch_size = 1024;
        MemPool pool;
        while (remaining > 0) {
            std::unique_ptr<segment_v2::IndexedColumnIterator> iter;
            RETURN_IF_ERROR(pk_idx->new_iterator(&iter));

            size_t num_to_read = std::min(batch_size, remaining);
            std::unique_ptr<ColumnVectorBatch> cvb;
            RETURN_IF_ERROR(ColumnVectorBatch::create(num_to_read, false, pk_idx->type_info(),
                                                      nullptr, &cvb));
            ColumnBlock block(cvb.get(), &pool);
            ColumnBlockView column_block_view(&block);
            Slice last_key_slice(last_key);
            RETURN_IF_ERROR(iter->seek_at_or_after(&last_key_slice, &exact_match));

            size_t num_read = num_to_read;
            RETURN_IF_ERROR(iter->next_batch(&num_read, &column_block_view));
            DCHECK(num_to_read == num_read);
            last_key = (reinterpret_cast<const Slice*>(cvb->cell_ptr(num_read - 1)))->to_string();

            // exclude last_key, last_key will be read in next batch.
            if (num_read == batch_size && num_read != remaining) {
                num_read -= 1;
            }
            for (size_t i = 0; i < num_read; i++) {
                const Slice* key = reinterpret_cast<const Slice*>(cvb->cell_ptr(i));
                RowLocation loc;
                // first check if exist in pre segment
                if (check_pre_segments) {
                    auto st = _check_pk_in_pre_segments(pre_segments, *key, dummy_version,
                                                        delete_bitmap, &loc);
                    if (st.ok()) {
                        delete_bitmap->add({loc.rowset_id, loc.segment_id, dummy_version.first},
                                           loc.row_id);
                        cnt++;
                        ++row_id;
                        continue;
                    } else if (st.is_already_exist()) {
                        delete_bitmap->add({rowset_id, seg->id(), dummy_version.first}, row_id);
                        cnt++;
                        ++row_id;
                        continue;
                    }
                }
                auto st = lookup_row_key(*key, specified_rowset_ids, &loc, dummy_version.first - 1);
                CHECK(st.ok() || st.is_not_found() || st.is_already_exist());
                if (st.is_not_found()) {
                    ++row_id;
                    continue;
                }

                // sequence id smaller than the previous one, so delete current row
                if (st.is_already_exist()) {
                    loc.rowset_id = rowset_id;
                    loc.segment_id = seg->id();
                    loc.row_id = row_id;
                }

                ++cnt;
                ++row_id;
                delete_bitmap->add({loc.rowset_id, loc.segment_id, dummy_version.first},
                                   loc.row_id);
            }
            remaining -= num_read;
        }
        if (check_pre_segments) {
            pre_segments.emplace_back(seg);
        }
    }
    LOG(INFO) << "construct delete bitmap tablet: " << tablet_id() << " rowset: " << rowset_id
              << " dummy_version: " << dummy_version
              << "bitmap num: " << delete_bitmap->delete_bitmap.size()
              << " cost: " << watch.get_elapse_time_us() << "(us)";
    return Status::OK();
}

Status Tablet::_check_pk_in_pre_segments(
        const std::vector<segment_v2::SegmentSharedPtr>& pre_segments, const Slice& key,
        const Version& version, DeleteBitmapPtr delete_bitmap, RowLocation* loc) {
    for (auto it = pre_segments.rbegin(); it != pre_segments.rend(); ++it) {
        auto st = (*it)->lookup_row_key(key, loc);
        CHECK(st.ok() || st.is_not_found() || st.is_already_exist());
        if (st.is_not_found()) {
            continue;
        } else if (st.ok() && _schema->has_sequence_col() &&
                   delete_bitmap->contains({loc->rowset_id, loc->segment_id, version.first},
                                           loc->row_id)) {
            // if has sequence col, we continue to compare the sequence_id of
            // all segments, util we find an existing key.
            continue;
        }
        return st;
    }
    return Status::NotFound("Can't find key in the segment");
}

void Tablet::_rowset_ids_difference(const RowsetIdUnorderedSet& cur,
                                    const RowsetIdUnorderedSet& pre, RowsetIdUnorderedSet* to_add,
                                    RowsetIdUnorderedSet* to_del) {
    for (const auto& id : cur) {
        if (pre.find(id) == pre.end()) {
            to_add->insert(id);
        }
    }
    for (const auto& id : pre) {
        if (cur.find(id) == cur.end()) {
            to_del->insert(id);
        }
    }
}

// The caller should hold _rowset_update_lock and _meta_lock lock.
Status Tablet::update_delete_bitmap_without_lock(const RowsetSharedPtr& rowset) {
    int64_t cur_version = rowset->start_version();
    std::vector<segment_v2::SegmentSharedPtr> segments;
    _load_rowset_segments(rowset, &segments);

    DeleteBitmapPtr delete_bitmap = std::make_shared<DeleteBitmap>(tablet_id());
    RETURN_IF_ERROR(calc_delete_bitmap(rowset->rowset_id(), segments, nullptr, delete_bitmap,
                                       cur_version - 1, true));

    for (auto iter = delete_bitmap->delete_bitmap.begin();
         iter != delete_bitmap->delete_bitmap.end(); ++iter) {
        int ret = _tablet_meta->delete_bitmap().set(
                {std::get<0>(iter->first), std::get<1>(iter->first), cur_version}, iter->second);
        DCHECK(ret == 1);
    }

    return Status::OK();
}

Status Tablet::update_delete_bitmap(const RowsetSharedPtr& rowset, DeleteBitmapPtr delete_bitmap,
                                    const RowsetIdUnorderedSet& pre_rowset_ids) {
    RowsetIdUnorderedSet cur_rowset_ids;
    RowsetIdUnorderedSet rowset_ids_to_add;
    RowsetIdUnorderedSet rowset_ids_to_del;
    int64_t cur_version = rowset->start_version();

    std::vector<segment_v2::SegmentSharedPtr> segments;
    _load_rowset_segments(rowset, &segments);

    std::lock_guard<std::mutex> rwlock(_rowset_update_lock);
    std::shared_lock meta_rlock(_meta_lock);
    cur_rowset_ids = all_rs_id();
    _rowset_ids_difference(cur_rowset_ids, pre_rowset_ids, &rowset_ids_to_add, &rowset_ids_to_del);
    if (!rowset_ids_to_add.empty() || !rowset_ids_to_del.empty()) {
        LOG(INFO) << "rowset_ids_to_add: " << rowset_ids_to_add.size()
                  << ", rowset_ids_to_del: " << rowset_ids_to_del.size();
    }
    for (const auto& to_del : rowset_ids_to_del) {
        delete_bitmap->remove({to_del, 0, 0}, {to_del, UINT32_MAX, INT64_MAX});
    }
    int64_t end_version = max_version_unlocked().second;
    if (!rowset_ids_to_add.empty()) {
        RETURN_IF_ERROR(calc_delete_bitmap(rowset->rowset_id(), segments, &rowset_ids_to_add,
                                           delete_bitmap, end_version, true));
    }

    // update version without write lock, compaction and publish_txn
    // will update delete bitmap, handle compaction with _rowset_update_lock
    // and publish_txn runs sequential so no need to lock here
    for (auto iter = delete_bitmap->delete_bitmap.begin();
         iter != delete_bitmap->delete_bitmap.end(); ++iter) {
        int ret = _tablet_meta->delete_bitmap().set(
                {std::get<0>(iter->first), std::get<1>(iter->first), cur_version}, iter->second);
        DCHECK(ret == 1);
    }

    return Status::OK();
}

RowsetIdUnorderedSet Tablet::all_rs_id() const {
    RowsetIdUnorderedSet rowset_ids;
    for (const auto& rs_it : _rs_version_map) {
        rowset_ids.insert(rs_it.second->rowset_id());
    }
    return rowset_ids;
}

void Tablet::remove_self_owned_remote_rowsets() {
    DCHECK(_state == TABLET_SHUTDOWN);
    for (const auto& rs : _self_owned_remote_rowsets) {
        DCHECK(!rs->is_local());
        record_unused_remote_rowset(rs->rowset_id(), rs->rowset_meta()->resource_id(),
                                    rs->num_segments());
    }
}

void Tablet::update_self_owned_remote_rowsets(
        const std::vector<RowsetSharedPtr>& rowsets_in_snapshot) {
    if (_self_owned_remote_rowsets.empty()) {
        return;
    }
    for (const auto& rs : rowsets_in_snapshot) {
        if (!rs->is_local()) {
            auto it = _self_owned_remote_rowsets.find(rs);
            if (it != _self_owned_remote_rowsets.end()) {
                _self_owned_remote_rowsets.erase(it);
            }
        }
    }
}

bool Tablet::check_all_rowset_segment() {
    for (auto& version_rowset : _rs_version_map) {
        RowsetSharedPtr rowset = version_rowset.second;
        if (!rowset->check_rowset_segment()) {
            LOG(WARNING) << "Tablet Segment Check. find a bad tablet, tablet_id=" << tablet_id();
            return false;
        }
    }
    return true;
}

} // namespace doris<|MERGE_RESOLUTION|>--- conflicted
+++ resolved
@@ -101,26 +101,19 @@
     // construct _timestamped_versioned_tracker from rs and stale rs meta
     _timestamped_version_tracker.construct_versioned_tracker(_tablet_meta->all_rs_metas(),
                                                              _tablet_meta->all_stale_rs_metas());
-<<<<<<< HEAD
-    if (_tablet_meta->all_rs_metas().empty()) {
-=======
     // if !_tablet_meta->all_rs_metas()[0]->tablet_schema(),
     // that mean the tablet_meta is still no upgrade to doris 1.2 versions.
     // Before doris 1.2 version, rowset metas don't have tablet schema.
     // And when upgrade to doris 1.2 version,
     // all rowset metas will be set the tablet schmea from tablet meta.
     if (_tablet_meta->all_rs_metas().empty() || !_tablet_meta->all_rs_metas()[0]->tablet_schema()) {
->>>>>>> e21ffac4
         _max_version_schema = BaseTablet::tablet_schema();
     } else {
         _max_version_schema =
                 rowset_meta_with_max_schema_version(_tablet_meta->all_rs_metas())->tablet_schema();
     }
     DCHECK(_max_version_schema);
-<<<<<<< HEAD
-=======
-
->>>>>>> e21ffac4
+
     INT_COUNTER_METRIC_REGISTER(_metric_entity, flush_bytes);
     INT_COUNTER_METRIC_REGISTER(_metric_entity, flush_finish_count);
 }
@@ -2006,13 +1999,10 @@
         tablet_schema->schema_version() > _max_version_schema->schema_version()) {
         _max_version_schema = tablet_schema;
     }
-<<<<<<< HEAD
-=======
 }
 
 TabletSchemaSPtr Tablet::get_max_version_schema(std::lock_guard<std::shared_mutex>&) {
     return _max_version_schema;
->>>>>>> e21ffac4
 }
 
 Status Tablet::lookup_row_key(const Slice& encoded_key, const RowsetIdUnorderedSet* rowset_ids,
