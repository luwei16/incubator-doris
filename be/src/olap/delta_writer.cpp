--- conflicted
+++ resolved
@@ -114,12 +114,8 @@
 
     _mem_tracker = std::make_shared<MemTrackerLimiter>(
             -1, fmt::format("DeltaWriter:tabletId={}", _tablet->tablet_id()), _parent_tracker);
-<<<<<<< HEAD
-    SCOPED_ATTACH_TASK(_mem_tracker, ThreadContext::TaskType::LOAD);
 
 #ifndef CLOUD_MODE
-=======
->>>>>>> 124b4f76
     // check tablet version number
     if (_tablet->version_count() > config::max_tablet_version_num) {
         //trigger quick compaction
@@ -361,15 +357,12 @@
                      << " for rowset: " << _cur_rowset->rowset_id();
         return res;
     }
-<<<<<<< HEAD
 #endif
-=======
     if (_tablet->enable_unique_key_merge_on_write()) {
         _storage_engine->txn_manager()->set_txn_related_delete_bitmap(
                 _req.partition_id, _req.txn_id, _tablet->tablet_id(), _tablet->schema_hash(),
                 _tablet->tablet_uid(), true, _delete_bitmap, _rowset_ids);
     }
->>>>>>> 124b4f76
 
     _delta_written_success = true;
 
