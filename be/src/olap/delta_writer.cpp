// Licensed to the Apache Software Foundation (ASF) under one
// or more contributor license agreements.  See the NOTICE file
// distributed with this work for additional information
// regarding copyright ownership.  The ASF licenses this file
// to you under the Apache License, Version 2.0 (the
// "License"); you may not use this file except in compliance
// with the License.  You may obtain a copy of the License at
//
//   http://www.apache.org/licenses/LICENSE-2.0
//
// Unless required by applicable law or agreed to in writing,
// software distributed under the License is distributed on an
// "AS IS" BASIS, WITHOUT WARRANTIES OR CONDITIONS OF ANY
// KIND, either express or implied.  See the License for the
// specific language governing permissions and limitations
// under the License.

#include "olap/delta_writer.h"

#include "cloud/utils.h"
<<<<<<< HEAD
#include "common/config.h"
#include "common/logging.h"
=======
>>>>>>> 647c231a
#include "olap/base_compaction.h"
#include "olap/cumulative_compaction.h"
#include "olap/data_dir.h"
#include "olap/memtable.h"
#include "olap/memtable_flush_executor.h"
#include "olap/schema.h"
#include "olap/schema_change.h"
#include "olap/storage_engine.h"
#include "runtime/row_batch.h"
#include "runtime/tuple_row.h"
#include "service/backend_options.h"
#include "util/brpc_client_cache.h"
#include "util/ref_count_closure.h"

namespace doris {

Status DeltaWriter::open(WriteRequest* req, DeltaWriter** writer,
                         const std::shared_ptr<MemTrackerLimiter>& parent_tracker, bool is_vec) {
    *writer = new DeltaWriter(req, StorageEngine::instance(), parent_tracker, is_vec);
    return Status::OK();
}

DeltaWriter::DeltaWriter(WriteRequest* req, StorageEngine* storage_engine,
                         const std::shared_ptr<MemTrackerLimiter>& parent_tracker, bool is_vec)
        : _req(*req),
          _tablet(nullptr),
          _cur_rowset(nullptr),
          _rowset_writer(nullptr),
          _tablet_schema(new TabletSchema),
          _delta_written_success(false),
          _storage_engine(storage_engine),
          _parent_tracker(parent_tracker),
          _is_vec(is_vec) {}

DeltaWriter::~DeltaWriter() {
    // MetaService will conduct garbage collection.
#ifndef CLOUD_MODE
    if (_is_init && !_delta_written_success) {
        _garbage_collection();
    }
#endif

    _mem_table.reset();

    if (!_is_init) {
        return;
    }

    if (_flush_token != nullptr) {
        // cancel and wait all memtables in flush queue to be finished
        _flush_token->cancel();

        if (_tablet != nullptr) {
            const FlushStatistic& stat = _flush_token->get_stats();
            _tablet->flush_bytes->increment(stat.flush_size_bytes);
            _tablet->flush_finish_count->increment(stat.flush_finish_count);
        }
    }

    if (_tablet != nullptr) {
        _tablet->data_dir()->remove_pending_ids(ROWSET_ID_PREFIX +
                                                _rowset_writer->rowset_id().to_string());
    }
}

void DeltaWriter::_garbage_collection() {
    Status rollback_status = Status::OK();
    TxnManager* txn_mgr = _storage_engine->txn_manager();
    if (_tablet != nullptr) {
        rollback_status = txn_mgr->rollback_txn(_req.partition_id, _tablet, _req.txn_id);
    }
    // has to check rollback status, because the rowset maybe committed in this thread and
    // published in another thread, then rollback will failed.
    // when rollback failed should not delete rowset
    if (rollback_status.ok()) {
        _storage_engine->add_unused_rowset(_cur_rowset);
    }
}

Status DeltaWriter::init() {
#ifdef CLOUD_MODE
    RETURN_IF_ERROR(cloud::tablet_mgr()->get_tablet(_req.tablet_id, &_tablet));
#else
    TabletManager* tablet_mgr = _storage_engine->tablet_manager();
    _tablet = tablet_mgr->get_tablet(_req.tablet_id);
    if (_tablet == nullptr) {
        LOG(WARNING) << "fail to find tablet. tablet_id=" << _req.tablet_id
                     << ", schema_hash=" << _req.schema_hash;
        return Status::OLAPInternalError(OLAP_ERR_TABLE_NOT_FOUND);
    }
#endif

    // get rowset ids snapshot
    if (_tablet->enable_unique_key_merge_on_write()) {
        std::lock_guard<std::shared_mutex> lck(_tablet->get_header_lock());
        _cur_max_version = _tablet->max_version_unlocked().second;
        _rowset_ids = _tablet->all_rs_id(_cur_max_version);
    }

    _mem_tracker = std::make_shared<MemTrackerLimiter>(
            -1, fmt::format("DeltaWriter:tabletId={}", _tablet->tablet_id()), _parent_tracker);

<<<<<<< HEAD
#ifdef CLOUD_MODE
    if (_tablet->fetch_add_approximate_num_rowsets(0) > config::max_tablet_version_num) {
        LOG_WARNING("tablet exceeds max version num limit")
                .tag("limit", config::max_tablet_version_num)
                .tag("tablet_id", _tablet->tablet_id());
        return Status::OLAPInternalError(OLAP_ERR_TOO_MANY_VERSION);
    }
#else
=======
#ifndef CLOUD_MODE
>>>>>>> 647c231a
    // check tablet version number
    if (_tablet->version_count() > config::max_tablet_version_num) {
        //trigger quick compaction
        if (config::enable_quick_compaction) {
            StorageEngine::instance()->submit_quick_compaction_task(_tablet);
        }
        LOG(WARNING) << "failed to init delta writer. version count: " << _tablet->version_count()
                     << ", exceed limit: " << config::max_tablet_version_num
                     << ". tablet: " << _tablet->full_name();
        return Status::OLAPInternalError(OLAP_ERR_TOO_MANY_VERSION);
    }

    {
        std::shared_lock base_migration_rlock(_tablet->get_migration_lock(), std::try_to_lock);
        if (!base_migration_rlock.owns_lock()) {
            return Status::OLAPInternalError(OLAP_ERR_RWLOCK_ERROR);
        }
        std::lock_guard<std::mutex> push_lock(_tablet->get_push_lock());
        RETURN_NOT_OK(_storage_engine->txn_manager()->prepare_txn(_req.partition_id, _tablet,
                                                                  _req.txn_id, _req.load_id));
    }
#endif
    // build tablet schema in request level
    _build_current_tablet_schema(_req.index_id, _req.ptable_schema_param,
                                 *_tablet->tablet_schema());
    RowsetWriterContext context;
    context.txn_id = _req.txn_id;
    context.load_id = _req.load_id;
    context.rowset_state = PREPARED;
    context.segments_overlap = OVERLAPPING;
    context.tablet_schema = _tablet_schema;
    context.fs = cloud::latest_fs();
    RETURN_NOT_OK(_tablet->create_rowset_writer(&context, &_rowset_writer));
    _schema.reset(new Schema(_tablet_schema));
#ifdef CLOUD_MODE
    RETURN_IF_ERROR(cloud::meta_mgr()->prepare_rowset(_rowset_writer->rowset_meta(), true));
#endif
    _reset_mem_table();

    // create flush handler
    // unique key merge on write should flush serial cause calc delete bitmap should load segment serial
    bool should_serial = (_tablet->keys_type() == KeysType::UNIQUE_KEYS &&
                          _tablet->enable_unique_key_merge_on_write());
    RETURN_NOT_OK(_storage_engine->memtable_flush_executor()->create_flush_token(
            &_flush_token, _rowset_writer->type(), should_serial, _req.is_high_priority));

    _is_init = true;
    return Status::OK();
}

Status DeltaWriter::write(Tuple* tuple) {
    std::lock_guard<std::mutex> l(_lock);
    if (!_is_init && !_is_cancelled) {
        RETURN_NOT_OK(init());
    }

    if (_is_cancelled) {
        // The writer may be cancelled at any time by other thread.
        // just return ERROR if writer is cancelled.
        return Status::OLAPInternalError(OLAP_ERR_ALREADY_CANCELLED);
    }

    SCOPED_ATTACH_TASK(_mem_tracker, ThreadContext::TaskType::LOAD);

    _mem_table->insert(tuple);

    // if memtable is full, push it to the flush executor,
    // and create a new memtable for incoming data
    if (_mem_table->memory_usage() >= config::write_buffer_size) {
        if (++_segment_counter > config::max_segment_num_per_rowset) {
            return Status::OLAPInternalError(OLAP_ERR_TOO_MANY_SEGMENTS);
        }
        RETURN_NOT_OK(_flush_memtable_async());
        // create a new memtable for new incoming data
        _reset_mem_table();
    }
    return Status::OK();
}

Status DeltaWriter::write(const RowBatch* row_batch, const std::vector<int>& row_idxs) {
    std::lock_guard<std::mutex> l(_lock);
    if (!_is_init && !_is_cancelled) {
        RETURN_NOT_OK(init());
    }

    if (_is_cancelled) {
        return Status::OLAPInternalError(OLAP_ERR_ALREADY_CANCELLED);
    }

    for (const auto& row_idx : row_idxs) {
        _mem_table->insert(row_batch->get_row(row_idx)->get_tuple(0));
    }

    if (_mem_table->memory_usage() >= config::write_buffer_size) {
        RETURN_NOT_OK(_flush_memtable_async());
        _reset_mem_table();
    }

    return Status::OK();
}

Status DeltaWriter::write(const vectorized::Block* block, const std::vector<int>& row_idxs) {
    if (UNLIKELY(row_idxs.empty())) {
        return Status::OK();
    }
    std::lock_guard<std::mutex> l(_lock);
    if (!_is_init && !_is_cancelled) {
        RETURN_NOT_OK(init());
    }

    if (_is_cancelled) {
        return Status::OLAPInternalError(OLAP_ERR_ALREADY_CANCELLED);
    }

    _mem_table->insert(block, row_idxs);

    if (_mem_table->need_to_agg()) {
        _mem_table->shrink_memtable_by_agg();
        if (_mem_table->is_flush()) {
            RETURN_NOT_OK(_flush_memtable_async());
            _reset_mem_table();
        }
    }

    return Status::OK();
}

Status DeltaWriter::_flush_memtable_async() {
    if (++_segment_counter > config::max_segment_num_per_rowset) {
        return Status::OLAPInternalError(OLAP_ERR_TOO_MANY_SEGMENTS);
    }
    return _flush_token->submit(std::move(_mem_table));
}

Status DeltaWriter::flush_memtable_and_wait(bool need_wait) {
    std::lock_guard<std::mutex> l(_lock);
    if (!_is_init) {
        // This writer is not initialized before flushing. Do nothing
        // But we return OLAP_SUCCESS instead of Status::OLAPInternalError(OLAP_ERR_ALREADY_CANCELLED),
        // Because this method maybe called when trying to reduce mem consumption,
        // and at that time, the writer may not be initialized yet and that is a normal case.
        return Status::OK();
    }

    if (_is_cancelled) {
        return Status::OLAPInternalError(OLAP_ERR_ALREADY_CANCELLED);
    }

    VLOG_NOTICE << "flush memtable to reduce mem consumption. memtable size: "
                << _mem_table->memory_usage() << ", tablet: " << _req.tablet_id
                << ", load id: " << print_id(_req.load_id);
    RETURN_NOT_OK(_flush_memtable_async());
    _reset_mem_table();

    if (need_wait) {
        // wait all memtables in flush queue to be flushed.
        RETURN_NOT_OK(_flush_token->wait());
    }
    return Status::OK();
}

Status DeltaWriter::wait_flush() {
    std::lock_guard<std::mutex> l(_lock);
    if (!_is_init) {
        // return OLAP_SUCCESS instead of Status::OLAPInternalError(OLAP_ERR_ALREADY_CANCELLED) for same reason
        // as described in flush_memtable_and_wait()
        return Status::OK();
    }
    if (_is_cancelled) {
        return Status::OLAPInternalError(OLAP_ERR_ALREADY_CANCELLED);
    }
    RETURN_NOT_OK(_flush_token->wait());
    return Status::OK();
}

void DeltaWriter::_reset_mem_table() {
    if (_tablet->enable_unique_key_merge_on_write() && _delete_bitmap == nullptr) {
        _delete_bitmap.reset(new DeleteBitmap(_tablet->tablet_id()));
    }
    _mem_table.reset(new MemTable(_tablet, _schema.get(), _tablet_schema.get(), _req.slots,
                                  _req.tuple_desc, _rowset_writer.get(), _delete_bitmap,
                                  _rowset_ids, _cur_max_version, _mem_tracker, _is_vec));
}

Status DeltaWriter::close() {
    std::lock_guard<std::mutex> l(_lock);
    if (!_is_init && !_is_cancelled) {
        // if this delta writer is not initialized, but close() is called.
        // which means this tablet has no data loaded, but at least one tablet
        // in same partition has data loaded.
        // so we have to also init this DeltaWriter, so that it can create a empty rowset
        // for this tablet when being closed.
        RETURN_NOT_OK(init());
    }

    if (_is_cancelled) {
        return Status::OLAPInternalError(OLAP_ERR_ALREADY_CANCELLED);
    }

    RETURN_NOT_OK(_flush_memtable_async());
    _mem_table.reset();
    return Status::OK();
}

Status DeltaWriter::close_wait(const PSlaveTabletNodes& slave_tablet_nodes,
                               const bool write_single_replica) {
    std::lock_guard<std::mutex> l(_lock);
    DCHECK(_is_init)
            << "delta writer is supposed be to initialized before close_wait() being called";

    if (_is_cancelled) {
        return Status::OLAPInternalError(OLAP_ERR_ALREADY_CANCELLED);
    }
    // return error if previous flush failed
    RETURN_NOT_OK(_flush_token->wait());

    _mem_table.reset();

    // use rowset meta manager to save meta
    _cur_rowset = _rowset_writer->build();
    if (_cur_rowset == nullptr) {
        LOG(WARNING) << "fail to build rowset";
        return Status::OLAPInternalError(OLAP_ERR_MALLOC_ERROR);
    }
#ifdef CLOUD_MODE
    RETURN_IF_ERROR(cloud::meta_mgr()->commit_rowset(_cur_rowset->rowset_meta(), true));
    // These stats may be larger than the actual value if the txn is aborted
    _tablet->fetch_add_approximate_num_rowsets(1);
    _tablet->fetch_add_approximate_num_segments(_cur_rowset->num_segments());
    _tablet->fetch_add_approximate_num_rows(_cur_rowset->num_rows());
    _tablet->fetch_add_approximate_data_size(_cur_rowset->data_disk_size());
    _tablet->fetch_add_approximate_cumu_num_rowsets(1);
    _tablet->fetch_add_approximate_cumu_data_size(_cur_rowset->data_disk_size());
#else
    Status res = _storage_engine->txn_manager()->commit_txn(_req.partition_id, _tablet, _req.txn_id,
                                                            _req.load_id, _cur_rowset, false);
    if (!res && res != Status::OLAPInternalError(OLAP_ERR_PUSH_TRANSACTION_ALREADY_EXIST)) {
        LOG(WARNING) << "Failed to commit txn: " << _req.txn_id
                     << " for rowset: " << _cur_rowset->rowset_id();
        return res;
    }
#endif
    if (_tablet->enable_unique_key_merge_on_write()) {
        _storage_engine->txn_manager()->set_txn_related_delete_bitmap(
                _req.partition_id, _req.txn_id, _tablet->tablet_id(), _tablet->schema_hash(),
                _tablet->tablet_uid(), true, _delete_bitmap, _rowset_ids);
    }

    _delta_written_success = true;

    const FlushStatistic& stat = _flush_token->get_stats();
    VLOG_CRITICAL << "close delta writer for tablet: " << _tablet->tablet_id()
                  << ", load id: " << print_id(_req.load_id) << ", stats: " << stat;

    if (write_single_replica) {
        for (auto node_info : slave_tablet_nodes.slave_nodes()) {
            _request_slave_tablet_pull_rowset(node_info);
        }
    }
    return Status::OK();
}

bool DeltaWriter::check_slave_replicas_done(
        google::protobuf::Map<int64_t, PSuccessSlaveTabletNodeIds>* success_slave_tablet_node_ids) {
    std::lock_guard<std::shared_mutex> lock(_slave_node_lock);
    if (_unfinished_slave_node.empty()) {
        success_slave_tablet_node_ids->insert({_tablet->tablet_id(), _success_slave_node_ids});
        return true;
    }
    return false;
}

void DeltaWriter::add_finished_slave_replicas(
        google::protobuf::Map<int64_t, PSuccessSlaveTabletNodeIds>* success_slave_tablet_node_ids) {
    std::lock_guard<std::shared_mutex> lock(_slave_node_lock);
    success_slave_tablet_node_ids->insert({_tablet->tablet_id(), _success_slave_node_ids});
}

Status DeltaWriter::cancel() {
    std::lock_guard<std::mutex> l(_lock);
    if (!_is_init || _is_cancelled) {
        return Status::OK();
    }
    _mem_table.reset();
    if (_flush_token != nullptr) {
        // cancel and wait all memtables in flush queue to be finished
        _flush_token->cancel();
    }
    _is_cancelled = true;
    return Status::OK();
}

int64_t DeltaWriter::save_memtable_consumption_snapshot() {
    _memtable_consumption_snapshot = memtable_consumption();
    return _memtable_consumption_snapshot;
}

int64_t DeltaWriter::get_memtable_consumption_snapshot() const {
    return _memtable_consumption_snapshot;
}

int64_t DeltaWriter::mem_consumption() const {
    if (_mem_tracker == nullptr) {
        // This method may be called before this writer is initialized.
        // So _mem_tracker may be null.
        return 0;
    }
    return _mem_tracker->consumption();
}

int64_t DeltaWriter::memtable_consumption() const {
    if (_mem_table == nullptr) {
        return 0;
    }
    return _mem_table->mem_tracker_hook()->consumption();
}

int64_t DeltaWriter::partition_id() const {
    return _req.partition_id;
}

void DeltaWriter::_build_current_tablet_schema(int64_t index_id,
                                               const POlapTableSchemaParam& ptable_schema_param,
                                               const TabletSchema& ori_tablet_schema) {
    _tablet_schema->copy_from(ori_tablet_schema);

    // find the right index id
    int i = 0;
    for (; i < ptable_schema_param.indexes_size(); i++) {
        if (ptable_schema_param.indexes(i).id() == index_id) break;
    }

    if (ptable_schema_param.indexes_size() > 0 &&
        ptable_schema_param.indexes(i).columns_desc_size() != 0 &&
        ptable_schema_param.indexes(i).columns_desc(0).unique_id() >= 0) {
        _tablet_schema->build_current_tablet_schema(index_id, ptable_schema_param.version(),
                                                    ptable_schema_param.indexes(i),
                                                    ori_tablet_schema);
    }
    if (_tablet_schema->schema_version() > ori_tablet_schema.schema_version()) {
        _tablet->update_max_version_schema(_tablet_schema);
    }

    _tablet_schema->set_table_id(ptable_schema_param.table_id());
}

void DeltaWriter::_request_slave_tablet_pull_rowset(PNodeInfo node_info) {
    std::shared_ptr<PBackendService_Stub> stub =
            ExecEnv::GetInstance()->brpc_internal_client_cache()->get_client(
                    node_info.host(), node_info.async_internal_port());
    if (stub == nullptr) {
        LOG(WARNING) << "failed to send pull rowset request to slave replica. get rpc stub failed, "
                        "slave host="
                     << node_info.host() << ", port=" << node_info.async_internal_port()
                     << ", tablet_id=" << _tablet->tablet_id() << ", txn_id=" << _req.txn_id;
        return;
    }

    _storage_engine->txn_manager()->add_txn_tablet_delta_writer(_req.txn_id, _tablet->tablet_id(),
                                                                this);
    {
        std::lock_guard<std::shared_mutex> lock(_slave_node_lock);
        _unfinished_slave_node.insert(node_info.id());
    }

    PTabletWriteSlaveRequest request;
    RowsetMetaPB rowset_meta_pb = _cur_rowset->rowset_meta()->get_rowset_pb();
    request.set_allocated_rowset_meta(&rowset_meta_pb);
    request.set_host(BackendOptions::get_localhost());
    request.set_http_port(config::single_replica_load_download_port);
    string tablet_path = _tablet->tablet_path();
    request.set_rowset_path(tablet_path);
    request.set_token(ExecEnv::GetInstance()->token());
    request.set_brpc_port(config::single_replica_load_brpc_port);
    request.set_node_id(node_info.id());
    for (int segment_id = 0; segment_id < _cur_rowset->rowset_meta()->num_segments();
         segment_id++) {
        std::stringstream segment_name;
        segment_name << _cur_rowset->rowset_id() << "_" << segment_id << ".dat";
        int64_t segment_size = std::filesystem::file_size(tablet_path + "/" + segment_name.str());
        request.mutable_segments_size()->insert({segment_id, segment_size});
    }
    RefCountClosure<PTabletWriteSlaveResult>* closure =
            new RefCountClosure<PTabletWriteSlaveResult>();
    closure->ref();
    closure->ref();
    closure->cntl.set_timeout_ms(config::slave_replica_writer_rpc_timeout_sec * 1000);
    closure->cntl.ignore_eovercrowded();
    stub->request_slave_tablet_pull_rowset(&closure->cntl, &request, &closure->result, closure);
    request.release_rowset_meta();

    closure->join();
    if (closure->cntl.Failed()) {
        if (!ExecEnv::GetInstance()->brpc_internal_client_cache()->available(
                    stub, node_info.host(), node_info.async_internal_port())) {
            ExecEnv::GetInstance()->brpc_internal_client_cache()->erase(
                    closure->cntl.remote_side());
        }
        LOG(WARNING) << "failed to send pull rowset request to slave replica, error="
                     << berror(closure->cntl.ErrorCode())
                     << ", error_text=" << closure->cntl.ErrorText()
                     << ". slave host: " << node_info.host()
                     << ", tablet_id=" << _tablet->tablet_id() << ", txn_id=" << _req.txn_id;
        std::lock_guard<std::shared_mutex> lock(_slave_node_lock);
        _unfinished_slave_node.erase(node_info.id());
    }

    if (closure->unref()) {
        delete closure;
    }
    closure = nullptr;
}

void DeltaWriter::finish_slave_tablet_pull_rowset(int64_t node_id, bool is_succeed) {
    std::lock_guard<std::shared_mutex> lock(_slave_node_lock);
    if (is_succeed) {
        _success_slave_node_ids.add_slave_node_ids(node_id);
        VLOG_CRITICAL << "record successful slave replica for txn [" << _req.txn_id
                      << "], tablet_id=" << _tablet->tablet_id() << ", node_id=" << node_id;
    }
    _unfinished_slave_node.erase(node_id);
}

} // namespace doris<|MERGE_RESOLUTION|>--- conflicted
+++ resolved
@@ -18,11 +18,8 @@
 #include "olap/delta_writer.h"
 
 #include "cloud/utils.h"
-<<<<<<< HEAD
 #include "common/config.h"
 #include "common/logging.h"
-=======
->>>>>>> 647c231a
 #include "olap/base_compaction.h"
 #include "olap/cumulative_compaction.h"
 #include "olap/data_dir.h"
@@ -125,7 +122,6 @@
     _mem_tracker = std::make_shared<MemTrackerLimiter>(
             -1, fmt::format("DeltaWriter:tabletId={}", _tablet->tablet_id()), _parent_tracker);
 
-<<<<<<< HEAD
 #ifdef CLOUD_MODE
     if (_tablet->fetch_add_approximate_num_rowsets(0) > config::max_tablet_version_num) {
         LOG_WARNING("tablet exceeds max version num limit")
@@ -134,9 +130,6 @@
         return Status::OLAPInternalError(OLAP_ERR_TOO_MANY_VERSION);
     }
 #else
-=======
-#ifndef CLOUD_MODE
->>>>>>> 647c231a
     // check tablet version number
     if (_tablet->version_count() > config::max_tablet_version_num) {
         //trigger quick compaction
