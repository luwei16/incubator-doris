// Licensed to the Apache Software Foundation (ASF) under one
// or more contributor license agreements.  See the NOTICE file
// distributed with this work for additional information
// regarding copyright ownership.  The ASF licenses this file
// to you under the Apache License, Version 2.0 (the
// "License"); you may not use this file except in compliance
// with the License.  You may obtain a copy of the License at
//
//   http://www.apache.org/licenses/LICENSE-2.0
//
// Unless required by applicable law or agreed to in writing,
// software distributed under the License is distributed on an
// "AS IS" BASIS, WITHOUT WARRANTIES OR CONDITIONS OF ANY
// KIND, either express or implied.  See the License for the
// specific language governing permissions and limitations
// under the License.

#include "olap/cumulative_compaction_policy.h"

#include <boost/algorithm/string.hpp>
#include <string>

#include "util/time.h"

namespace doris {

SizeBasedCumulativeCompactionPolicy::SizeBasedCumulativeCompactionPolicy(
        int64_t size_based_promotion_size, double size_based_promotion_ratio,
        int64_t size_based_promotion_min_size, int64_t size_based_compaction_lower_bound_size)
        : CumulativeCompactionPolicy(),
          _size_based_promotion_size(size_based_promotion_size),
          _size_based_promotion_ratio(size_based_promotion_ratio),
          _size_based_promotion_min_size(size_based_promotion_min_size),
          _size_based_compaction_lower_bound_size(size_based_compaction_lower_bound_size) {
    // init _levels by divide 2 between size_based_compaction_lower_bound_size and 1K
    // cu compaction handle file size less then size_based_compaction_lower_bound_size
    int64_t i_size = size_based_promotion_size / 2;

    while (i_size >= 1024) {
        _levels.push_back(i_size);
        i_size /= 2;
    }
}

void SizeBasedCumulativeCompactionPolicy::calculate_cumulative_point(
        Tablet* tablet, const std::vector<RowsetMetaSharedPtr>& all_metas,
        int64_t current_cumulative_point, int64_t* ret_cumulative_point) {
    *ret_cumulative_point = Tablet::K_INVALID_CUMULATIVE_POINT;
    if (current_cumulative_point != Tablet::K_INVALID_CUMULATIVE_POINT) {
        // only calculate the point once.
        // after that, cumulative point will be updated along with compaction process.
        return;
    }
    // empty return
    if (all_metas.empty()) {
        return;
    }

    std::list<RowsetMetaSharedPtr> existing_rss;
    for (auto& rs : all_metas) {
        existing_rss.emplace_back(rs);
    }

    // sort the existing rowsets by version in ascending order
    existing_rss.sort([](const RowsetMetaSharedPtr& a, const RowsetMetaSharedPtr& b) {
        // simple because 2 versions are certainly not overlapping
        return a->version().first < b->version().first;
    });

    // calculate promotion size
    auto base_rowset_meta = existing_rss.begin();

    if (tablet->tablet_state() == TABLET_RUNNING) {
        // check base rowset first version must be zero
        // for tablet which state is not TABLET_RUNNING, there may not have base version.
        CHECK((*base_rowset_meta)->start_version() == 0);

        int64_t promotion_size = 0;
        _calc_promotion_size(tablet, *base_rowset_meta, &promotion_size);

        int64_t prev_version = -1;
        for (const RowsetMetaSharedPtr& rs : existing_rss) {
            if (rs->version().first > prev_version + 1) {
                // There is a hole, do not continue
                break;
            }

            bool is_delete = rs->has_delete_predicate();

            // break the loop if segments in this rowset is overlapping.
            if (!is_delete && rs->is_segments_overlapping()) {
                *ret_cumulative_point = rs->version().first;
                break;
            }

            // check the rowset is whether less than promotion size
            if (!is_delete && rs->version().first != 0 && rs->total_disk_size() < promotion_size) {
                *ret_cumulative_point = rs->version().first;
                break;
            }

            // include one situation: When the segment is not deleted, and is singleton delta, and is NONOVERLAPPING, ret_cumulative_point increase
            prev_version = rs->version().second;
            *ret_cumulative_point = prev_version + 1;
        }
        VLOG_NOTICE
                << "cumulative compaction size_based policy, calculate cumulative point value = "
                << *ret_cumulative_point << ", calc promotion size value = " << promotion_size
                << " tablet = " << tablet->full_name();
    } else if (tablet->tablet_state() == TABLET_NOTREADY) {
        // tablet under alter process
        // we choose version next to the base version as cumulative point
        for (const RowsetMetaSharedPtr& rs : existing_rss) {
            if (rs->version().first > 0) {
                *ret_cumulative_point = rs->version().first;
                break;
            }
        }
    }
}

void SizeBasedCumulativeCompactionPolicy::_calc_promotion_size(Tablet* tablet,
                                                               RowsetMetaSharedPtr base_rowset_meta,
                                                               int64_t* promotion_size) {
    int64_t base_size = base_rowset_meta->total_disk_size();
    *promotion_size = base_size * _size_based_promotion_ratio;

    // promotion_size is between _size_based_promotion_size and _size_based_promotion_min_size
    if (*promotion_size >= _size_based_promotion_size) {
        *promotion_size = _size_based_promotion_size;
    } else if (*promotion_size <= _size_based_promotion_min_size) {
        *promotion_size = _size_based_promotion_min_size;
    }
    _refresh_tablet_size_based_promotion_size(tablet, *promotion_size);
}

void SizeBasedCumulativeCompactionPolicy::_refresh_tablet_size_based_promotion_size(
        Tablet* tablet, int64_t promotion_size) {
    tablet->set_cumulative_promotion_size(promotion_size);
}

void SizeBasedCumulativeCompactionPolicy::update_cumulative_point(
        Tablet* tablet, const std::vector<RowsetSharedPtr>& input_rowsets,
        RowsetSharedPtr output_rowset, Version& last_delete_version) {
    if (tablet->tablet_state() != TABLET_RUNNING) {
        // if tablet under alter process, do not update cumulative point
        return;
    }
    // if rowsets have delete version, move to the last directly
    if (last_delete_version.first != -1) {
        tablet->set_cumulative_layer_point(output_rowset->end_version() + 1);
    } else {
        // if rowsets have no delete version, check output_rowset total disk size
        // satisfies promotion size.
        size_t total_size = output_rowset->rowset_meta()->total_disk_size();
        if (total_size >= tablet->cumulative_promotion_size()) {
            tablet->set_cumulative_layer_point(output_rowset->end_version() + 1);
        }
    }
}

void SizeBasedCumulativeCompactionPolicy::calc_cumulative_compaction_score(
        Tablet* tablet, TabletState state, const std::vector<RowsetMetaSharedPtr>& all_metas,
        int64_t current_cumulative_point, uint32_t* score) {
    bool base_rowset_exist = false;
    const int64_t point = current_cumulative_point;
    int64_t promotion_size = 0;

    std::vector<RowsetMetaSharedPtr> rowset_to_compact;
    int64_t total_size = 0;

    // check the base rowset and collect the rowsets of cumulative part
    auto rs_meta_iter = all_metas.begin();
    RowsetMetaSharedPtr first_meta;
    int64_t first_version = INT64_MAX;
    for (; rs_meta_iter != all_metas.end(); rs_meta_iter++) {
        auto rs_meta = *rs_meta_iter;
        if (rs_meta->start_version() < first_version) {
            first_version = rs_meta->start_version();
            first_meta = rs_meta;
        }
        // check base rowset
        if (rs_meta->start_version() == 0) {
            base_rowset_exist = true;
        }
        if (rs_meta->end_version() < point) {
            // all_rs_metas() is not sorted, so we use _continue_ other than _break_ here.
            continue;
        } else {
            // collect the rowsets of cumulative part
            total_size += rs_meta->total_disk_size();
            *score += rs_meta->get_compaction_score();
            rowset_to_compact.push_back(rs_meta);
        }
    }

    if (first_meta == nullptr) {
        *score = 0;
        return;
    }

    // Use "first"(not base) version to calc promotion size
    // because some tablet do not have base version(under alter operation)
    _calc_promotion_size(tablet, first_meta, &promotion_size);

    // If base version does not exist, but its state is RUNNING.
    // It is abnormal, do not select it and set *score = 0
    if (!base_rowset_exist && state == TABLET_RUNNING) {
        LOG(WARNING) << "tablet state is running but have no base version";
        *score = 0;
        return;
    }

    // if total_size is greater than promotion_size, return total score
    if (total_size >= promotion_size) {
        return;
    }

    // sort the rowsets of cumulative part
    std::sort(rowset_to_compact.begin(), rowset_to_compact.end(), RowsetMeta::comparator);

    // calculate the rowsets to do cumulative compaction
    // eg: size of rowset_to_compact are:
    // 128, 16, 16, 16
    // we will choose [16,16,16] to compact.
    for (auto& rs_meta : rowset_to_compact) {
        int current_level = _level_size(rs_meta->total_disk_size());
        int remain_level = _level_size(total_size - rs_meta->total_disk_size());
        // if current level less then remain level, score contains current rowset
        // and process return; otherwise, score does not contains current rowset.
        if (current_level <= remain_level) {
            return;
        }
        total_size -= rs_meta->total_disk_size();
        *score -= rs_meta->get_compaction_score();
    }
}

int SizeBasedCumulativeCompactionPolicy::pick_input_rowsets(
        Tablet* tablet, const std::vector<RowsetSharedPtr>& candidate_rowsets,
        const int64_t max_compaction_score, const int64_t min_compaction_score,
        std::vector<RowsetSharedPtr>* input_rowsets, Version* last_delete_version,
        size_t* compaction_score) {
<<<<<<< HEAD
    int64_t promotion_size = _tablet_size_based_promotion_size;
#ifdef CLOUD_MODE
    {
        std::shared_lock rlock(tablet->get_header_lock());
        auto rs_metas = tablet->tablet_meta()->all_rs_metas();
        for (auto& rs_meta : rs_metas) {
            if (rs_meta->start_version() == 2) {
                _calc_promotion_size(rs_meta, &promotion_size);
                break;
            }
        }
    }
#endif
=======
    size_t promotion_size = tablet->cumulative_promotion_size();
    ;
>>>>>>> a50b3348
    int transient_size = 0;
    *compaction_score = 0;
    int64_t total_size = 0;
    for (size_t i = 0; i < candidate_rowsets.size(); ++i) {
        RowsetSharedPtr rowset = candidate_rowsets[i];
        // check whether this rowset is delete version
        if (rowset->rowset_meta()->has_delete_predicate()) {
            *last_delete_version = rowset->version();
            if (!input_rowsets->empty()) {
                // we meet a delete version, and there were other versions before.
                // we should compact those version before handling them over to base compaction
                break;
            } else {
                // we meet a delete version, and no other versions before, skip it and continue
                input_rowsets->clear();
                *compaction_score = 0;
                transient_size = 0;
                continue;
            }
        }
        if (*compaction_score >= max_compaction_score) {
            // got enough segments
            break;
        }
        *compaction_score += rowset->rowset_meta()->get_compaction_score();
        total_size += rowset->rowset_meta()->total_disk_size();

        transient_size += 1;
        input_rowsets->push_back(rowset);
    }

    // if there is delete version, do compaction directly
    if (last_delete_version->first != -1) {
        if (input_rowsets->size() == 1) {
            auto rs_meta = input_rowsets->front()->rowset_meta();
            // if there is only one rowset and not overlapping,
            // we do not need to do cumulative compaction
            if (!rs_meta->is_segments_overlapping()) {
                input_rowsets->clear();
                *compaction_score = 0;
            }
        }
        return transient_size;
    }

    auto rs_iter = input_rowsets->begin();
    while (rs_iter != input_rowsets->end()) {
        auto rs_meta = (*rs_iter)->rowset_meta();
        int current_level = _level_size(rs_meta->total_disk_size());
        int remain_level = _level_size(total_size - rs_meta->total_disk_size());
        // if current level less then remain level, input rowsets contain current rowset
        // and process return; otherwise, input rowsets do not contain current rowset.
        if (current_level <= remain_level) {
            break;
        }
        total_size -= rs_meta->total_disk_size();
        *compaction_score -= rs_meta->get_compaction_score();

        rs_iter = input_rowsets->erase(rs_iter);
    }

    VLOG_CRITICAL << "cumulative compaction size_based policy, compaction_score = "
                  << *compaction_score << ", total_size = " << total_size
                  << ", calc promotion size value = " << promotion_size
                  << ", tablet = " << tablet->full_name() << ", input_rowset size "
                  << input_rowsets->size();

    // empty return
    if (input_rowsets->empty()) {
        return transient_size;
    }

    // if we have a sufficient number of segments, we should process the compaction.
    // otherwise, we check number of segments and total_size whether can do compaction.
    if (total_size < _size_based_compaction_lower_bound_size &&
        *compaction_score < min_compaction_score) {
        input_rowsets->clear();
        *compaction_score = 0;
    } else if (total_size >= _size_based_compaction_lower_bound_size &&
               input_rowsets->size() == 1) {
        auto rs_meta = input_rowsets->front()->rowset_meta();
        // if there is only one rowset and not overlapping,
        // we do not need to do compaction
        if (!rs_meta->is_segments_overlapping()) {
            input_rowsets->clear();
            *compaction_score = 0;
        }
    }
    return transient_size;
}

int SizeBasedCumulativeCompactionPolicy::_level_size(const int64_t size) {
    for (auto& i : _levels) {
        if (size >= i) {
            return i;
        }
    }
    return 0;
}

std::shared_ptr<CumulativeCompactionPolicy>
CumulativeCompactionPolicyFactory::create_cumulative_compaction_policy() {
    return std::unique_ptr<CumulativeCompactionPolicy>(new SizeBasedCumulativeCompactionPolicy());
}

} // namespace doris<|MERGE_RESOLUTION|>--- conflicted
+++ resolved
@@ -241,24 +241,19 @@
         const int64_t max_compaction_score, const int64_t min_compaction_score,
         std::vector<RowsetSharedPtr>* input_rowsets, Version* last_delete_version,
         size_t* compaction_score) {
-<<<<<<< HEAD
-    int64_t promotion_size = _tablet_size_based_promotion_size;
+    int64_t promotion_size = tablet->cumulative_promotion_size();
 #ifdef CLOUD_MODE
     {
         std::shared_lock rlock(tablet->get_header_lock());
         auto rs_metas = tablet->tablet_meta()->all_rs_metas();
         for (auto& rs_meta : rs_metas) {
             if (rs_meta->start_version() == 2) {
-                _calc_promotion_size(rs_meta, &promotion_size);
+                _calc_promotion_size(tablet, rs_meta, &promotion_size);
                 break;
             }
         }
     }
 #endif
-=======
-    size_t promotion_size = tablet->cumulative_promotion_size();
-    ;
->>>>>>> a50b3348
     int transient_size = 0;
     *compaction_score = 0;
     int64_t total_size = 0;
@@ -359,6 +354,18 @@
     return 0;
 }
 
+int64_t SizeBasedCumulativeCompactionPolicy::new_cumulative_point(Tablet* tablet,
+        const RowsetSharedPtr& output_rowset, Version& last_delete_version, int64_t last_cumulative_point) {
+    // if rowsets have delete version, move to the last directly.
+    // if rowsets have no delete version, check output_rowset total disk size satisfies promotion size.
+    return (output_rowset->start_version() == last_cumulative_point &&
+            (last_delete_version.first != -1 ||
+             output_rowset->data_disk_size() >= tablet->cumulative_promotion_size() ||
+             config::always_promote_cumulative_point))
+                   ? output_rowset->end_version() + 1
+                   : last_cumulative_point;
+}
+
 std::shared_ptr<CumulativeCompactionPolicy>
 CumulativeCompactionPolicyFactory::create_cumulative_compaction_policy() {
     return std::unique_ptr<CumulativeCompactionPolicy>(new SizeBasedCumulativeCompactionPolicy());
