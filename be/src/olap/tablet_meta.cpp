// Licensed to the Apache Software Foundation (ASF) under one
// or more contributor license agreements.  See the NOTICE file
// distributed with this work for additional information
// regarding copyright ownership.  The ASF licenses this file
// to you under the Apache License, Version 2.0 (the
// "License"); you may not use this file except in compliance
// with the License.  You may obtain a copy of the License at
//
//   http://www.apache.org/licenses/LICENSE-2.0
//
// Unless required by applicable law or agreed to in writing,
// software distributed under the License is distributed on an
// "AS IS" BASIS, WITHOUT WARRANTIES OR CONDITIONS OF ANY
// KIND, either express or implied.  See the License for the
// specific language governing permissions and limitations
// under the License.

#include "olap/tablet_meta.h"

#include <sstream>

#include "common/consts.h"
#include "olap/file_helper.h"
#include "olap/olap_common.h"
#include "olap/olap_define.h"
#include "olap/tablet.h"
#include "olap/tablet_meta_manager.h"
#include "util/string_util.h"
#include "util/uid_util.h"
#include "util/url_coding.h"

using std::string;
using std::unordered_map;
using std::vector;

namespace doris {

Status TabletMeta::create(const TCreateTabletReq& request, const TabletUid& tablet_uid,
                          uint64_t shard_id, uint32_t next_unique_id,
                          const unordered_map<uint32_t, uint32_t>& col_ordinal_to_unique_id,
                          TabletMetaSharedPtr* tablet_meta) {
    tablet_meta->reset(new TabletMeta(
            request.table_id, request.partition_id, request.tablet_id, request.replica_id,
            request.tablet_schema.schema_hash, shard_id, request.tablet_schema, next_unique_id,
            col_ordinal_to_unique_id, tablet_uid,
            request.__isset.tablet_type ? request.tablet_type : TTabletType::TABLET_TYPE_DISK,
            request.compression_type, request.is_in_memory, request.is_persistent,
            request.storage_policy,
            request.__isset.enable_unique_key_merge_on_write
                    ? request.enable_unique_key_merge_on_write
                    : false));
    return Status::OK();
}

TabletMeta::TabletMeta()
        : _tablet_uid(0, 0),
          _schema(new TabletSchema),
          _delete_bitmap(new DeleteBitmap(_tablet_id)) {}

TabletMeta::TabletMeta(int64_t table_id, int64_t partition_id, int64_t tablet_id,
                       int64_t replica_id, int32_t schema_hash, uint64_t shard_id,
                       const TTabletSchema& tablet_schema, uint32_t next_unique_id,
                       const std::unordered_map<uint32_t, uint32_t>& col_ordinal_to_unique_id,
                       TabletUid tablet_uid, TTabletType::type tabletType,
                       TCompressionType::type compression_type, bool is_in_memory,
                       bool is_persistent, const std::string& storage_policy,
                       bool enable_unique_key_merge_on_write)
        : _tablet_uid(0, 0),
          _schema(new TabletSchema),
          _delete_bitmap(new DeleteBitmap(tablet_id)) {
    TabletMetaPB tablet_meta_pb;
    tablet_meta_pb.set_table_id(table_id);
    tablet_meta_pb.set_partition_id(partition_id);
    tablet_meta_pb.set_tablet_id(tablet_id);
    tablet_meta_pb.set_replica_id(replica_id);
    tablet_meta_pb.set_schema_hash(schema_hash);
    tablet_meta_pb.set_shard_id(shard_id);
    // Persist the creation time, but it is not used
    tablet_meta_pb.set_creation_time(time(nullptr));
    tablet_meta_pb.set_cumulative_layer_point(-1);
    tablet_meta_pb.set_tablet_state(PB_RUNNING);
    *(tablet_meta_pb.mutable_tablet_uid()) = tablet_uid.to_proto();
    tablet_meta_pb.set_tablet_type(tabletType == TTabletType::TABLET_TYPE_DISK
                                           ? TabletTypePB::TABLET_TYPE_DISK
                                           : TabletTypePB::TABLET_TYPE_MEMORY);
    tablet_meta_pb.set_enable_unique_key_merge_on_write(enable_unique_key_merge_on_write);
    tablet_meta_pb.set_storage_policy(storage_policy);
    tablet_meta_pb.set_is_in_memory(is_in_memory);
    tablet_meta_pb.set_is_persistent(is_persistent);
    TabletSchemaPB* schema = tablet_meta_pb.mutable_schema();
    schema->set_num_short_key_columns(tablet_schema.short_key_column_count);
    schema->set_num_rows_per_row_block(config::default_num_rows_per_column_file_block);
    schema->set_sequence_col_idx(tablet_schema.sequence_col_idx);
    switch (tablet_schema.keys_type) {
    case TKeysType::DUP_KEYS:
        schema->set_keys_type(KeysType::DUP_KEYS);
        break;
    case TKeysType::UNIQUE_KEYS:
        schema->set_keys_type(KeysType::UNIQUE_KEYS);
        break;
    case TKeysType::AGG_KEYS:
        schema->set_keys_type(KeysType::AGG_KEYS);
        break;
    default:
        LOG(WARNING) << "unknown tablet keys type";
        break;
    }
    // compress_kind used to compress segment files
    schema->set_compress_kind(COMPRESS_LZ4);

    // compression_type used to compress segment page
    switch (compression_type) {
    case TCompressionType::NO_COMPRESSION:
        schema->set_compression_type(NO_COMPRESSION);
        break;
    case TCompressionType::SNAPPY:
        schema->set_compression_type(SNAPPY);
        break;
    case TCompressionType::LZ4:
        schema->set_compression_type(LZ4);
        break;
    case TCompressionType::LZ4F:
        schema->set_compression_type(LZ4F);
        break;
    case TCompressionType::ZLIB:
        schema->set_compression_type(ZLIB);
        break;
    case TCompressionType::ZSTD:
        schema->set_compression_type(ZSTD);
        break;
    default:
        schema->set_compression_type(LZ4F);
        break;
    }

    switch (tablet_schema.sort_type) {
    case TSortType::type::ZORDER:
        schema->set_sort_type(SortType::ZORDER);
        break;
    default:
        schema->set_sort_type(SortType::LEXICAL);
    }
    schema->set_sort_col_num(tablet_schema.sort_col_num);
    tablet_meta_pb.set_in_restore_mode(false);

    // set column information
    uint32_t col_ordinal = 0;
    bool has_bf_columns = false;
    for (TColumn tcolumn : tablet_schema.columns) {
        ColumnPB* column = schema->add_column();
        uint32_t unique_id = -1;
        if (tcolumn.col_unique_id >= 0) {
            unique_id = tcolumn.col_unique_id;
        } else {
            unique_id = col_ordinal_to_unique_id.at(col_ordinal);
        }
        col_ordinal++;
        init_column_from_tcolumn(unique_id, tcolumn, column);

        if (column->is_bf_column()) {
            has_bf_columns = true;
        }

        if (tablet_schema.__isset.indexes) {
            for (auto& index : tablet_schema.indexes) {
                if (index.index_type == TIndexType::type::BITMAP) {
                    DCHECK_EQ(index.columns.size(), 1);
                    if (iequal(tcolumn.column_name, index.columns[0])) {
                        column->set_has_bitmap_index(true);
                        break;
                    }
                }
            }
        }
    }

    schema->set_next_column_unique_id(next_unique_id);
    if (has_bf_columns && tablet_schema.__isset.bloom_filter_fpp) {
        schema->set_bf_fpp(tablet_schema.bloom_filter_fpp);
    }

    if (tablet_schema.__isset.disable_auto_compaction) {
        schema->set_disable_auto_compaction(tablet_schema.disable_auto_compaction);
    }
<<<<<<< HEAD
=======
    if (tablet_schema.__isset.is_persistent) {
        schema->set_is_persistent(tablet_schema.is_persistent);
    }
    if (tablet_schema.__isset.is_dynamic_schema) {
        schema->set_is_dynamic_schema(tablet_schema.is_dynamic_schema);
    }
>>>>>>> 6f270986

    if (tablet_schema.__isset.delete_sign_idx) {
        schema->set_delete_sign_idx(tablet_schema.delete_sign_idx);
    }

    init_from_pb(tablet_meta_pb);
}

TabletMeta::TabletMeta(const TabletMeta& b)
        : _table_id(b._table_id),
          _partition_id(b._partition_id),
          _tablet_id(b._tablet_id),
          _schema_hash(b._schema_hash),
          _shard_id(b._shard_id),
          _creation_time(b._creation_time),
          _cumulative_layer_point(b._cumulative_layer_point),
          _tablet_uid(b._tablet_uid),
          _tablet_type(b._tablet_type),
          _tablet_state(b._tablet_state),
          _schema(b._schema),
          _rs_metas(b._rs_metas),
          _stale_rs_metas(b._stale_rs_metas),
          _in_restore_mode(b._in_restore_mode),
          _preferred_rowset_type(b._preferred_rowset_type),
          _storage_policy(b._storage_policy),
          _enable_unique_key_merge_on_write(b._enable_unique_key_merge_on_write),
          _delete_bitmap(b._delete_bitmap),
          _is_in_memory(b._is_in_memory),
          _is_persistent(b._is_persistent) {};

void TabletMeta::init_column_from_tcolumn(uint32_t unique_id, const TColumn& tcolumn,
                                          ColumnPB* column) {
    column->set_unique_id(unique_id);
    column->set_name(tcolumn.column_name);
    column->set_has_bitmap_index(tcolumn.has_bitmap_index);
    string data_type;
    EnumToString(TPrimitiveType, tcolumn.column_type.type, data_type);
    column->set_type(data_type);

    uint32_t length = TabletColumn::get_field_length_by_type(tcolumn.column_type.type,
                                                             tcolumn.column_type.len);
    column->set_length(length);
    column->set_index_length(length);
    column->set_precision(tcolumn.column_type.precision);
    column->set_frac(tcolumn.column_type.scale);
    if (tcolumn.column_type.type == TPrimitiveType::VARCHAR ||
        tcolumn.column_type.type == TPrimitiveType::STRING) {
        if (!tcolumn.column_type.__isset.index_len) {
            column->set_index_length(10);
        } else {
            column->set_index_length(tcolumn.column_type.index_len);
        }
    }
    if (!tcolumn.is_key) {
        column->set_is_key(false);
        string aggregation_type;
        EnumToString(TAggregationType, tcolumn.aggregation_type, aggregation_type);
        column->set_aggregation(aggregation_type);
    } else {
        column->set_is_key(true);
        column->set_aggregation("NONE");
    }
    column->set_is_nullable(tcolumn.is_allow_null);
    if (tcolumn.__isset.default_value) {
        column->set_default_value(tcolumn.default_value);
    }
    if (tcolumn.__isset.is_bloom_filter_column) {
        column->set_is_bf_column(tcolumn.is_bloom_filter_column);
    }
    if (tcolumn.column_type.type == TPrimitiveType::ARRAY) {
        ColumnPB* children_column = column->add_children_columns();
        init_column_from_tcolumn(0, tcolumn.children_column[0], children_column);
    }
}

Status TabletMeta::create_from_file(const string& file_path) {
    FileHeader<TabletMetaPB> file_header;
    FileHandler file_handler;

    if (file_handler.open(file_path, O_RDONLY) != Status::OK()) {
        LOG(WARNING) << "fail to open ordinal file. file=" << file_path;
        return Status::OLAPInternalError(OLAP_ERR_IO_ERROR);
    }

    // In file_header.unserialize(), it validates file length, signature, checksum of protobuf.
    if (file_header.unserialize(&file_handler) != Status::OK()) {
        LOG(WARNING) << "fail to unserialize tablet_meta. file='" << file_path;
        return Status::OLAPInternalError(OLAP_ERR_PARSE_PROTOBUF_ERROR);
    }

    TabletMetaPB tablet_meta_pb;
    try {
        tablet_meta_pb.CopyFrom(file_header.message());
    } catch (...) {
        LOG(WARNING) << "fail to copy protocol buffer object. file='" << file_path;
        return Status::OLAPInternalError(OLAP_ERR_PARSE_PROTOBUF_ERROR);
    }

    init_from_pb(tablet_meta_pb);
    return Status::OK();
}

Status TabletMeta::reset_tablet_uid(const string& header_file) {
    Status res = Status::OK();
    TabletMeta tmp_tablet_meta;
    if ((res = tmp_tablet_meta.create_from_file(header_file)) != Status::OK()) {
        LOG(WARNING) << "fail to load tablet meta from file"
                     << ", meta_file=" << header_file;
        return res;
    }
    TabletMetaPB tmp_tablet_meta_pb;
    tmp_tablet_meta.to_meta_pb(&tmp_tablet_meta_pb);
    *(tmp_tablet_meta_pb.mutable_tablet_uid()) = TabletUid::gen_uid().to_proto();
    res = save(header_file, tmp_tablet_meta_pb);
    if (!res.ok()) {
        LOG(FATAL) << "fail to save tablet meta pb to "
                   << " meta_file=" << header_file;
        return res;
    }
    return res;
}

std::string TabletMeta::construct_header_file_path(const string& schema_hash_path,
                                                   int64_t tablet_id) {
    std::stringstream header_name_stream;
    header_name_stream << schema_hash_path << "/" << tablet_id << ".hdr";
    return header_name_stream.str();
}

Status TabletMeta::save_as_json(const string& file_path, DataDir* dir) {
    std::string json_meta;
    json2pb::Pb2JsonOptions json_options;
    json_options.pretty_json = true;
    json_options.bytes_to_base64 = true;
    to_json(&json_meta, json_options);
    // save to file
    io::FileWriterPtr file_writer;
    RETURN_IF_ERROR(dir->fs()->create_file(file_path, &file_writer));
    RETURN_IF_ERROR(file_writer->append(json_meta));
    RETURN_IF_ERROR(file_writer->close());
    return Status::OK();
}

Status TabletMeta::save(const string& file_path) {
    TabletMetaPB tablet_meta_pb;
    to_meta_pb(&tablet_meta_pb);
    return TabletMeta::save(file_path, tablet_meta_pb);
}

Status TabletMeta::save(const string& file_path, const TabletMetaPB& tablet_meta_pb) {
    DCHECK(!file_path.empty());

    FileHeader<TabletMetaPB> file_header;
    FileHandler file_handler;

    if (!file_handler.open_with_mode(file_path, O_CREAT | O_WRONLY | O_TRUNC, S_IRUSR | S_IWUSR)) {
        LOG(WARNING) << "fail to open header file. file='" << file_path;
        return Status::OLAPInternalError(OLAP_ERR_IO_ERROR);
    }

    try {
        file_header.mutable_message()->CopyFrom(tablet_meta_pb);
    } catch (...) {
        LOG(WARNING) << "fail to copy protocol buffer object. file='" << file_path;
        return Status::OLAPInternalError(OLAP_ERR_OTHER_ERROR);
    }

    if (file_header.prepare(&file_handler) != Status::OK() ||
        file_header.serialize(&file_handler) != Status::OK()) {
        LOG(WARNING) << "fail to serialize to file header. file='" << file_path;
        return Status::OLAPInternalError(OLAP_ERR_SERIALIZE_PROTOBUF_ERROR);
    }

    return Status::OK();
}

Status TabletMeta::save_meta(DataDir* data_dir) {
    std::lock_guard<std::shared_mutex> wrlock(_meta_lock);
    return _save_meta(data_dir);
}

Status TabletMeta::_save_meta(DataDir* data_dir) {
    // check if tablet uid is valid
    if (_tablet_uid.hi == 0 && _tablet_uid.lo == 0) {
        LOG(FATAL) << "tablet_uid is invalid"
                   << " tablet=" << full_name() << " _tablet_uid=" << _tablet_uid.to_string();
    }
    string meta_binary;
    RETURN_NOT_OK(serialize(&meta_binary));
    Status status = TabletMetaManager::save(data_dir, tablet_id(), schema_hash(), meta_binary);
    if (!status.ok()) {
        LOG(FATAL) << "fail to save tablet_meta. status=" << status << ", tablet_id=" << tablet_id()
                   << ", schema_hash=" << schema_hash();
    }
    return status;
}

Status TabletMeta::serialize(string* meta_binary) {
    TabletMetaPB tablet_meta_pb;
    to_meta_pb(&tablet_meta_pb);
    bool serialize_success = tablet_meta_pb.SerializeToString(meta_binary);
    if (!serialize_success) {
        LOG(FATAL) << "failed to serialize meta " << full_name();
    }
    return Status::OK();
}

Status TabletMeta::deserialize(const string& meta_binary) {
    TabletMetaPB tablet_meta_pb;
    bool parsed = tablet_meta_pb.ParseFromString(meta_binary);
    if (!parsed) {
        LOG(WARNING) << "parse tablet meta failed";
        return Status::OLAPInternalError(OLAP_ERR_INIT_FAILED);
    }
    init_from_pb(tablet_meta_pb);
    return Status::OK();
}

void TabletMeta::init_rs_metas_fs(const io::FileSystemPtr& fs) {
    for (auto& rs_meta : _rs_metas) {
        if (rs_meta->is_local()) {
            rs_meta->set_fs(fs);
        }
    }
    for (auto& rs_meta : _stale_rs_metas) {
        if (rs_meta->is_local()) {
            rs_meta->set_fs(fs);
        }
    }
}

void TabletMeta::init_from_pb(const TabletMetaPB& tablet_meta_pb) {
    _table_id = tablet_meta_pb.table_id();
    _index_id = tablet_meta_pb.index_id();
    _partition_id = tablet_meta_pb.partition_id();
    _tablet_id = tablet_meta_pb.tablet_id();
    _replica_id = tablet_meta_pb.replica_id();
    _schema_hash = tablet_meta_pb.schema_hash();
    _shard_id = tablet_meta_pb.shard_id();
    _creation_time = tablet_meta_pb.creation_time();
    _cumulative_layer_point = tablet_meta_pb.cumulative_layer_point();
    _tablet_uid = TabletUid(tablet_meta_pb.tablet_uid());
    if (tablet_meta_pb.has_tablet_type()) {
        _tablet_type = tablet_meta_pb.tablet_type();
    } else {
        _tablet_type = TabletTypePB::TABLET_TYPE_DISK;
    }

    // init _tablet_state
    switch (tablet_meta_pb.tablet_state()) {
    case PB_NOTREADY:
        _tablet_state = TabletState::TABLET_NOTREADY;
        break;
    case PB_RUNNING:
        _tablet_state = TabletState::TABLET_RUNNING;
        break;
    case PB_TOMBSTONED:
        _tablet_state = TabletState::TABLET_TOMBSTONED;
        break;
    case PB_STOPPED:
        _tablet_state = TabletState::TABLET_STOPPED;
        break;
    case PB_SHUTDOWN:
        _tablet_state = TabletState::TABLET_SHUTDOWN;
        break;
    default:
        LOG(WARNING) << "tablet has no state. tablet=" << tablet_id()
                     << ", schema_hash=" << schema_hash();
    }
    _is_in_memory = tablet_meta_pb.is_in_memory();
    _is_persistent = tablet_meta_pb.is_persistent();

    // init _schema
    _schema->init_from_pb(tablet_meta_pb.schema());

#ifndef CLOUD_MODE
    // init _rs_metas
    for (auto& it : tablet_meta_pb.rs_metas()) {
        RowsetMetaSharedPtr rs_meta(new RowsetMeta());
        rs_meta->init_from_pb(it);
        _rs_metas.push_back(std::move(rs_meta));
    }

    for (auto& it : tablet_meta_pb.stale_rs_metas()) {
        RowsetMetaSharedPtr rs_meta(new RowsetMeta());
        rs_meta->init_from_pb(it);
        _stale_rs_metas.push_back(std::move(rs_meta));
    }
#endif

    if (tablet_meta_pb.has_in_restore_mode()) {
        _in_restore_mode = tablet_meta_pb.in_restore_mode();
    }

    if (tablet_meta_pb.has_preferred_rowset_type()) {
        _preferred_rowset_type = tablet_meta_pb.preferred_rowset_type();
    }

    _storage_policy = tablet_meta_pb.storage_policy();
    if (tablet_meta_pb.has_enable_unique_key_merge_on_write()) {
        _enable_unique_key_merge_on_write = tablet_meta_pb.enable_unique_key_merge_on_write();
    }

    if (tablet_meta_pb.has_delete_bitmap()) {
        int rst_ids_size = tablet_meta_pb.delete_bitmap().rowset_ids_size();
        int seg_ids_size = tablet_meta_pb.delete_bitmap().segment_ids_size();
        int versions_size = tablet_meta_pb.delete_bitmap().versions_size();
        int seg_maps_size = tablet_meta_pb.delete_bitmap().segment_delete_bitmaps_size();
        CHECK(rst_ids_size == seg_ids_size && seg_ids_size == seg_maps_size &&
              seg_maps_size == versions_size);
        for (size_t i = 0; i < rst_ids_size; ++i) {
            RowsetId rst_id;
            rst_id.init(tablet_meta_pb.delete_bitmap().rowset_ids(i));
            auto seg_id = tablet_meta_pb.delete_bitmap().segment_ids(i);
            uint32_t ver = tablet_meta_pb.delete_bitmap().versions(i);
            auto bitmap = tablet_meta_pb.delete_bitmap().segment_delete_bitmaps(i).data();
            delete_bitmap().delete_bitmap[{rst_id, seg_id, ver}] = roaring::Roaring::read(bitmap);
        }
    }
}

void TabletMeta::to_meta_pb(TabletMetaPB* tablet_meta_pb) {
    tablet_meta_pb->set_table_id(table_id());
    tablet_meta_pb->set_index_id(index_id());
    tablet_meta_pb->set_partition_id(partition_id());
    tablet_meta_pb->set_tablet_id(tablet_id());
    tablet_meta_pb->set_replica_id(replica_id());
    tablet_meta_pb->set_schema_hash(schema_hash());
    tablet_meta_pb->set_shard_id(shard_id());
    tablet_meta_pb->set_creation_time(creation_time());
    tablet_meta_pb->set_cumulative_layer_point(cumulative_layer_point());
    *(tablet_meta_pb->mutable_tablet_uid()) = tablet_uid().to_proto();
    tablet_meta_pb->set_tablet_type(_tablet_type);
    switch (tablet_state()) {
    case TABLET_NOTREADY:
        tablet_meta_pb->set_tablet_state(PB_NOTREADY);
        break;
    case TABLET_RUNNING:
        tablet_meta_pb->set_tablet_state(PB_RUNNING);
        break;
    case TABLET_TOMBSTONED:
        tablet_meta_pb->set_tablet_state(PB_TOMBSTONED);
        break;
    case TABLET_STOPPED:
        tablet_meta_pb->set_tablet_state(PB_STOPPED);
        break;
    case TABLET_SHUTDOWN:
        tablet_meta_pb->set_tablet_state(PB_SHUTDOWN);
        break;
    }
    tablet_meta_pb->set_is_in_memory(_is_in_memory);
    tablet_meta_pb->set_is_persistent(_is_persistent);

#ifndef CLOUD_MODE
    for (auto& rs : _rs_metas) {
        rs->to_rowset_pb(tablet_meta_pb->add_rs_metas());
    }
    for (auto rs : _stale_rs_metas) {
        rs->to_rowset_pb(tablet_meta_pb->add_stale_rs_metas());
    }
#endif
    _schema->to_schema_pb(tablet_meta_pb->mutable_schema());

    tablet_meta_pb->set_in_restore_mode(in_restore_mode());

    // to avoid modify tablet meta to the greatest extend
    if (_preferred_rowset_type == BETA_ROWSET) {
        tablet_meta_pb->set_preferred_rowset_type(_preferred_rowset_type);
    }

    tablet_meta_pb->set_storage_policy(_storage_policy);
    tablet_meta_pb->set_enable_unique_key_merge_on_write(_enable_unique_key_merge_on_write);

    if (_enable_unique_key_merge_on_write) {
        std::set<RowsetId> rs_ids;
        for (const auto& rowset : _rs_metas) {
            rs_ids.insert(rowset->rowset_id());
        }
        DeleteBitmapPB* delete_bitmap_pb = tablet_meta_pb->mutable_delete_bitmap();
        for (auto& [id, bitmap] : delete_bitmap().snapshot().delete_bitmap) {
            auto& [rowset_id, segment_id, ver] = id;
            if (rs_ids.count(rowset_id) == 0) {
                continue;
            }
            delete_bitmap_pb->add_rowset_ids(rowset_id.to_string());
            delete_bitmap_pb->add_segment_ids(segment_id);
            delete_bitmap_pb->add_versions(ver);
            std::string bitmap_data(bitmap.getSizeInBytes(), '\0');
            bitmap.write(bitmap_data.data());
            *(delete_bitmap_pb->add_segment_delete_bitmaps()) = std::move(bitmap_data);
        }
    }
}

void TabletMeta::cloud_add_rs_metas(const std::vector<RowsetSharedPtr>& to_add) {
    for (auto& rs : to_add) {
        _rs_metas.push_back(rs->rowset_meta());
    }
}

void TabletMeta::cloud_delete_rs_metas(const std::vector<RowsetSharedPtr>& to_delete) {
    for (auto& rs : to_delete) {
        auto it = _rs_metas.begin();
        while (it != _rs_metas.end()) {
            if (rs->version() == (*it)->version()) {
                _rs_metas.erase(it);
                // there should be only one rowset match the version
                break;
            } else {
                ++it;
            }
        }
    }
    for (auto& rs : to_delete) {
        _stale_rs_metas.push_back(rs->rowset_meta());
    }
}

uint32_t TabletMeta::mem_size() const {
    auto size = sizeof(TabletMeta);
    size += _schema->mem_size();
    return size;
}

void TabletMeta::to_json(string* json_string, json2pb::Pb2JsonOptions& options) {
    TabletMetaPB tablet_meta_pb;
    to_meta_pb(&tablet_meta_pb);
    json2pb::ProtoMessageToJson(tablet_meta_pb, json_string, options);
}

Version TabletMeta::max_version() const {
    Version max_version = {-1, 0};
    for (auto& rs_meta : _rs_metas) {
        if (rs_meta->end_version() > max_version.second) {
            max_version = rs_meta->version();
        }
    }
    return max_version;
}

// Find the rowset with specified version and return its schema
// Currently, this API is used by delete condition
const TabletSchemaSPtr TabletMeta::tablet_schema(Version version) const {
    auto it = _rs_metas.begin();
    while (it != _rs_metas.end()) {
        if ((*it)->version() == version) {
            return (*it)->tablet_schema();
        }
        ++it;
    }
    return nullptr;
}

Status TabletMeta::add_rs_meta(const RowsetMetaSharedPtr& rs_meta) {
    // check RowsetMeta is valid
    for (auto& rs : _rs_metas) {
        if (rs->version() == rs_meta->version()) {
            if (rs->rowset_id() != rs_meta->rowset_id()) {
                LOG(WARNING) << "version already exist. rowset_id=" << rs->rowset_id()
                             << " version=" << rs->version() << ", tablet=" << full_name();
                return Status::OLAPInternalError(OLAP_ERR_PUSH_VERSION_ALREADY_EXIST);
            } else {
                // rowsetid,version is equal, it is a duplicate req, skip it
                return Status::OK();
            }
        }
    }
    _rs_metas.push_back(rs_meta);
    return Status::OK();
}

void TabletMeta::delete_rs_meta_by_version(const Version& version,
                                           std::vector<RowsetMetaSharedPtr>* deleted_rs_metas) {
    auto it = _rs_metas.begin();
    while (it != _rs_metas.end()) {
        if ((*it)->version() == version) {
            if (deleted_rs_metas != nullptr) {
                deleted_rs_metas->push_back(*it);
            }
            _rs_metas.erase(it);
            return;
        } else {
            ++it;
        }
    }
}

void TabletMeta::modify_rs_metas(const std::vector<RowsetMetaSharedPtr>& to_add,
                                 const std::vector<RowsetMetaSharedPtr>& to_delete,
                                 bool same_version) {
    // Remove to_delete rowsets from _rs_metas
    for (auto rs_to_del : to_delete) {
        auto it = _rs_metas.begin();
        while (it != _rs_metas.end()) {
            if (rs_to_del->version() == (*it)->version()) {
                _rs_metas.erase(it);
                // there should be only one rowset match the version
                break;
            } else {
                ++it;
            }
        }
    }
    if (!same_version) {
        // put to_delete rowsets in _stale_rs_metas.
        _stale_rs_metas.insert(_stale_rs_metas.end(), to_delete.begin(), to_delete.end());
    }
    // put to_add rowsets in _rs_metas.
    _rs_metas.insert(_rs_metas.end(), to_add.begin(), to_add.end());
}

// Use the passing "rs_metas" to replace the rs meta in this tablet meta
// Also clear the _stale_rs_metas because this tablet meta maybe copyied from
// an existing tablet before. Add after revise, only the passing "rs_metas"
// is needed.
void TabletMeta::revise_rs_metas(std::vector<RowsetMetaSharedPtr>&& rs_metas) {
    std::lock_guard<std::shared_mutex> wrlock(_meta_lock);
    _rs_metas = std::move(rs_metas);
    _stale_rs_metas.clear();
}

// This method should call after revise_rs_metas, since new rs_metas might be a subset
// of original tablet, we should revise the delete_bitmap according to current rowset.
//
// Delete bitmap is protected by Tablet::_meta_lock, we don't need to acquire the
// TabletMeta's _meta_lock
void TabletMeta::revise_delete_bitmap_unlocked(const DeleteBitmap& delete_bitmap) {
    _delete_bitmap = std::make_unique<DeleteBitmap>(tablet_id());
    for (auto rs : _rs_metas) {
        DeleteBitmap rs_bm(tablet_id());
        delete_bitmap.subset({rs->rowset_id(), 0, 0}, {rs->rowset_id(), UINT32_MAX, INT64_MAX},
                             &rs_bm);
        _delete_bitmap->merge(rs_bm);
    }
    for (auto rs : _stale_rs_metas) {
        DeleteBitmap rs_bm(tablet_id());
        delete_bitmap.subset({rs->rowset_id(), 0, 0}, {rs->rowset_id(), UINT32_MAX, INT64_MAX},
                             &rs_bm);
        _delete_bitmap->merge(rs_bm);
    }
}

void TabletMeta::delete_stale_rs_meta_by_version(const Version& version) {
    auto it = _stale_rs_metas.begin();
    while (it != _stale_rs_metas.end()) {
        if ((*it)->version() == version) {
            it = _stale_rs_metas.erase(it);
            // remove rowset delete bitmap
            delete_bitmap().remove({(*it)->rowset_id(), 0, 0}, {(*it)->rowset_id(), UINT32_MAX, 0});
        } else {
            it++;
        }
    }
}

RowsetMetaSharedPtr TabletMeta::acquire_rs_meta_by_version(const Version& version) const {
    for (auto it : _rs_metas) {
        if (it->version() == version) {
            return it;
        }
    }
    return nullptr;
}

RowsetMetaSharedPtr TabletMeta::acquire_stale_rs_meta_by_version(const Version& version) const {
    for (auto it : _stale_rs_metas) {
        if (it->version() == version) {
            return it;
        }
    }
    return nullptr;
}

const std::vector<RowsetMetaSharedPtr> TabletMeta::delete_predicates() const {
    std::vector<RowsetMetaSharedPtr> res;
    for (auto& del_pred : _rs_metas) {
        if (del_pred->has_delete_predicate()) {
            res.push_back(del_pred);
        }
    }
    return res;
}

bool TabletMeta::version_for_delete_predicate(const Version& version) {
    if (version.first != version.second) {
        return false;
    }

    for (auto& del_pred : _rs_metas) {
        if (del_pred->version().first == version.first && del_pred->has_delete_predicate()) {
            return true;
        }
    }

    return false;
}

std::string TabletMeta::full_name() const {
    std::stringstream ss;
    ss << _tablet_id << "." << _schema_hash << "." << _tablet_uid.to_string();
    return ss.str();
}

Status TabletMeta::set_partition_id(int64_t partition_id) {
    if ((_partition_id > 0 && _partition_id != partition_id) || partition_id < 1) {
        LOG(FATAL) << "cur partition id=" << _partition_id << " new partition id=" << partition_id
                   << " not equal";
    }
    _partition_id = partition_id;
    return Status::OK();
}

// We take a delete bitmap's snapshot of origin rowset at the beginning of
// compaction, some keys of origin rowsets might be deleted during compaction,
// but exist in dest rowset. so we need to update the bitmap of dest rowset
// after compaction.
// ANNT: should take a tablet lock before calling the function
void TabletMeta::update_delete_bitmap(const std::vector<RowsetSharedPtr>& input_rowsets,
                                      const Version& version,
                                      const RowIdConversion& rowid_conversion) {
    RowLocation src;
    RowLocation dst;
    DeleteBitmap output_rowset_delete_bitmap(_tablet_id);
    for (auto& rowset : input_rowsets) {
        src.rowset_id = rowset->rowset_id();
        for (uint32_t seg_id = 0; seg_id < rowset->num_segments(); ++seg_id) {
            src.segment_id = seg_id;
            DeleteBitmap upper_map(_tablet_id);
            delete_bitmap().subset({rowset->rowset_id(), seg_id, version.second},
                                   {rowset->rowset_id(), seg_id, INT64_MAX}, &upper_map);
            // traverse all versions and convert rowid
            for (auto iter = upper_map.delete_bitmap.begin(); iter != upper_map.delete_bitmap.end();
                 ++iter) {
                auto cur_version = std::get<2>(iter->first);
                for (auto index = iter->second.begin(); index != iter->second.end(); ++index) {
                    src.row_id = *index;
                    if (rowid_conversion.get(src, &dst) != 0) {
                        VLOG_CRITICAL << "Can't find rowid, may be deleted by the delete_handler.";
                        continue;
                    }
                    output_rowset_delete_bitmap.add({dst.rowset_id, dst.segment_id, cur_version},
                                                    dst.row_id);
                }
            }
        }
    }
    // update output rowset delete bitmap
    delete_bitmap().merge(output_rowset_delete_bitmap);
}

bool operator==(const TabletMeta& a, const TabletMeta& b) {
    if (a._table_id != b._table_id) return false;
    if (a._partition_id != b._partition_id) return false;
    if (a._tablet_id != b._tablet_id) return false;
    if (a._replica_id != b._replica_id) return false;
    if (a._schema_hash != b._schema_hash) return false;
    if (a._shard_id != b._shard_id) return false;
    if (a._creation_time != b._creation_time) return false;
    if (a._cumulative_layer_point != b._cumulative_layer_point) return false;
    if (a._tablet_uid != b._tablet_uid) return false;
    if (a._tablet_type != b._tablet_type) return false;
    if (a._tablet_state != b._tablet_state) return false;
    if (*a._schema != *b._schema) return false;
    if (a._rs_metas.size() != b._rs_metas.size()) return false;
    for (int i = 0; i < a._rs_metas.size(); ++i) {
        if (a._rs_metas[i] != b._rs_metas[i]) return false;
    }
    if (a._in_restore_mode != b._in_restore_mode) return false;
    if (a._preferred_rowset_type != b._preferred_rowset_type) return false;
    if (a._storage_policy != b._storage_policy) return false;
    if (a._is_in_memory != b._is_in_memory) return false;
    if (a._is_persistent != b._is_persistent) return false;
    return true;
}

bool operator!=(const TabletMeta& a, const TabletMeta& b) {
    return !(a == b);
}

DeleteBitmap::DeleteBitmap(int64_t tablet_id) : _tablet_id(tablet_id) {
    _agg_cache.reset(new AggCache(config::delete_bitmap_agg_cache_capacity));
}

DeleteBitmap::DeleteBitmap(const DeleteBitmap& o) {
    delete_bitmap = o.delete_bitmap; // just copy data
    _tablet_id = o._tablet_id;
}

DeleteBitmap& DeleteBitmap::operator=(const DeleteBitmap& o) {
    delete_bitmap = o.delete_bitmap; // just copy data
    _tablet_id = o._tablet_id;
    return *this;
}

DeleteBitmap::DeleteBitmap(DeleteBitmap&& o) {
    delete_bitmap = std::move(o.delete_bitmap);
    _tablet_id = o._tablet_id;
}

DeleteBitmap& DeleteBitmap::operator=(DeleteBitmap&& o) {
    delete_bitmap = std::move(o.delete_bitmap);
    _tablet_id = o._tablet_id;
    return *this;
}

DeleteBitmap DeleteBitmap::snapshot() const {
    std::shared_lock l(lock);
    return DeleteBitmap(*this);
}

DeleteBitmap DeleteBitmap::snapshot(Version version) const {
    // Take snapshot first, then remove keys greater than given version.
    DeleteBitmap snapshot = this->snapshot();
    auto it = snapshot.delete_bitmap.begin();
    while (it != snapshot.delete_bitmap.end()) {
        if (std::get<2>(it->first) > version) {
            it = snapshot.delete_bitmap.erase(it);
        } else {
            it++;
        }
    }
    return snapshot;
}

void DeleteBitmap::add(const BitmapKey& bmk, uint32_t row_id) {
    std::lock_guard l(lock);
    delete_bitmap[bmk].add(row_id);
}

int DeleteBitmap::remove(const BitmapKey& bmk, uint32_t row_id) {
    std::lock_guard l(lock);
    auto it = delete_bitmap.find(bmk);
    if (it == delete_bitmap.end()) return -1;
    it->second.remove(row_id);
    return 0;
}

void DeleteBitmap::remove(const BitmapKey& start, const BitmapKey& end) {
    std::lock_guard l(lock);
    for (auto it = delete_bitmap.lower_bound(start); it != delete_bitmap.end();) {
        auto& [k, _] = *it;
        if (k >= end) {
            break;
        }
        it = delete_bitmap.erase(it);
    }
}

bool DeleteBitmap::contains(const BitmapKey& bmk, uint32_t row_id) const {
    std::shared_lock l(lock);
    auto it = delete_bitmap.find(bmk);
    return it != delete_bitmap.end() && it->second.contains(row_id);
}

bool DeleteBitmap::contains_agg(const BitmapKey& bmk, uint32_t row_id) const {
    return get_agg(bmk)->contains(row_id);
}

int DeleteBitmap::set(const BitmapKey& bmk, const roaring::Roaring& segment_delete_bitmap) {
    std::lock_guard l(lock);
    auto [_, inserted] = delete_bitmap.insert_or_assign(bmk, segment_delete_bitmap);
    return inserted;
}

int DeleteBitmap::get(const BitmapKey& bmk, roaring::Roaring* segment_delete_bitmap) const {
    std::shared_lock l(lock);
    auto it = delete_bitmap.find(bmk);
    if (it == delete_bitmap.end()) return -1;
    *segment_delete_bitmap = it->second; // copy
    return 0;
}

const roaring::Roaring* DeleteBitmap::get(const BitmapKey& bmk) const {
    std::shared_lock l(lock);
    auto it = delete_bitmap.find(bmk);
    if (it == delete_bitmap.end()) return nullptr;
    return &(it->second); // get address
}

void DeleteBitmap::subset(const BitmapKey& start, const BitmapKey& end,
                          DeleteBitmap* subset_rowset_map) const {
    roaring::Roaring roaring;
    DCHECK(start < end);
    std::shared_lock l(lock);
    for (auto it = delete_bitmap.upper_bound(start); it != delete_bitmap.end(); ++it) {
        auto& [k, bm] = *it;
        if (k >= end) {
            break;
        }
        subset_rowset_map->set(k, bm);
    }
}

void DeleteBitmap::merge(const DeleteBitmap& other) {
    std::lock_guard l(lock);
    for (auto& i : other.delete_bitmap) {
        auto [j, succ] = this->delete_bitmap.insert(i);
        if (!succ) j->second |= i.second;
    }
}

// We cannot just copy the underlying memory to construct a string
// due to equivalent objects may have different padding bytes.
// Reading padding bytes is undefined behavior, neither copy nor
// placement new will help simplify the code.
// Refer to C11 standards §6.2.6.1/6 and §6.7.9/21 for more info.
static std::string agg_cache_key(int64_t tablet_id, const DeleteBitmap::BitmapKey& bmk) {
    std::string ret(sizeof(tablet_id) + sizeof(bmk), '\0');
    *reinterpret_cast<int64_t*>(ret.data()) = tablet_id;
    auto t = reinterpret_cast<DeleteBitmap::BitmapKey*>(ret.data() + sizeof(tablet_id));
    std::get<RowsetId>(*t).version = std::get<RowsetId>(bmk).version;
    std::get<RowsetId>(*t).hi = std::get<RowsetId>(bmk).hi;
    std::get<RowsetId>(*t).mi = std::get<RowsetId>(bmk).mi;
    std::get<RowsetId>(*t).lo = std::get<RowsetId>(bmk).lo;
    std::get<1>(*t) = std::get<1>(bmk);
    std::get<2>(*t) = std::get<2>(bmk);
    return ret;
}

std::shared_ptr<roaring::Roaring> DeleteBitmap::get_agg(const BitmapKey& bmk) const {
    std::string key_str = agg_cache_key(_tablet_id, bmk); // Cache key container
    CacheKey key(key_str);
    Cache::Handle* handle = _agg_cache->repr()->lookup(key);

    AggCache::Value* val =
            handle == nullptr
                    ? nullptr
                    : reinterpret_cast<AggCache::Value*>(_agg_cache->repr()->value(handle));
    // FIXME: do we need a mutex here to get rid of duplicated initializations
    //        of cache entries in some cases?
    if (val == nullptr) { // Renew if needed, put a new Value to cache
        val = new AggCache::Value();
        {
            std::shared_lock l(lock);
            DeleteBitmap::BitmapKey start {std::get<0>(bmk), std::get<1>(bmk), 0};
            for (auto it = delete_bitmap.lower_bound(start); it != delete_bitmap.end(); ++it) {
                auto& [k, bm] = *it;
                if (std::get<0>(k) != std::get<0>(bmk) || std::get<1>(k) != std::get<1>(bmk) ||
                    std::get<2>(k) > std::get<2>(bmk)) {
                    break;
                }
                val->bitmap |= bm;
            }
        }
        static auto deleter = [](const CacheKey& key, void* value) {
            delete (AggCache::Value*)value; // Just delete to reclaim
        };
        size_t charge = val->bitmap.getSizeInBytes() + sizeof(AggCache::Value);
        handle = _agg_cache->repr()->insert(key, val, charge, deleter, CachePriority::NORMAL);
    }

    // It is natural for the cache to reclaim the underlying memory
    return std::shared_ptr<roaring::Roaring>(
            &val->bitmap, [this, handle](...) { _agg_cache->repr()->release(handle); });
}

std::atomic<ShardedLRUCache*> DeleteBitmap::AggCache::s_repr {nullptr};

} // namespace doris<|MERGE_RESOLUTION|>--- conflicted
+++ resolved
@@ -182,15 +182,9 @@
     if (tablet_schema.__isset.disable_auto_compaction) {
         schema->set_disable_auto_compaction(tablet_schema.disable_auto_compaction);
     }
-<<<<<<< HEAD
-=======
-    if (tablet_schema.__isset.is_persistent) {
-        schema->set_is_persistent(tablet_schema.is_persistent);
-    }
     if (tablet_schema.__isset.is_dynamic_schema) {
         schema->set_is_dynamic_schema(tablet_schema.is_dynamic_schema);
     }
->>>>>>> 6f270986
 
     if (tablet_schema.__isset.delete_sign_idx) {
         schema->set_delete_sign_idx(tablet_schema.delete_sign_idx);
