// Licensed to the Apache Software Foundation (ASF) under one
// or more contributor license agreements.  See the NOTICE file
// distributed with this work for additional information
// regarding copyright ownership.  The ASF licenses this file
// to you under the Apache License, Version 2.0 (the
// "License"); you may not use this file except in compliance
// with the License.  You may obtain a copy of the License at
//
//   http://www.apache.org/licenses/LICENSE-2.0
//
// Unless required by applicable law or agreed to in writing,
// software distributed under the License is distributed on an
// "AS IS" BASIS, WITHOUT WARRANTIES OR CONDITIONS OF ANY
// KIND, either express or implied.  See the License for the
// specific language governing permissions and limitations
// under the License.

#pragma once

#include <condition_variable>
#include <cstdint>
#include <mutex>
#include <set>
#include <shared_mutex>
#include <string>

#include "cloud/io/file_system.h"
#include "common/status.h"
#include "env/env.h"
#include "gen_cpp/Types_types.h"
#include "gen_cpp/olap_file.pb.h"
#include "olap/olap_common.h"
#include "olap/rowset/rowset_id_generator.h"
#include "util/metrics.h"

namespace doris {

class Tablet;
class TabletManager;
class TabletMeta;
class TxnManager;

// A DataDir used to manage data in same path.
// Now, After DataDir was created, it will never be deleted for easy implementation.
class DataDir {
public:
    DataDir(const std::string& path, int64_t capacity_bytes = -1,
            TStorageMedium::type storage_medium = TStorageMedium::HDD,
            TabletManager* tablet_manager = nullptr, TxnManager* txn_manager = nullptr);
    ~DataDir();

    Status init();
    void stop_bg_worker();

    const std::string& path() const { return _path; }
    size_t path_hash() const { return _path_hash; }

    const io::FileSystemSPtr& fs() const { return _fs; }
<<<<<<< HEAD

    void set_fs(io::FileSystemSPtr fs) { _fs = std::move(fs); }
=======
>>>>>>> 6b773939

    bool is_used() const { return _is_used; }
    void set_is_used(bool is_used) { _is_used = is_used; }
    int32_t cluster_id() const { return _cluster_id; }
    bool cluster_id_incomplete() const { return _cluster_id_incomplete; }

    DataDirInfo get_dir_info() {
        DataDirInfo info;
        info.path = _path;
        info.path_hash = _path_hash;
        info.disk_capacity = _disk_capacity_bytes;
        info.available = _available_bytes;
        info.is_used = _is_used;
        info.storage_medium = _storage_medium;
        return info;
    }

    // save a cluster_id file under data path to prevent
    // invalid be config for example two be use the same
    // data path
    Status set_cluster_id(int32_t cluster_id);
    void health_check();

    Status get_shard(uint64_t* shard);

    OlapMeta* get_meta() { return _meta; }

    bool is_ssd_disk() const { return _storage_medium == TStorageMedium::SSD; }

    bool is_remote() const { return FilePathDesc::is_remote(_storage_medium); }

    TStorageMedium::type storage_medium() const { return _storage_medium; }

    void register_tablet(Tablet* tablet);
    void deregister_tablet(Tablet* tablet);
    void clear_tablets(std::vector<TabletInfo>* tablet_infos);

    std::string get_absolute_shard_path(int64_t shard_id);
    std::string get_absolute_tablet_path(int64_t shard_id, int64_t tablet_id, int32_t schema_hash);

    void find_tablet_in_trash(int64_t tablet_id, std::vector<std::string>* paths);

    static std::string get_root_path_from_schema_hash_path_in_trash(
            const std::string& schema_hash_dir_in_trash);

    // load data from meta and data files
    Status load();

    void add_pending_ids(const std::string& id);

    void remove_pending_ids(const std::string& id);

    // this function scans the paths in data dir to collect the paths to check
    // this is a producer function. After scan, it will notify the perform_path_gc function to gc
    void perform_path_scan();

    void perform_path_gc_by_rowsetid();

    void perform_path_gc_by_tablet();

    void perform_remote_rowset_gc();

    void perform_remote_tablet_gc();

    // check if the capacity reach the limit after adding the incoming data
    // return true if limit reached, otherwise, return false.
    // TODO(cmy): for now we can not precisely calculate the capacity Doris used,
    // so in order to avoid running out of disk capacity, we currently use the actual
    // disk available capacity and total capacity to do the calculation.
    // So that the capacity Doris actually used may exceeds the user specified capacity.
    bool reach_capacity_limit(int64_t incoming_data_size);

    Status update_capacity();

    void update_local_data_size(int64_t size);

    void update_remote_data_size(int64_t size);

    size_t tablet_size() const;

    void disks_compaction_score_increment(int64_t delta);

    void disks_compaction_num_increment(int64_t delta);

    // Move tablet to trash.
    Status move_to_trash(const std::string& tablet_path);

private:
    Status _init_cluster_id();
    Status _init_capacity();
    Status _init_meta();

    Status _check_disk();
    Status _read_and_write_test_file();
    Status read_cluster_id(Env* env, const std::string& cluster_id_path, int32_t* cluster_id);
    Status _write_cluster_id_to_path(const std::string& path, int32_t cluster_id);
    // Check whether has old format (hdr_ start) in olap. When doris updating to current version,
    // it may lead to data missing. When conf::storage_strict_check_incompatible_old_format is true,
    // process will log fatal.
    Status _check_incompatible_old_format_tablet();

    void _process_garbage_path(const std::string& path);

    void _remove_check_paths(const std::set<std::string>& paths);

    bool _check_pending_ids(const std::string& id);

private:
    bool _stop_bg_worker = false;

    std::string _path;
    size_t _path_hash;

    io::FileSystemSPtr _fs;
    // user specified capacity
    int64_t _capacity_bytes;
    // the actual available capacity of the disk of this data dir
    // NOTICE that _available_bytes may be larger than _capacity_bytes, if capacity is set
    // by user, not the disk's actual capacity
    int64_t _available_bytes;
    // the actual capacity of the disk of this data dir
    int64_t _disk_capacity_bytes;
    TStorageMedium::type _storage_medium;
    bool _is_used;

    TabletManager* _tablet_manager;
    TxnManager* _txn_manager;
    int32_t _cluster_id;
    bool _cluster_id_incomplete = false;
    // This flag will be set true if this store was not in root path when reloading
    bool _to_be_deleted;

    // used to protect _current_shard and _tablet_set
    mutable std::mutex _mutex;
    uint64_t _current_shard;
    std::set<TabletInfo> _tablet_set;

    static const uint32_t MAX_SHARD_NUM = 1024;

    OlapMeta* _meta = nullptr;
    RowsetIdGenerator* _id_generator = nullptr;

    std::mutex _check_path_mutex;
    std::condition_variable _check_path_cv;
    std::set<std::string> _all_check_paths;
    std::set<std::string> _all_tablet_schemahash_paths;

    mutable std::shared_mutex _pending_path_mutex;
    std::set<std::string> _pending_path_ids;

    std::shared_ptr<MetricEntity> _data_dir_metric_entity;
    IntGauge* disks_total_capacity;
    IntGauge* disks_avail_capacity;
    IntGauge* disks_local_used_capacity;
    IntGauge* disks_remote_used_capacity;
    IntGauge* disks_state;
    IntGauge* disks_compaction_score;
    IntGauge* disks_compaction_num;
};

} // namespace doris<|MERGE_RESOLUTION|>--- conflicted
+++ resolved
@@ -24,11 +24,15 @@
 #include <shared_mutex>
 #include <string>
 
-#include "cloud/io/file_system.h"
 #include "common/status.h"
 #include "env/env.h"
 #include "gen_cpp/Types_types.h"
 #include "gen_cpp/olap_file.pb.h"
+#ifdef CLOUD_MODE
+#include "cloud/io/file_system.h"
+#else
+#include "io/fs/file_system.h"
+#endif
 #include "olap/olap_common.h"
 #include "olap/rowset/rowset_id_generator.h"
 #include "util/metrics.h"
@@ -56,11 +60,8 @@
     size_t path_hash() const { return _path_hash; }
 
     const io::FileSystemSPtr& fs() const { return _fs; }
-<<<<<<< HEAD
 
     void set_fs(io::FileSystemSPtr fs) { _fs = std::move(fs); }
-=======
->>>>>>> 6b773939
 
     bool is_used() const { return _is_used; }
     void set_is_used(bool is_used) { _is_used = is_used; }
