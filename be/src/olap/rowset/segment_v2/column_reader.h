--- conflicted
+++ resolved
@@ -182,8 +182,6 @@
             RETURN_IF_ERROR(_load_ordinal_index(use_page_cache, true));
             RETURN_IF_ERROR(_load_bitmap_index(use_page_cache, true));
             RETURN_IF_ERROR(_load_bloom_filter_index(use_page_cache, true));
-<<<<<<< HEAD
-=======
             return Status::OK();
         });
     }
@@ -193,7 +191,6 @@
     Status _ensure_inverted_index_loaded(InvertedIndexParserType inverted_index_analyser_type) {
         return _load_inverted_index_once.call([this, inverted_index_analyser_type] {
             RETURN_IF_ERROR(_load_inverted_index_index(inverted_index_analyser_type));
->>>>>>> 647c231a
             return Status::OK();
         });
     }
