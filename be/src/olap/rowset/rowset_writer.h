// Licensed to the Apache Software Foundation (ASF) under one
// or more contributor license agreements.  See the NOTICE file
// distributed with this work for additional information
// regarding copyright ownership.  The ASF licenses this file
// to you under the Apache License, Version 2.0 (the
// "License"); you may not use this file except in compliance
// with the License.  You may obtain a copy of the License at
//
//   http://www.apache.org/licenses/LICENSE-2.0
//
// Unless required by applicable law or agreed to in writing,
// software distributed under the License is distributed on an
// "AS IS" BASIS, WITHOUT WARRANTIES OR CONDITIONS OF ANY
// KIND, either express or implied.  See the License for the
// specific language governing permissions and limitations
// under the License.

#pragma once

#include "gen_cpp/olap_file.pb.h"
#include "gen_cpp/types.pb.h"
#include "gutil/macros.h"
#include "olap/column_mapping.h"
#include "olap/rowset/rowset.h"
#include "olap/rowset/rowset_writer_context.h"
#include "vec/core/block.h"

namespace doris {

struct ContiguousRow;
class MemTable;

class RowsetWriter {
public:
    RowsetWriter() = default;
    virtual ~RowsetWriter() = default;

    virtual Status init(const RowsetWriterContext& rowset_writer_context) = 0;

    // Memory note: input `row` is guaranteed to be copied into writer's internal buffer, including all slice data
    // referenced by `row`. That means callers are free to de-allocate memory for `row` after this method returns.
    virtual Status add_row(const RowCursor& row) = 0;
    virtual Status add_row(const ContiguousRow& row) = 0;

    virtual Status add_block(const vectorized::Block* block) {
        return Status::OLAPInternalError(OLAP_ERR_FUNC_NOT_IMPLEMENTED);
    }

    // Precondition: the input `rowset` should have the same type of the rowset we're building
    virtual Status add_rowset(RowsetSharedPtr rowset) = 0;

    // Precondition: the input `rowset` should have the same type of the rowset we're building
    virtual Status add_rowset_for_linked_schema_change(RowsetSharedPtr rowset) = 0;

    // explicit flush all buffered rows into segment file.
    // note that `add_row` could also trigger flush when certain conditions are met
    virtual Status flush() = 0;

    virtual Status flush_single_memtable(MemTable* memtable, int64_t* flush_size) {
        return Status::OLAPInternalError(OLAP_ERR_FUNC_NOT_IMPLEMENTED);
    }
    virtual Status flush_single_memtable(const vectorized::Block* block) {
        return Status::OLAPInternalError(OLAP_ERR_FUNC_NOT_IMPLEMENTED);
    }

    // finish building and return pointer to the built rowset (guaranteed to be inited).
    // return nullptr when failed
    virtual RowsetSharedPtr build() = 0;

    // we have to load segment data to build delete_bitmap for current segment,
    // so we  build a tmp rowset ptr to load segment data.
    // real build will be called in DeltaWriter close_wait.
    virtual RowsetSharedPtr build_tmp() = 0;

    virtual Version version() = 0;

    virtual int64_t num_rows() const = 0;

    virtual RowsetId rowset_id() = 0;

    virtual RowsetTypePB type() const = 0;

    virtual Status get_segment_num_rows(std::vector<uint32_t>* segment_num_rows) const {
        return Status::NotSupported("to be implemented");
    }

<<<<<<< HEAD
    virtual const RowsetMetaSharedPtr& rowset_meta() const = 0;

    // metrics 
    virtual int64_t upload_cost_ms() const = 0;
    virtual int64_t total_data_size() const = 0;
=======
    virtual int32_t get_atomic_num_segment() const = 0;
>>>>>>> a50b3348

private:
    DISALLOW_COPY_AND_ASSIGN(RowsetWriter);
};

} // namespace doris<|MERGE_RESOLUTION|>--- conflicted
+++ resolved
@@ -84,15 +84,12 @@
         return Status::NotSupported("to be implemented");
     }
 
-<<<<<<< HEAD
     virtual const RowsetMetaSharedPtr& rowset_meta() const = 0;
 
     // metrics 
     virtual int64_t upload_cost_ms() const = 0;
     virtual int64_t total_data_size() const = 0;
-=======
     virtual int32_t get_atomic_num_segment() const = 0;
->>>>>>> a50b3348
 
 private:
     DISALLOW_COPY_AND_ASSIGN(RowsetWriter);
