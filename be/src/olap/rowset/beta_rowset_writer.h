// Licensed to the Apache Software Foundation (ASF) under one
// or more contributor license agreements.  See the NOTICE file
// distributed with this work for additional information
// regarding copyright ownership.  The ASF licenses this file
// to you under the Apache License, Version 2.0 (the
// "License"); you may not use this file except in compliance
// with the License.  You may obtain a copy of the License at
//
//   http://www.apache.org/licenses/LICENSE-2.0
//
// Unless required by applicable law or agreed to in writing,
// software distributed under the License is distributed on an
// "AS IS" BASIS, WITHOUT WARRANTIES OR CONDITIONS OF ANY
// KIND, either express or implied.  See the License for the
// specific language governing permissions and limitations
// under the License.

#pragma once

#include "olap/rowset/rowset_writer.h"

namespace doris {
namespace segment_v2 {
class SegmentWriter;
} // namespace segment_v2

namespace io {
class FileWriter;
} // namespace io

namespace vectorized::object_util {
class LocalSchemaChangeRecorder;
}

class BetaRowsetWriter : public RowsetWriter {
public:
    BetaRowsetWriter();

    ~BetaRowsetWriter() override;

    Status init(const RowsetWriterContext& rowset_writer_context) override;

    Status add_row(const RowCursor& row) override { return _add_row(row); }
    // For Memtable::flush()
    Status add_row(const ContiguousRow& row) override { return _add_row(row); }

    Status add_block(const vectorized::Block* block) override;

    // add rowset by create hard link
    Status add_rowset(RowsetSharedPtr rowset) override;

    Status add_rowset_for_linked_schema_change(RowsetSharedPtr rowset) override;

    Status flush() override;

    // Return the file size flushed to disk in "flush_size"
    // This method is thread-safe.
    Status flush_single_memtable(MemTable* memtable, int64_t* flush_size) override;
    Status flush_single_memtable(const vectorized::Block* block) override;

    RowsetSharedPtr build() override;

    // build a tmp rowset for load segment to calc delete_bitmap
    // for this segment
    RowsetSharedPtr build_tmp() override;

    Version version() override { return _context.version; }

    int64_t num_rows() const override { return _num_rows_written; }

    RowsetId rowset_id() override { return _context.rowset_id; }

    RowsetTypePB type() const override { return RowsetTypePB::BETA_ROWSET; }

    Status get_segment_num_rows(std::vector<uint32_t>* segment_num_rows) const override {
        std::lock_guard<SpinLock> l(_lock);
        *segment_num_rows = _segment_num_rows;
        return Status::OK();
    }

    const RowsetMetaSharedPtr& rowset_meta() const override { return _rowset_meta; }

<<<<<<< HEAD
=======
    // Maybe modified by local schema change
    vectorized::object_util::LocalSchemaChangeRecorder* mutable_schema_change_recorder() {
        return _context.schema_change_recorder.get();
    }

>>>>>>> 647c231a
private:
    template <typename RowType>
    Status _add_row(const RowType& row);
    Status _add_block(const vectorized::Block* block,
                      std::unique_ptr<segment_v2::SegmentWriter>* writer);

    Status _create_segment_writer(std::unique_ptr<segment_v2::SegmentWriter>* writer,
                                  const vectorized::Block* block = nullptr);

    Status _flush_segment_writer(std::unique_ptr<segment_v2::SegmentWriter>* writer);
    void _build_rowset_meta(std::shared_ptr<RowsetMeta> rowset_meta);

private:
    RowsetWriterContext _context;
    std::shared_ptr<RowsetMeta> _rowset_meta;

    std::atomic<int32_t> _num_segment;
    /// When flushing the memtable in the load process, we do not use this writer but an independent writer.
    /// Because we want to flush memtables in parallel.
    /// In other processes, such as merger or schema change, we will use this unified writer for data writing.
    std::unique_ptr<segment_v2::SegmentWriter> _segment_writer;

    mutable SpinLock _lock; // protect following vectors.
    std::vector<io::FileWriterPtr> _file_writers;
    // for unique key table with merge-on-write
    std::vector<KeyBoundsPB> _segments_encoded_key_bounds;
    // record rows number of every segment
    std::vector<uint32_t> _segment_num_rows;

    // counters and statistics maintained during data write
    std::atomic<int64_t> _num_rows_written;
    std::atomic<int64_t> _total_data_size;
    std::atomic<int64_t> _total_index_size;
    // TODO rowset Zonemap

    bool _is_pending = false;
    bool _already_built = false;
};

} // namespace doris<|MERGE_RESOLUTION|>--- conflicted
+++ resolved
@@ -80,14 +80,11 @@
 
     const RowsetMetaSharedPtr& rowset_meta() const override { return _rowset_meta; }
 
-<<<<<<< HEAD
-=======
     // Maybe modified by local schema change
     vectorized::object_util::LocalSchemaChangeRecorder* mutable_schema_change_recorder() {
         return _context.schema_change_recorder.get();
     }
 
->>>>>>> 647c231a
 private:
     template <typename RowType>
     Status _add_row(const RowType& row);
