// Licensed to the Apache Software Foundation (ASF) under one
// or more contributor license agreements.  See the NOTICE file
// distributed with this work for additional information
// regarding copyright ownership.  The ASF licenses this file
// to you under the Apache License, Version 2.0 (the
// "License"); you may not use this file except in compliance
// with the License.  You may obtain a copy of the License at
//
//   http://www.apache.org/licenses/LICENSE-2.0
//
// Unless required by applicable law or agreed to in writing,
// software distributed under the License is distributed on an
// "AS IS" BASIS, WITHOUT WARRANTIES OR CONDITIONS OF ANY
// KIND, either express or implied.  See the License for the
// specific language governing permissions and limitations
// under the License.

#include "olap/rowset/beta_rowset_writer.h"

#include <ctime> // time
#include <memory>

#include "common/config.h"
#include "common/logging.h"
#include "env/env.h"
#include "gutil/strings/substitute.h"
#include "io/fs/file_system.h"
#include "io/fs/file_writer.h"
#include "io/fs/s3_file_system.h"
#include "olap/memtable.h"
#include "olap/olap_define.h"
#include "olap/row.h"        // ContiguousRow
#include "olap/row_cursor.h" // RowCursor
#include "olap/rowset/beta_rowset.h"
#include "olap/rowset/rowset_factory.h"
#include "olap/rowset/segment_v2/segment_writer.h"
#include "olap/storage_engine.h"
#include "runtime/exec_env.h"

#include "vec/common/object_util.h" // LocalSchemaChangeRecorder

namespace doris {

BetaRowsetWriter::BetaRowsetWriter()
        : _rowset_meta(nullptr),
          _num_segment(0),
          _segment_writer(nullptr),
          _num_rows_written(0),
          _total_data_size(0),
          _total_index_size(0) {}

BetaRowsetWriter::~BetaRowsetWriter() {
    if (_already_built || !_rowset_meta) {
        return;
    }
    if (_rowset_meta->is_local()) {
        // abnormal exit, remove all files generated
        auto fs = _rowset_meta->fs();
        for (int i = 0; i < _num_segment; ++i) {
            auto seg_path =
                    BetaRowset::local_segment_path(_context.tablet_path, _context.rowset_id, i);
            // Even if an error is encountered, these files that have not been cleaned up
            // will be cleaned up by the GC background. So here we only print the error
            // message when we encounter an error.
            WARN_IF_ERROR(fs->delete_file(seg_path),
                          strings::Substitute("Failed to delete file=$0", seg_path));
        }
    }
}

Status BetaRowsetWriter::init(const RowsetWriterContext& rowset_writer_context) {
    _context = rowset_writer_context;
    _rowset_meta.reset(
            new RowsetMeta(rowset_writer_context.table_id, rowset_writer_context.index_id));
#ifdef CLOUD_MODE
    if (_context.fs) {
        _rowset_meta->set_fs(_context.fs);
        _rowset_meta->set_creation_time(time(nullptr));
    } else {
        // In cloud mode, this branch implies it is an intermediate rowset for external merge sort,
        // we use `global_local_filesystem` to write data to `tmp_file_dir`(see `BetaRowset::local_segment_path`).
        _context.tablet_path = config::tmp_file_dir;
    }
#else
    _rowset_meta->set_fs(_context.fs);
#endif
<<<<<<< HEAD
=======
    _context.schema_change_recorder = std::make_shared<vectorized::object_util::LocalSchemaChangeRecorder>();
>>>>>>> 647c231a
    _rowset_meta->set_rowset_id(_context.rowset_id);
    _rowset_meta->set_partition_id(_context.partition_id);
    _rowset_meta->set_tablet_id(_context.tablet_id);
    _rowset_meta->set_tablet_schema_hash(_context.tablet_schema_hash);
    _rowset_meta->set_rowset_type(_context.rowset_type);
    _rowset_meta->set_rowset_state(_context.rowset_state);
    _rowset_meta->set_segments_overlap(_context.segments_overlap);
    _rowset_meta->set_txn_id(_context.txn_id);
    if (_context.rowset_state == PREPARED || _context.rowset_state == COMMITTED) {
        _is_pending = true;
        _rowset_meta->set_load_id(_context.load_id);
    } else {
        _rowset_meta->set_version(_context.version);
        _rowset_meta->set_oldest_write_timestamp(_context.oldest_write_timestamp);
        _rowset_meta->set_newest_write_timestamp(_context.newest_write_timestamp);
    }
    _rowset_meta->set_tablet_uid(_context.tablet_uid);
    _rowset_meta->set_tablet_schema(_context.tablet_schema);

    return Status::OK();
}

Status BetaRowsetWriter::add_block(const vectorized::Block* block) {
    if (block->rows() == 0) {
        return Status::OK();
    }
    if (UNLIKELY(_segment_writer == nullptr)) {
        RETURN_NOT_OK(_create_segment_writer(&_segment_writer, block));
    }
    return _add_block(block, &_segment_writer);
}

Status BetaRowsetWriter::_add_block(const vectorized::Block* block,
                                    std::unique_ptr<segment_v2::SegmentWriter>* segment_writer) {
    size_t block_size_in_bytes = block->bytes();
    size_t block_row_num = block->rows();
    size_t row_avg_size_in_bytes = std::max((size_t)1, block_size_in_bytes / block_row_num);
    size_t row_offset = 0;

    do {
        auto max_row_add = (*segment_writer)->max_row_to_add(row_avg_size_in_bytes);
        if (UNLIKELY(max_row_add < 1)) {
            // no space for another signle row, need flush now
            RETURN_NOT_OK(_flush_segment_writer(segment_writer));
            RETURN_NOT_OK(_create_segment_writer(segment_writer, block));
            max_row_add = (*segment_writer)->max_row_to_add(row_avg_size_in_bytes);
            DCHECK(max_row_add > 0);
        }

        size_t input_row_num = std::min(block_row_num - row_offset, size_t(max_row_add));
        auto s = (*segment_writer)->append_block(block, row_offset, input_row_num);
        if (UNLIKELY(!s.ok())) {
            LOG(WARNING) << "failed to append block: " << s.to_string();
            return Status::OLAPInternalError(OLAP_ERR_WRITER_DATA_WRITE_ERROR);
        }
        row_offset += input_row_num;
    } while (row_offset < block_row_num);

    _num_rows_written += block_row_num;
    return Status::OK();
}

template <typename RowType>
Status BetaRowsetWriter::_add_row(const RowType& row) {
    if (PREDICT_FALSE(_segment_writer == nullptr)) {
        RETURN_NOT_OK(_create_segment_writer(&_segment_writer));
    }
    // TODO update rowset zonemap
    auto s = _segment_writer->append_row(row);
    if (PREDICT_FALSE(!s.ok())) {
        LOG(WARNING) << "failed to append row: " << s.to_string();
        return Status::OLAPInternalError(OLAP_ERR_WRITER_DATA_WRITE_ERROR);
    }
    if (PREDICT_FALSE(_segment_writer->estimate_segment_size() >= MAX_SEGMENT_SIZE ||
                      _segment_writer->num_rows_written() >= _context.max_rows_per_segment)) {
        RETURN_NOT_OK(_flush_segment_writer(&_segment_writer));
    }
    ++_num_rows_written;
    return Status::OK();
}

template Status BetaRowsetWriter::_add_row(const RowCursor& row);
template Status BetaRowsetWriter::_add_row(const ContiguousRow& row);

Status BetaRowsetWriter::add_rowset(RowsetSharedPtr rowset) {
    assert(rowset->rowset_meta()->rowset_type() == BETA_ROWSET);
    RETURN_NOT_OK(rowset->link_files_to(_context.tablet_path, _context.rowset_id));
    _num_rows_written += rowset->num_rows();
    _total_data_size += rowset->rowset_meta()->data_disk_size();
    _total_index_size += rowset->rowset_meta()->index_disk_size();
    _num_segment += rowset->num_segments();
    // append key_bounds to current rowset
    rowset->get_segments_key_bounds(&_segments_encoded_key_bounds);
    // TODO update zonemap
    if (rowset->rowset_meta()->has_delete_predicate()) {
        _rowset_meta->set_delete_predicate(rowset->rowset_meta()->delete_predicate());
    }
    return Status::OK();
}

Status BetaRowsetWriter::add_rowset_for_linked_schema_change(RowsetSharedPtr rowset) {
    // TODO use schema_mapping to transfer zonemap
    return add_rowset(rowset);
}

Status BetaRowsetWriter::flush() {
    if (_segment_writer != nullptr) {
        RETURN_NOT_OK(_flush_segment_writer(&_segment_writer));
    }
    return Status::OK();
}

Status BetaRowsetWriter::flush_single_memtable(MemTable* memtable, int64_t* flush_size) {
    int64_t current_flush_size = _total_data_size + _total_index_size;
    // Create segment writer for each memtable, so that
    // all memtables can be flushed in parallel.
    std::unique_ptr<segment_v2::SegmentWriter> writer;

    MemTable::Iterator it(memtable);
    for (it.seek_to_first(); it.valid(); it.next()) {
        if (PREDICT_FALSE(writer == nullptr)) {
            RETURN_NOT_OK(_create_segment_writer(&writer));
        }
        ContiguousRow dst_row = it.get_current_row();
        auto s = writer->append_row(dst_row);
        if (PREDICT_FALSE(!s.ok())) {
            LOG(WARNING) << "failed to append row: " << s.to_string();
            return Status::OLAPInternalError(OLAP_ERR_WRITER_DATA_WRITE_ERROR);
        }

        if (PREDICT_FALSE(writer->estimate_segment_size() >= MAX_SEGMENT_SIZE ||
                          writer->num_rows_written() >= _context.max_rows_per_segment)) {
            RETURN_NOT_OK(_flush_segment_writer(&writer));
        }
        ++_num_rows_written;
    }

    if (writer != nullptr) {
        RETURN_NOT_OK(_flush_segment_writer(&writer));
    }

    *flush_size = (_total_data_size + _total_index_size) - current_flush_size;
    return Status::OK();
}

Status BetaRowsetWriter::flush_single_memtable(const vectorized::Block* block) {
    if (block->rows() == 0) {
        return Status::OK();
    }
    std::unique_ptr<segment_v2::SegmentWriter> writer;
    RETURN_NOT_OK(_create_segment_writer(&writer, block));
    RETURN_NOT_OK(_add_block(block, &writer));
    RETURN_NOT_OK(_flush_segment_writer(&writer));
    return Status::OK();
}

RowsetSharedPtr BetaRowsetWriter::build() {
    Status status;
    // TODO(lingbin): move to more better place, or in a CreateBlockBatch?
    for (auto& file_writer : _file_writers) {
        status = file_writer->close();
        if (!status.ok()) {
<<<<<<< HEAD
            LOG(WARNING) << "failed to close file writer, path=" << file_writer->path()
                         << " res=" << status;
=======
            LOG(WARNING) << status;
>>>>>>> 647c231a
            return nullptr;
        }
    }
    // When building a rowset, we must ensure that the current _segment_writer has been
    // flushed, that is, the current _segment_writer is nullptr
    DCHECK(_segment_writer == nullptr) << "segment must be null when build rowset";
    _build_rowset_meta(_rowset_meta);

    if (_rowset_meta->oldest_write_timestamp() == -1) {
        _rowset_meta->set_oldest_write_timestamp(UnixSeconds());
    }

    if (_rowset_meta->newest_write_timestamp() == -1) {
        _rowset_meta->set_newest_write_timestamp(UnixSeconds());
    }

    // schema changed during this load
    if (_context.schema_change_recorder->has_extended_columns()) {
        DCHECK(_context.tablet_schema->is_dynamic_schema())
                << "Load can change local schema only in dynamic table";
        TabletSchemaSPtr new_schema = std::make_shared<TabletSchema>();
        new_schema->copy_from(*_context.tablet_schema);
        for (auto const& [_, col] : _context.schema_change_recorder->copy_extended_columns()) {
            new_schema->append_column(col);
        }
        new_schema->set_schema_version(_context.schema_change_recorder->schema_version());
        if (_context.schema_change_recorder->schema_version() > _context.tablet_schema->schema_version()) {
            TabletSharedPtr tablet = StorageEngine::instance()->tablet_manager()
                                        ->get_tablet(_context.tablet_id, true /*include deleted*/); 
            tablet->update_max_version_schema(new_schema);
        }
        _rowset_meta->set_tablet_schema(new_schema);
    }

    RowsetSharedPtr rowset;
    status = RowsetFactory::create_rowset(_context.tablet_schema, _context.tablet_path,
                                          _rowset_meta, &rowset);
    if (!status.ok()) {
        LOG(WARNING) << "rowset init failed when build new rowset, res=" << status;
        return nullptr;
    }
    _already_built = true;
    return rowset;
}

void BetaRowsetWriter::_build_rowset_meta(std::shared_ptr<RowsetMeta> rowset_meta) {
    rowset_meta->set_num_rows(_num_rows_written);
    rowset_meta->set_total_disk_size(_total_data_size);
    rowset_meta->set_data_disk_size(_total_data_size);
    rowset_meta->set_index_disk_size(_total_index_size);
    // TODO write zonemap to meta
    rowset_meta->set_empty(_num_rows_written == 0);
    rowset_meta->set_creation_time(time(nullptr));
    rowset_meta->set_num_segments(_num_segment);
    if (_num_segment <= 1) {
        rowset_meta->set_segments_overlap(NONOVERLAPPING);
    }
    if (_is_pending) {
        rowset_meta->set_rowset_state(COMMITTED);
    } else {
        rowset_meta->set_rowset_state(VISIBLE);
    }
    rowset_meta->set_segments_key_bounds(_segments_encoded_key_bounds);
}

RowsetSharedPtr BetaRowsetWriter::build_tmp() {
    std::shared_ptr<RowsetMeta> rowset_meta_ = std::make_shared<RowsetMeta>();
    *rowset_meta_ = *_rowset_meta;
    _build_rowset_meta(rowset_meta_);

    RowsetSharedPtr rowset;
    auto status = RowsetFactory::create_rowset(_context.tablet_schema, _context.tablet_path,
                                               rowset_meta_, &rowset);
    if (!status.ok()) {
        LOG(WARNING) << "rowset init failed when build new rowset, res=" << status;
        return nullptr;
    }
    return rowset;
}

Status BetaRowsetWriter::_create_segment_writer(
        std::unique_ptr<segment_v2::SegmentWriter>* writer,
        const vectorized::Block* block) {
    int32_t segment_id = _num_segment.fetch_add(1);
    std::string path = _rowset_meta->is_local()
        ? BetaRowset::local_segment_path(_context.tablet_path, _context.rowset_id, segment_id)
        : BetaRowset::remote_segment_path(_context.tablet_id, _context.rowset_id, segment_id);
    auto fs = _rowset_meta->fs();
    if (!fs) {
        return Status::OLAPInternalError(OLAP_ERR_INIT_FAILED);
    }
    io::FileWriterPtr file_writer;
    Status st = fs->create_file(path, &file_writer);
    if (!st.ok()) {
        LOG(WARNING) << "failed to create writable file. path=" << path
                     << ", err: " << st.get_error_msg();
        return st;
    }

    DCHECK(file_writer != nullptr);
    segment_v2::SegmentWriterOptions writer_options;
    writer_options.rowset_ctx = &_context;
    writer_options.enable_unique_key_merge_on_write = _context.enable_unique_key_merge_on_write;
    writer->reset(new segment_v2::SegmentWriter(file_writer.get(), segment_id,
                                                _context.tablet_schema, _context.data_dir,
                                                _context.max_rows_per_segment, writer_options));
    {
        std::lock_guard<SpinLock> l(_lock);
        _file_writers.push_back(std::move(file_writer));
    }

    auto s = (*writer)->init(config::push_write_mbytes_per_sec, block);
    if (!s.ok()) {
        LOG(WARNING) << "failed to init segment writer: " << s.to_string();
        writer->reset(nullptr);
        return s;
    }
    return Status::OK();
}

Status BetaRowsetWriter::_flush_segment_writer(std::unique_ptr<segment_v2::SegmentWriter>* writer) {
    if ((*writer)->num_rows_written() == 0) {
        return Status::OK();
    }
    uint64_t segment_size;
    uint64_t index_size;
    Status s = (*writer)->finalize(&segment_size, &index_size);
    if (!s.ok()) {
        LOG(WARNING) << "failed to finalize segment: " << s.to_string();
        return Status::OLAPInternalError(OLAP_ERR_WRITER_DATA_WRITE_ERROR);
    }
    _total_data_size += segment_size;
    _total_index_size += index_size;
    KeyBoundsPB key_bounds;
    Slice min_key = (*writer)->min_encoded_key();
    Slice max_key = (*writer)->max_encoded_key();
    DCHECK_LE(min_key.compare(max_key), 0);
    key_bounds.set_min_key(min_key.to_string());
    key_bounds.set_max_key(max_key.to_string());
    {
        std::lock_guard<SpinLock> l(_lock);
        _segment_num_rows.resize(_num_segment);
        _segments_encoded_key_bounds.resize(_num_segment);
        _segment_num_rows[(*writer)->get_segment_id()] = (*writer)->num_rows_written();
        _segments_encoded_key_bounds[(*writer)->get_segment_id()] = key_bounds;
    }
    writer->reset();
    return Status::OK();
}

} // namespace doris<|MERGE_RESOLUTION|>--- conflicted
+++ resolved
@@ -84,10 +84,7 @@
 #else
     _rowset_meta->set_fs(_context.fs);
 #endif
-<<<<<<< HEAD
-=======
     _context.schema_change_recorder = std::make_shared<vectorized::object_util::LocalSchemaChangeRecorder>();
->>>>>>> 647c231a
     _rowset_meta->set_rowset_id(_context.rowset_id);
     _rowset_meta->set_partition_id(_context.partition_id);
     _rowset_meta->set_tablet_id(_context.tablet_id);
@@ -250,12 +247,8 @@
     for (auto& file_writer : _file_writers) {
         status = file_writer->close();
         if (!status.ok()) {
-<<<<<<< HEAD
             LOG(WARNING) << "failed to close file writer, path=" << file_writer->path()
                          << " res=" << status;
-=======
-            LOG(WARNING) << status;
->>>>>>> 647c231a
             return nullptr;
         }
     }
