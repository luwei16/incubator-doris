--- conflicted
+++ resolved
@@ -175,16 +175,12 @@
 }
 
 void MemTable::insert(const vectorized::Block* input_block, const std::vector<int>& row_idxs) {
-<<<<<<< HEAD
     SCOPED_ATTACH_TASK(_mem_tracker_hook, ThreadContext::TaskType::LOAD);
-    auto target_block = input_block->copy_block(_column_offset);
-=======
     vectorized::Block target_block = *input_block;
     // maybe rollup tablet, dynamic table's tablet need full columns
     if (!_tablet_schema->is_dynamic_schema()) {
         target_block = input_block->copy_block(_column_offset);
     }
->>>>>>> 6f270986
     if (_is_first_insertion) {
         _is_first_insertion = false;
         auto cloneBlock = target_block.clone_without_columns();
