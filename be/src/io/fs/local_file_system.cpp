--- conflicted
+++ resolved
@@ -38,11 +38,7 @@
 
 Status LocalFileSystem::create_file(const Path& path, FileWriterPtr* writer) {
     auto fs_path = absolute_path(path);
-<<<<<<< HEAD
-    *writer = std::make_unique<LocalFileWriter>(std::move(fs_path));
-=======
     *writer = std::make_unique<LocalFileWriter>(std::move(fs_path), this);
->>>>>>> 647c231a
     return (*writer)->open();
 }
 
