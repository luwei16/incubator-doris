// Licensed to the Apache Software Foundation (ASF) under one
// or more contributor license agreements.  See the NOTICE file
// distributed with this work for additional information
// regarding copyright ownership.  The ASF licenses this file
// to you under the Apache License, Version 2.0 (the
// "License"); you may not use this file except in compliance
// with the License.  You may obtain a copy of the License at
//
//   http://www.apache.org/licenses/LICENSE-2.0
//
// Unless required by applicable law or agreed to in writing,
// software distributed under the License is distributed on an
// "AS IS" BASIS, WITHOUT WARRANTIES OR CONDITIONS OF ANY
// KIND, either express or implied.  See the License for the
// specific language governing permissions and limitations
// under the License.

#pragma once

#include "configbase.h"

namespace doris {
namespace config {
// Dir of custom config file
CONF_String(custom_config_dir, "${DORIS_HOME}/conf");

// cluster id
CONF_Int32(cluster_id, "-1");
// port on which BackendService is exported
CONF_Int32(be_port, "9060");

// port for brpc
CONF_Int32(brpc_port, "8060");

// the number of bthreads for brpc, the default value is set to -1, which means the number of bthreads is #cpu-cores
CONF_Int32(brpc_num_threads, "-1");

// port to brpc server for single replica load
CONF_Int32(single_replica_load_brpc_port, "8070");
// the number of bthreads to brpc server for single replica load
CONF_Int32(single_replica_load_brpc_num_threads, "64");

// Declare a selection strategy for those servers have many ips.
// Note that there should at most one ip match this list.
// this is a list in semicolon-delimited format, in CIDR notation, e.g. 10.10.10.0/24
// If no ip match this rule, will choose one randomly.
CONF_String(priority_networks, "");

<<<<<<< HEAD
CONF_String(memory_mode, "moderate");
=======
// memory mode
// performance or compact
CONF_String(memory_mode, "moderate");

>>>>>>> 6b773939
// process memory limit specified as number of bytes
// ('<int>[bB]?'), megabytes ('<float>[mM]'), gigabytes ('<float>[gG]'),
// or percentage of the physical memory ('<int>%').
// defaults to bytes if no unit is given"
// must larger than 0. and if larger than physical memory size,
// it will be set to physical memory size.
CONF_String(mem_limit, "80%");

// Soft memory limit as a fraction of hard memory limit.
CONF_Double(soft_mem_limit_frac, "0.9");

// The maximum low water mark of the system `/proc/meminfo/MemAvailable`, Unit byte, default 1.6G,
// actual low water mark=min(1.6G, MemTotal * 10%), avoid wasting too much memory on machines
// with large memory larger than 16G.
// Turn up max. On machines with more than 16G memory, more memory buffers will be reserved for Full GC.
// Turn down max. will use as much memory as possible.
CONF_Int64(max_sys_mem_available_low_water_mark_bytes, "1717986918");

// the port heartbeat service used
CONF_Int32(heartbeat_service_port, "9050");
// the count of heart beat service
CONF_Int32(heartbeat_service_thread_count, "1");
// the count of thread to create table
CONF_Int32(create_tablet_worker_count, "3");
// the count of thread to drop table
CONF_Int32(drop_tablet_worker_count, "3");
// the count of thread to batch load
CONF_Int32(push_worker_count_normal_priority, "3");
// the count of thread to high priority batch load
CONF_Int32(push_worker_count_high_priority, "3");
// the count of thread to publish version
CONF_Int32(publish_version_worker_count, "8");
// the count of tablet thread to publish version
CONF_Int32(tablet_publish_txn_max_thread, "32");
// the count of thread to clear transaction task
CONF_Int32(clear_transaction_task_worker_count, "1");
// the count of thread to delete
CONF_Int32(delete_worker_count, "3");
// the count of thread to alter table
CONF_Int32(alter_tablet_worker_count, "3");
// the count of thread to alter inverted index
CONF_Int32(alter_inverted_index_worker_count, "3");
// the count of thread to clone
CONF_Int32(clone_worker_count, "3");
// the count of thread to clone
CONF_Int32(storage_medium_migrate_count, "1");
// the count of thread to check consistency
CONF_Int32(check_consistency_worker_count, "1");
// the count of thread to upload
CONF_Int32(upload_worker_count, "1");
// the count of thread to download
CONF_Int32(download_worker_count, "1");
// the count of thread to make snapshot
CONF_Int32(make_snapshot_worker_count, "5");
// the count of thread to release snapshot
CONF_Int32(release_snapshot_worker_count, "5");
// the interval time(seconds) for agent report tasks signature to FE
CONF_mInt32(report_task_interval_seconds, "10");
// the interval time(seconds) for refresh storage policy from FE
CONF_mInt32(storage_refresh_storage_policy_task_interval_seconds, "5");
// the interval time(seconds) for agent report disk state to FE
CONF_mInt32(report_disk_state_interval_seconds, "60");
// the interval time(seconds) for agent report olap table to FE
CONF_mInt32(report_tablet_interval_seconds, "60");
// the max download speed(KB/s)
CONF_mInt32(max_download_speed_kbps, "50000");
// download low speed limit(KB/s)
CONF_mInt32(download_low_speed_limit_kbps, "50");
// download low speed time(seconds)
CONF_mInt32(download_low_speed_time, "300");
// sleep time for one second
CONF_Int32(sleep_one_second, "1");

// log dir
CONF_String(sys_log_dir, "${DORIS_HOME}/log");
CONF_String(user_function_dir, "${DORIS_HOME}/lib/udf");
// INFO, WARNING, ERROR, FATAL
CONF_String(sys_log_level, "INFO");
// TIME-DAY, TIME-HOUR, SIZE-MB-nnn
CONF_String(sys_log_roll_mode, "SIZE-MB-1024");
// log roll num
CONF_Int32(sys_log_roll_num, "10");
// verbose log
CONF_Strings(sys_log_verbose_modules, "");
// verbose log level
CONF_Int32(sys_log_verbose_level, "10");
// log buffer level
CONF_String(log_buffer_level, "");

// number of threads available to serve backend execution requests
CONF_Int32(be_service_threads, "64");

// cgroups allocated for doris
CONF_String(doris_cgroups, "");

// Controls the number of threads to run work per core.  It's common to pick 2x
// or 3x the number of cores.  This keeps the cores busy without causing excessive
// thrashing.
CONF_Int32(num_threads_per_core, "3");
// if true, compresses tuple data in Serialize
CONF_mBool(compress_rowbatches, "true");
CONF_mBool(rowbatch_align_tuple_offset, "false");
// interval between profile reports; in seconds
CONF_mInt32(status_report_interval, "5");
// if true, each disk will have a separate thread pool for scanner
CONF_Bool(doris_enable_scanner_thread_pool_per_disk, "true");
// the timeout of a work thread to wait the blocking priority queue to get a task
CONF_mInt64(doris_blocking_priority_queue_wait_timeout_ms, "500");
// number of olap scanner thread pool size
CONF_Int32(doris_scanner_thread_pool_thread_num, "48");
// number of olap scanner thread pool queue size
CONF_Int32(doris_scanner_thread_pool_queue_size, "102400");

// default thrift client connect timeout(in seconds)
CONF_mInt32(thrift_connect_timeout_seconds, "3");
// default thrift client retry interval (in milliseconds)
CONF_mInt64(thrift_client_retry_interval_ms, "1000");
// max row count number for single scan range, used in segmentv1
CONF_mInt32(doris_scan_range_row_count, "524288");
// max bytes number for single scan range, used in segmentv2
CONF_mInt32(doris_scan_range_max_mb, "1024");
// max bytes number for single scan block, used in segmentv2
CONF_mInt32(doris_scan_block_max_mb, "67108864");
// size of scanner queue between scanner thread and compute thread
CONF_mInt32(doris_scanner_queue_size, "1024");
// single read execute fragment row number
CONF_mInt32(doris_scanner_row_num, "16384");
// single read execute fragment row bytes
CONF_mInt32(doris_scanner_row_bytes, "10485760");
// number of max scan keys
CONF_mInt32(doris_max_scan_key_num, "48");
// the max number of push down values of a single column.
// if exceed, no conditions will be pushed down for that column.
CONF_mInt32(max_pushdown_conditions_per_column, "1024");
// return_row / total_row
CONF_mInt32(doris_max_pushdown_conjuncts_return_rate, "90");
// (Advanced) Maximum size of per-query receive-side buffer
CONF_mInt32(exchg_node_buffer_size_bytes, "10485760");

CONF_mInt64(column_dictionary_key_ratio_threshold, "0");
CONF_mInt64(column_dictionary_key_size_threshold, "0");
// memory_limitation_per_thread_for_schema_change_bytes unit bytes
CONF_mInt64(memory_limitation_per_thread_for_schema_change_bytes, "2147483648");
CONF_mInt64(memory_limitation_per_thread_for_storage_migration_bytes, "100000000");

// the clean interval of file descriptor cache and segment cache
CONF_mInt32(cache_clean_interval, "1800");
CONF_mInt32(disk_stat_monitor_interval, "5");
CONF_mInt32(unused_rowset_monitor_interval, "30");
CONF_String(storage_root_path, "${DORIS_HOME}/storage");

// Config is used to check incompatible old format hdr_ format
// whether doris uses strict way. When config is true, process will log fatal
// and exit. When config is false, process will only log warning.
CONF_Bool(storage_strict_check_incompatible_old_format, "true");

// BE process will exit if the percentage of error disk reach this value.
CONF_mInt32(max_percentage_of_error_disk, "0");
CONF_mInt32(default_num_rows_per_column_file_block, "1024");
// pending data policy
CONF_mInt32(pending_data_expire_time_sec, "1800");
// inc_rowset snapshot rs sweep time interval
CONF_mInt32(tablet_rowset_stale_sweep_time_sec, "300");
// garbage sweep policy
CONF_Int32(max_garbage_sweep_interval, "3600");
CONF_Int32(min_garbage_sweep_interval, "180");
CONF_mInt32(snapshot_expire_time_sec, "172800");
// It is only a recommended value. When the disk space is insufficient,
// the file storage period under trash dose not have to comply with this parameter.
CONF_mInt32(trash_file_expire_time_sec, "259200");
// check row nums for BE/CE and schema change. true is open, false is closed.
CONF_mBool(row_nums_check, "true");
// minimum file descriptor number
// modify them upon necessity
CONF_Int32(min_file_descriptor_number, "60000");
CONF_Int64(index_stream_cache_capacity, "10737418240");

// Cache for storage page size
CONF_String(storage_page_cache_limit, "20%");
// Shard size for page cache, the value must be power of two.
// It's recommended to set it to a value close to the number of BE cores in order to reduce lock contentions.
CONF_Int32(storage_page_cache_shard_size, "16");
// Percentage for index page cache
// all storage page cache will be divided into data_page_cache and index_page_cache
CONF_Int32(index_page_cache_percentage, "10");
// whether to disable page cache feature in storage
CONF_Bool(disable_storage_page_cache, "false");

CONF_Bool(enable_storage_vectorization, "true");

CONF_Bool(enable_low_cardinality_optimize, "true");

// be policy
// whether disable automatic compaction task
CONF_mBool(disable_auto_compaction, "false");
// whether enable vectorized compaction
CONF_Bool(enable_vectorized_compaction, "true");
// whether enable vectorized schema change/material-view/rollup task.
CONF_Bool(enable_vectorized_alter_table, "true");

// check the configuration of auto compaction in seconds when auto compaction disabled
CONF_mInt32(check_auto_compaction_interval_seconds, "5");

CONF_mInt64(base_compaction_num_cumulative_deltas, "5");
CONF_mDouble(base_cumulative_delta_ratio, "0.3");
CONF_mInt64(base_compaction_interval_seconds_since_last_operation, "86400");
CONF_mInt32(base_compaction_write_mbytes_per_sec, "5");
CONF_Bool(enable_base_compaction_idle_sched, "true");

// dup key not compaction big files
CONF_Bool(enable_dup_key_base_compaction_skip_big_file, "true");
CONF_mInt64(base_compaction_dup_key_max_file_size_mbytes, "1024");

// In size_based policy, output rowset of cumulative compaction total disk size exceed this config size,
// this rowset will be given to base compaction, unit is m byte.
CONF_mInt64(cumulative_size_based_promotion_size_mbytes, "1024");

// In size_based policy, output rowset of cumulative compaction total disk size exceed this config ratio of
// base rowset's total disk size, this rowset will be given to base compaction. The value must be between
// 0 and 1.
CONF_mDouble(cumulative_size_based_promotion_ratio, "0.05");

// In size_based policy, the smallest size of rowset promotion. When the rowset is less than this config, this
// rowset will be not given to base compaction. The unit is m byte.
CONF_mInt64(cumulative_size_based_promotion_min_size_mbytes, "64");

// The lower bound size to do cumulative compaction. When total disk size of candidate rowsets is less than
// this size, size_based policy may not do to cumulative compaction. The unit is m byte.
CONF_mInt64(cumulative_size_based_compaction_lower_size_mbytes, "64");

// cumulative compaction policy: min and max delta file's number
CONF_mInt64(min_cumulative_compaction_num_singleton_deltas, "5");
CONF_mInt64(max_cumulative_compaction_num_singleton_deltas, "1000");

// if compaction of a tablet failed, this tablet should not be chosen to
// compaction until this interval passes.
CONF_mInt64(min_compaction_failure_interval_sec, "5"); // 5 seconds

// This config can be set to limit thread number in compaction thread pool.
CONF_mInt32(max_base_compaction_threads, "4");
CONF_mInt32(max_cumu_compaction_threads, "10");

// This config can be set to limit thread number in  smallcompaction thread pool.
CONF_mInt32(quick_compaction_max_threads, "10");

// Thread count to do tablet meta checkpoint, -1 means use the data directories count.
CONF_Int32(max_meta_checkpoint_threads, "-1");

// This config can be set to limit thread number in  segcompaction thread pool.
CONF_mInt32(seg_compaction_max_threads, "10");

// The upper limit of "permits" held by all compaction tasks. This config can be set to limit memory consumption for compaction.
CONF_mInt64(total_permits_for_compaction_score, "10000");

// sleep interval in ms after generated compaction tasks
CONF_mInt32(generate_compaction_tasks_min_interval_ms, "10");

// Compaction task number per disk.
// Must be greater than 2, because Base compaction and Cumulative compaction have at least one thread each.
CONF_mInt32(compaction_task_num_per_disk, "2");
// compaction thread num for fast disk(typically .SSD), must be greater than 2.
CONF_mInt32(compaction_task_num_per_fast_disk, "4");
CONF_Validator(compaction_task_num_per_disk, [](const int config) -> bool { return config >= 2; });
CONF_Validator(compaction_task_num_per_fast_disk,
               [](const int config) -> bool { return config >= 2; });
CONF_mInt32(max_base_compaction_task_num_per_disk, "2");

// How many rounds of cumulative compaction for each round of base compaction when compaction tasks generation.
CONF_mInt32(cumulative_compaction_rounds_for_each_base_compaction_round, "9");

// Merge log will be printed for each "row_step_for_compaction_merge_log" rows merged during compaction
CONF_mInt64(row_step_for_compaction_merge_log, "0");

// Threshold to logging compaction trace, in seconds.
CONF_mInt32(base_compaction_trace_threshold, "60");
CONF_mInt32(cumulative_compaction_trace_threshold, "10");
CONF_mBool(disable_compaction_trace_log, "true");

// Threshold to logging agent task trace, in seconds.
CONF_mInt32(agent_task_trace_threshold_sec, "2");

// time interval to record tablet scan count in second for the purpose of calculating tablet scan frequency
CONF_mInt64(tablet_scan_frequency_time_node_interval_second, "300");
// coefficient for tablet scan frequency and compaction score when finding a tablet for compaction
CONF_mInt32(compaction_tablet_scan_frequency_factor, "0");
CONF_mInt32(compaction_tablet_compaction_score_factor, "1");

// This config can be set to limit thread number in tablet migration thread pool.
CONF_Int32(min_tablet_migration_threads, "1");
CONF_Int32(max_tablet_migration_threads, "1");

CONF_mInt32(finished_migration_tasks_size, "10000");
// If size less than this, the remaining rowsets will be force to complete
CONF_mInt32(migration_remaining_size_threshold_mb, "10");
// If the task runs longer than this time, the task will be terminated, in seconds.
// tablet max size / migration min speed * factor = 10GB / 1MBps * 2 = 20480 seconds
CONF_mInt32(migration_task_timeout_secs, "20480");

// Port to start debug webserver on
CONF_Int32(webserver_port, "8040");
// Number of webserver workers
CONF_Int32(webserver_num_workers, "48");
// Period to update rate counters and sampling counters in ms.
CONF_mInt32(periodic_counter_update_period_ms, "500");

CONF_Bool(enable_single_replica_load, "false");

// Port to download server for single replica load
CONF_Int32(single_replica_load_download_port, "8050");
// Number of download workers for single replica load
CONF_Int32(single_replica_load_download_num_workers, "64");

// Used for mini Load. mini load data file will be removed after this time.
CONF_Int64(load_data_reserve_hours, "4");
// log error log will be removed after this time
CONF_mInt64(load_error_log_reserve_hours, "48");
CONF_Int32(number_tablet_writer_threads, "16");
CONF_Int32(number_slave_replica_download_threads, "64");

// The maximum amount of data that can be processed by a stream load
CONF_mInt64(streaming_load_max_mb, "10240");
// Some data formats, such as JSON, cannot be streamed.
// Therefore, it is necessary to limit the maximum number of
// such data when using stream load to prevent excessive memory consumption.
CONF_mInt64(streaming_load_json_max_mb, "100");
// the alive time of a TabletsChannel.
// If the channel does not receive any data till this time,
// the channel will be removed.
CONF_mInt32(streaming_load_rpc_max_alive_time_sec, "1200");
// the timeout of a rpc to open the tablet writer in remote BE.
// short operation time, can set a short timeout
CONF_Int32(tablet_writer_open_rpc_timeout_sec, "60");
// You can ignore brpc error '[E1011]The server is overcrowded' when writing data.
CONF_mBool(tablet_writer_ignore_eovercrowded, "false");
CONF_mInt32(slave_replica_writer_rpc_timeout_sec, "60");
// Whether to enable stream load record function, the default is false.
// False: disable stream load record
CONF_mBool(enable_stream_load_record, "false");
// batch size of stream load record reported to FE
CONF_mInt32(stream_load_record_batch_size, "50");
// expire time of stream load record in rocksdb.
CONF_Int32(stream_load_record_expire_time_secs, "28800");
// time interval to clean expired stream load records
CONF_mInt64(clean_stream_load_record_interval_secs, "1800");

// OlapTableSink sender's send interval, should be less than the real response time of a tablet writer rpc.
// You may need to lower the speed when the sink receiver bes are too busy.
CONF_mInt32(olap_table_sink_send_interval_ms, "1");

// Fragment thread pool
CONF_Int32(fragment_pool_thread_num_min, "64");
CONF_Int32(fragment_pool_thread_num_max, "512");
CONF_Int32(fragment_pool_queue_size, "2048");

// Control the number of disks on the machine.  If 0, this comes from the system settings.
CONF_Int32(num_disks, "0");
// The maximum number of the threads per disk is also the max queue depth per disk.
CONF_Int32(num_threads_per_disk, "0");
// The read size is the size of the reads sent to os.
// There is a trade off of latency and throughout, trying to keep disks busy but
// not introduce seeks.  The literature seems to agree that with 8 MB reads, random
// io and sequential io perform similarly.
CONF_Int32(read_size, "8388608");    // 8 * 1024 * 1024, Read Size (in bytes)
CONF_Int32(min_buffer_size, "1024"); // 1024, The minimum read buffer size (in bytes)

// For each io buffer size, the maximum number of buffers the IoMgr will hold onto
// With 1024B through 8MB buffers, this is up to ~2GB of buffers.
CONF_Int32(max_free_io_buffers, "128");

// Whether to disable the memory cache pool,
// including MemPool, ChunkAllocator, BufferPool, DiskIO free buffer.
CONF_Bool(disable_mem_pools, "false");

// The reserved bytes limit of Chunk Allocator, usually set as a percentage of mem_limit.
// defaults to bytes if no unit is given, the number of bytes must be a multiple of 2.
// must larger than 0. and if larger than physical memory size, it will be set to physical memory size.
// increase this variable can improve performance,
// but will acquire more free memory which can not be used by other modules.
CONF_mString(chunk_reserved_bytes_limit, "0");
// 1024, The minimum chunk allocator size (in bytes)
CONF_Int32(min_chunk_reserved_bytes, "1024");
// Disable Chunk Allocator in Vectorized Allocator, this will reduce memory cache.
// For high concurrent queries, using Chunk Allocator with vectorized Allocator can reduce the impact
// of gperftools tcmalloc central lock.
// Jemalloc or google tcmalloc have core cache, Chunk Allocator may no longer be needed after replacing
// gperftools tcmalloc.
CONF_mBool(disable_chunk_allocator_in_vec, "false");

// The probing algorithm of partitioned hash table.
// Enable quadratic probing hash table
CONF_Bool(enable_quadratic_probing, "false");

// for pprof
CONF_String(pprof_profile_dir, "${DORIS_HOME}/log");

// to forward compatibility, will be removed later
CONF_mBool(enable_token_check, "true");

// to open/close system metrics
CONF_Bool(enable_system_metrics, "true");

CONF_mBool(enable_prefetch, "true");

// Number of cores Doris will used, this will effect only when it's greater than 0.
// Otherwise, Doris will use all cores returned from "/proc/cpuinfo".
CONF_Int32(num_cores, "0");

// When BE start, If there is a broken disk, BE process will exit by default.
// Otherwise, we will ignore the broken disk,
CONF_Bool(ignore_broken_disk, "false");

// linux transparent huge page
CONF_Bool(madvise_huge_pages, "false");

// whether use mmap to allocate memory
CONF_Bool(mmap_buffers, "false");

// max memory can be allocated by buffer pool
// This is the percentage of mem_limit
CONF_String(buffer_pool_limit, "20%");

// clean page can be hold by buffer pool
// This is the percentage of buffer_pool_limit
CONF_String(buffer_pool_clean_pages_limit, "50%");

// Sleep time in milliseconds between memory maintenance iterations
CONF_mInt64(memory_maintenance_sleep_time_ms, "500");

// Sleep time in milliseconds between load channel memory refresh iterations
CONF_mInt64(load_channel_memory_refresh_sleep_time_ms, "100");

// Alignment
CONF_Int32(memory_max_alignment, "16");

// write buffer size before flush
CONF_mInt64(write_buffer_size, "209715200");

// max buffer size used in memtable for the aggregated table
CONF_mInt64(memtable_max_buffer_size, "419430400");

// following 2 configs limit the memory consumption of load process on a Backend.
// eg: memory limit to 80% of mem limit config but up to 100GB(default)
// NOTICE(cmy): set these default values very large because we don't want to
// impact the load performance when user upgrading Doris.
// user should set these configs properly if necessary.
CONF_Int64(load_process_max_memory_limit_bytes, "107374182400"); // 100GB
CONF_Int32(load_process_max_memory_limit_percent, "50");         // 50%

// If the memory consumption of load jobs exceed load_process_max_memory_limit,
// all load jobs will hang there to wait for memtable flush. We should have a
// soft limit which can trigger the memtable flush for the load channel who
// consumes lagest memory size before we reach the hard limit. The soft limit
// might avoid all load jobs hang at the same time.
CONF_Int32(load_process_soft_mem_limit_percent, "80");

// result buffer cancelled time (unit: second)
CONF_mInt32(result_buffer_cancelled_interval_time, "300");

// the increased frequency of priority for remaining tasks in BlockingPriorityQueue
CONF_mInt32(priority_queue_remaining_tasks_increased_frequency, "512");

// sync tablet_meta when modifying meta
CONF_mBool(sync_tablet_meta, "false");

// default thrift rpc timeout ms
CONF_mInt32(thrift_rpc_timeout_ms, "10000");

// txn commit rpc timeout
CONF_mInt32(txn_commit_rpc_timeout_ms, "10000");

// default brpc timeout
CONF_mInt32(meta_service_brpc_timeout_ms, "10000");

// If set to true, metric calculator will run
CONF_Bool(enable_metric_calculator, "true");

// max consumer num in one data consumer group, for routine load
CONF_mInt32(max_consumer_num_per_group, "3");

// the size of thread pool for routine load task.
// this should be larger than FE config 'max_routine_load_task_num_per_be' (default 5)
CONF_Int32(routine_load_thread_pool_size, "10");

// max external scan cache batch count, means cache max_memory_cache_batch_count * batch_size row
// default is 20, batch_size's default value is 1024 means 20 * 1024 rows will be cached
CONF_mInt32(max_memory_sink_batch_count, "20");

// This configuration is used for the context gc thread schedule period
// note: unit is minute, default is 5min
CONF_mInt32(scan_context_gc_interval_min, "5");

// es scroll keep-alive
CONF_String(es_scroll_keepalive, "5m");

// HTTP connection timeout for es
CONF_mInt32(es_http_timeout_ms, "5000");

// the max client cache number per each host
// There are variety of client cache in BE, but currently we use the
// same cache size configuration.
// TODO(cmy): use different config to set different client cache if necessary.
CONF_Int32(max_client_cache_size_per_host, "10");

// Dir to save files downloaded by SmallFileMgr
CONF_String(small_file_dir, "${DORIS_HOME}/lib/small_file/");
// path gc
CONF_Bool(path_gc_check, "true");
CONF_mInt32(path_gc_check_interval_second, "86400");
CONF_mInt32(path_gc_check_step, "1000");
CONF_mInt32(path_gc_check_step_interval_ms, "10");
CONF_mInt32(path_scan_interval_second, "86400");

// The following 2 configs limit the max usage of disk capacity of a data dir.
// If both of these 2 threshold reached, no more data can be writen into that data dir.
// The percent of max used capacity of a data dir
CONF_mInt32(storage_flood_stage_usage_percent, "90"); // 90%
// The min bytes that should be left of a data dir
CONF_mInt64(storage_flood_stage_left_capacity_bytes, "1073741824"); // 1GB
// number of thread for flushing memtable per store
CONF_Int32(flush_thread_num_per_store, "6");
// number of thread for flushing memtable per store, for high priority load task
CONF_Int32(high_priority_flush_thread_num_per_store, "6");

// config for tablet meta checkpoint
CONF_mInt32(tablet_meta_checkpoint_min_new_rowsets_num, "10");
CONF_mInt32(tablet_meta_checkpoint_min_interval_secs, "600");
CONF_Int32(generate_tablet_meta_checkpoint_tasks_interval_secs, "600");

// config for default rowset type
// Valid configs: ALPHA, BETA
CONF_String(default_rowset_type, "BETA");

// Maximum size of a single message body in all protocols
CONF_Int64(brpc_max_body_size, "3147483648");
// Max unwritten bytes in each socket, if the limit is reached, Socket.Write fails with EOVERCROWDED
CONF_Int64(brpc_socket_max_unwritten_bytes, "1073741824");
// TODO(zxy): expect to be true in v1.3
// Whether to embed the ProtoBuf Request serialized string together with Tuple/Block data into
// Controller Attachment and send it through http brpc when the length of the Tuple/Block data
// is greater than 1.8G. This is to avoid the error of Request length overflow (2G).
CONF_mBool(transfer_large_data_by_brpc, "false");

// max number of txns for every txn_partition_map in txn manager
// this is a self protection to avoid too many txns saving in manager
CONF_mInt64(max_runnings_transactions_per_txn_map, "100");

// tablet_map_lock shard size, the value is 2^n, n=0,1,2,3,4
// this is a an enhancement for better performance to manage tablet
CONF_Int32(tablet_map_shard_size, "1");

// txn_map_lock shard size, the value is 2^n, n=0,1,2,3,4
// this is a an enhancement for better performance to manage txn
CONF_Int32(txn_map_shard_size, "128");

// txn_lock shard size, the value is 2^n, n=0,1,2,3,4
// this is a an enhancement for better performance to commit and publish txn
CONF_Int32(txn_shard_size, "1024");

// Whether to continue to start be when load tablet from header failed.
CONF_Bool(ignore_load_tablet_failure, "false");

// Whether to continue to start be when load tablet from header failed.
CONF_mBool(ignore_rowset_stale_unconsistent_delete, "false");

// Set max cache's size of query results, the unit is M byte
CONF_Int32(query_cache_max_size_mb, "256");

// Cache memory is pruned when reach query_cache_max_size_mb + query_cache_elasticity_size_mb
CONF_Int32(query_cache_elasticity_size_mb, "128");

// Maximum number of cache partitions corresponding to a SQL
CONF_Int32(query_cache_max_partition_count, "1024");

// Maximum number of version of a tablet. If the version num of a tablet exceed limit,
// the load process will reject new incoming load job of this tablet.
// This is to avoid too many version num.
CONF_mInt32(max_tablet_version_num, "2000");

// Frontend mainly use two thrift sever type: THREAD_POOL, THREADED_SELECTOR. if fe use THREADED_SELECTOR model for thrift server,
// the thrift_server_type_of_fe should be set THREADED_SELECTOR to make be thrift client to fe constructed with TFramedTransport
CONF_String(thrift_server_type_of_fe, "THREAD_POOL");

// disable zone map index when page row is too few
CONF_mInt32(zone_map_row_num_threshold, "20");

// aws sdk log level
//    Off = 0,
//    Fatal = 1,
//    Error = 2,
//    Warn = 3,
//    Info = 4,
//    Debug = 5,
//    Trace = 6
CONF_Int32(aws_log_level, "3");

// the buffer size when read data from remote storage like s3
CONF_mInt32(remote_storage_read_buffer_mb, "16");

// Whether Hook TCmalloc new/delete, currently consume/release tls mem tracker in Hook.
CONF_Bool(enable_tcmalloc_hook, "true");

<<<<<<< HEAD
CONF_Bool(memory_debug, "false");
=======
// Print more detailed logs, more detailed records, etc.
CONF_mBool(memory_debug, "false");
>>>>>>> 6b773939

// The minimum length when TCMalloc Hook consumes/releases MemTracker, consume size
// smaller than this value will continue to accumulate. specified as number of bytes.
// Decreasing this value will increase the frequency of consume/release.
// Increasing this value will cause MemTracker statistics to be inaccurate.
CONF_mInt32(mem_tracker_consume_min_size_bytes, "1048576");

// The version information of the tablet will be stored in the memory
// in an adjacency graph data structure.
// And as the new version is written and the old version is deleted,
// the data structure will begin to have empty vertex with no edge associations(orphan vertex).
// This config is used to control that when the proportion of orphan vertex is greater than the threshold,
// the adjacency graph will be rebuilt to ensure that the data structure will not expand indefinitely.
// This config usually only needs to be modified during testing.
// In most cases, it does not need to be modified.
CONF_mDouble(tablet_version_graph_orphan_vertex_ratio, "0.1");

// if set runtime_filter_use_async_rpc true, publish runtime filter will be a async method
// else we will call sync method
CONF_mBool(runtime_filter_use_async_rpc, "true");

// max send batch parallelism for OlapTableSink
// The value set by the user for send_batch_parallelism is not allowed to exceed max_send_batch_parallelism_per_job,
// if exceed, the value of send_batch_parallelism would be max_send_batch_parallelism_per_job
CONF_mInt32(max_send_batch_parallelism_per_job, "5");
CONF_Validator(max_send_batch_parallelism_per_job,
               [](const int config) -> bool { return config >= 1; });

// number of send batch thread pool size
CONF_Int32(send_batch_thread_pool_thread_num, "64");
// number of send batch thread pool queue size
CONF_Int32(send_batch_thread_pool_queue_size, "102400");
// number of download cache thread pool size
CONF_Int32(download_cache_thread_pool_thread_num, "48");
// number of download cache thread pool queue size
CONF_Int32(download_cache_thread_pool_queue_size, "102400");
// download cache buffer size
CONF_Int64(download_cache_buffer_size, "10485760");

// Limit the number of segment of a newly created rowset.
// The newly created rowset may to be compacted after loading,
// so if there are too many segment in a rowset, the compaction process
// will run out of memory.
// When doing compaction, each segment may take at least 1MB buffer.
CONF_mInt32(max_segment_num_per_rowset, "200");

// The connection timeout when connecting to external table such as odbc table.
CONF_mInt32(external_table_connect_timeout_sec, "30");

// Global bitmap cache capacity for aggregation cache, size in bytes
CONF_Int64(delete_bitmap_agg_cache_capacity, "104857600");

// s3 config
CONF_mInt32(max_remote_storage_count, "10");

// reference https://github.com/edenhill/librdkafka/blob/master/INTRODUCTION.md#broker-version-compatibility
// If the dependent kafka broker version older than 0.10.0.0,
// the value of kafka_api_version_request should be false, and the
// value set by the fallback version kafka_broker_version_fallback will be used,
// and the valid values are: 0.9.0.x, 0.8.x.y.
CONF_String(kafka_api_version_request, "true");
CONF_String(kafka_broker_version_fallback, "0.10.0");

// The number of pool siz of routine load consumer.
// If you meet the error describe in https://github.com/edenhill/librdkafka/issues/3608
// Change this size to 0 to fix it temporarily.
CONF_Int32(routine_load_consumer_pool_size, "10");

// When the timeout of a load task is less than this threshold,
// Doris treats it as a high priority task.
// high priority tasks use a separate thread pool for flush and do not block rpc by memory cleanup logic.
// this threshold is mainly used to identify routine load tasks and should not be modified if not necessary.
CONF_mInt32(load_task_high_priority_threshold_second, "120");

// The min timeout of load rpc (add batch, close, etc.)
// Because a load rpc may be blocked for a while.
// Increase this config may avoid rpc timeout.
CONF_mInt32(min_load_rpc_timeout_ms, "20000");

// use which protocol to access function service, candicate is baidu_std/h2:grpc
CONF_String(function_service_protocol, "h2:grpc");

// use which load balancer to select server to connect
CONF_String(rpc_load_balancer, "rr");

// Enable tracing
// If this configuration is enabled, you should also specify the trace_export_url.
CONF_Bool(enable_tracing, "false");

// Enable opentelemtry collector
CONF_Bool(enable_otel_collector, "false");

// Current support for exporting traces:
// zipkin: Export traces directly to zipkin, which is used to enable the tracing feature quickly.
// collector: The collector can be used to receive and process traces and support export to a variety of
//   third-party systems.
CONF_mString(trace_exporter, "zipkin");
CONF_Validator(trace_exporter, [](const std::string& config) -> bool {
    return config == "zipkin" || config == "collector";
});

// The endpoint to export spans to.
// export to zipkin like: http://127.0.0.1:9411/api/v2/spans
// export to collector like: http://127.0.0.1:4318/v1/traces
CONF_String(trace_export_url, "http://127.0.0.1:9411/api/v2/spans");

// The maximum buffer/queue size to collect span. After the size is reached, spans are dropped.
// An export will be triggered when the number of spans in the queue reaches half of the maximum.
CONF_Int32(max_span_queue_size, "2048");

// The maximum batch size of every export spans. It must be smaller or equal to max_queue_size.
CONF_Int32(max_span_export_batch_size, "512");

// The time interval between two consecutive export spans.
CONF_Int32(export_span_schedule_delay_millis, "500");

// a soft limit of string type length, the hard limit is 2GB - 4, but if too long will cause very low performance,
// so we set a soft limit, default is 1MB
CONF_mInt32(string_type_length_soft_limit_bytes, "1048576");

CONF_Validator(string_type_length_soft_limit_bytes,
               [](const int config) -> bool { return config > 0 && config <= 2147483643; });

CONF_mInt32(jsonb_type_length_soft_limit_bytes, "1048576");

CONF_Validator(jsonb_type_length_soft_limit_bytes,
               [](const int config) -> bool { return config > 0 && config <= 2147483643; });

// used for olap scanner to save memory, when the size of unused_object_pool
// is greater than object_pool_buffer_size, release the object in the unused_object_pool.
CONF_Int32(object_pool_buffer_size, "100");

// ParquetReaderWrap prefetch buffer size
CONF_Int32(parquet_reader_max_buffer_size, "50");
// Max size of parquet page header in bytes
CONF_mInt32(parquet_header_max_size_mb, "1");
// Max buffer size for parquet row group
CONF_mInt32(parquet_rowgroup_max_buffer_mb, "128");
// Max buffer size for parquet chunk column
CONF_mInt32(parquet_column_max_buffer_mb, "8");

// OrcReader
CONF_mInt32(orc_natural_read_size_mb, "8");

// When the rows number reached this limit, will check the filter rate the of bloomfilter
// if it is lower than a specific threshold, the predicate will be disabled.
CONF_mInt32(bloom_filter_predicate_check_row_num, "204800");
<<<<<<< HEAD

CONF_Bool(enable_decimalv3, "false");
=======
>>>>>>> 6b773939

//whether turn on quick compaction feature
CONF_Bool(enable_quick_compaction, "false");
// For continuous versions that rows less than quick_compaction_max_rows will  trigger compaction quickly
CONF_Int32(quick_compaction_max_rows, "1000");
// min compaction versions
CONF_Int32(quick_compaction_batch_size, "10");
// do compaction min rowsets
CONF_Int32(quick_compaction_min_rowsets, "10");

// cooldown task configs
CONF_Int32(cooldown_thread_num, "5");
CONF_mInt64(generate_cooldown_task_interval_sec, "20");
CONF_mInt64(generate_cache_cleaner_task_interval_sec, "43200"); // 12 h
CONF_Int32(concurrency_per_dir, "2");
CONF_mInt64(cooldown_lag_time_sec, "10800");       // 3h
CONF_mInt64(max_sub_cache_file_size, "104857600"); // 100MB
CONF_mInt64(file_cache_alive_time_sec, "604800");  // 1 week
// file_cache_type is used to set the type of file cache for remote files.
// "": no cache, "sub_file_cache": split sub files from remote file.
// "whole_file_cache": the whole file.
CONF_mString(file_cache_type, "");
CONF_Validator(file_cache_type, [](const std::string config) -> bool {
    return config == "sub_file_cache" || config == "whole_file_cache" || config == "";
});
CONF_mInt64(file_cache_max_size_per_disk, "0"); // zero for no limit

CONF_Int32(s3_transfer_executor_pool_size, "2");

CONF_Bool(enable_time_lut, "true");
CONF_Bool(enable_simdjson_reader, "false");

// number of s3 scanner thread pool size
CONF_Int32(doris_remote_scanner_thread_pool_thread_num, "48");
// number of s3 scanner thread pool queue size
<<<<<<< HEAD
CONF_Int32(doris_remote_scanner_thread_pool_queue_size, "102400");
=======
CONF_Int32(doris_remote_scanner_thread_pool_queue_size, "10240");
>>>>>>> 6b773939

// limit the queue of pending batches which will be sent by a single nodechannel
CONF_mInt64(nodechannel_pending_queue_max_bytes, "67108864");

// Max waiting time to wait the "plan fragment start" rpc.
// If timeout, the fragment will be cancelled.
// This parameter is usually only used when the FE loses connection,
// and the BE can automatically cancel the relevant fragment after the timeout,
// so as to avoid occupying the execution thread for a long time.
CONF_mInt32(max_fragment_start_wait_time_seconds, "30");

// Node role tag for backend. Mix role is the default role, and computation role have no
// any tablet.
CONF_String(be_node_role, "mix");
<<<<<<< HEAD

CONF_Bool(enable_segcompaction, "false"); // currently only support vectorized storage

// Trigger segcompaction if the num of segments in a rowset exceeds this threshold.
CONF_Int32(segcompaction_threshold_segment_num, "10");

// The segment whose row number above the threshold will be compacted during segcompaction
CONF_Int32(segcompaction_small_threshold, "1048576");

CONF_String(jvm_max_heap_size, "1024M");

// enable java udf and jdbc scannode
CONF_Bool(enable_java_support, "true");

CONF_Int32(multi_get_per_batch, "10");
// Hide webserver page for safety.
// Hide the be config page for webserver.
CONF_Bool(hide_webserver_config_page, "false");

// Temp config. True to use optimization for bitmap_index apply compound predicate.  Will remove after fully test.
CONF_Bool(enable_index_apply_compound_predicates, "true");
=======

// Hide webserver page for safety.
// Hide the be config page for webserver.
CONF_Bool(hide_webserver_config_page, "false");

CONF_Bool(enable_segcompaction, "false"); // currently only support vectorized storage

// Trigger segcompaction if the num of segments in a rowset exceeds this threshold.
CONF_Int32(segcompaction_threshold_segment_num, "10");

// The segment whose row number above the threshold will be compacted during segcompaction
CONF_Int32(segcompaction_small_threshold, "1048576");

CONF_String(jvm_max_heap_size, "1024M");

// enable java udf and jdbc scannode
CONF_Bool(enable_java_support, "true");

// Set config randomly to check more issues in github workflow
CONF_Bool(enable_fuzzy_mode, "false");
>>>>>>> 6b773939

#ifdef BE_TEST
// test s3
CONF_String(test_s3_resource, "resource");
CONF_String(test_s3_ak, "ak");
CONF_String(test_s3_sk, "sk");
CONF_String(test_s3_endpoint, "endpoint");
CONF_String(test_s3_region, "region");
CONF_String(test_s3_bucket, "bucket");
CONF_String(test_s3_prefix, "prefix");
#endif

// reader prefetch
CONF_Int32(max_column_reader_prefetch_size, "0");

// file cache
CONF_Bool(enable_file_cache, "false");
// format: [{"path":"/mnt/disk3/selectdb_cloud/file_cache","normal":21474836480,"persistent":10737418240,"query_limit":10737418240}]
CONF_String(file_cache_path, "");
CONF_String(disposable_file_cache_path, "");
CONF_Int64(file_cache_max_file_segment_size, "4194304"); // 4MB
CONF_Bool(clear_file_cache, "false");
CONF_Bool(enable_file_cache_query_limit, "false");

// write as cache
// format: [{"path":"/mnt/disk3/selectdb_cloud/tmp","max_cache_bytes":21474836480,"max_upload_bytes":10737418240}]
CONF_String(tmp_file_dirs, "");

// cloud
CONF_String(cloud_unique_id, "");
CONF_String(meta_service_endpoint, "");
CONF_Bool(meta_service_use_load_balancer, "false");
CONF_mInt32(meta_service_rpc_timeout_ms, "10000");
CONF_Int64(tablet_cache_capacity, "10000");
CONF_Int64(tablet_cache_shards, "16");
CONF_mInt32(refresh_s3_info_interval_seconds, "60");
CONF_mInt32(vacuum_stale_rowsets_interval_seconds, "1800");
CONF_mInt32(tablet_sync_interval_seconds, "1800");
CONF_mInt32(schedule_sync_tablets_interval_seconds, "600");
CONF_mInt32(compaction_timeout_seconds, "86400");
CONF_mInt32(lease_compaction_interval_seconds, "20");
CONF_mInt32(meta_service_rpc_retry_times, "200");

// semi-structure configs
CONF_Bool(enable_parse_multi_dimession_array, "true");

// setRAMBufferSizeMB for lucene
CONF_mDouble(inverted_index_ram_buffer_size, "512");
// setMaxBufferedDocs for lucene
CONF_mInt32(inverted_index_max_buffer_docs, "100000000");
// setMergeFactor for lucene
CONF_mInt32(inverted_index_merge_factor, "100000000");
// inverted index searcher sweep time interval, default 30min
CONF_mInt32(index_searcher_cache_stale_sweep_time_sec, "1800");
// Cache for inverted index cache capacity
CONF_Int32(inverted_index_searcher_cache_capacity, "1000000");
// Cache for inverted index cache size
CONF_String(inverted_index_searcher_cache_limit, "10%");
// set `true` to enable insert searcher into cache when write inverted index data
CONF_Bool(enable_write_index_searcher_cache, "true");
// inverted index
CONF_Int32(query_bkd_inverted_index_limit_percent, "5"); // 5%
// tree depth for bkd
CONF_Int32(max_depth_in_bkd_tree, "32");

CONF_Bool(enable_index_compaction, "false");

// http scheme in S3Client to use. E.g. http or https
CONF_String(s3_client_http_scheme, "http");
CONF_Validator(s3_client_http_scheme, [](const std::string& config) -> bool {
    return config == "http" || config == "https";
});

// temporary config for regression-test
CONF_Bool(always_promote_cumulative_point, "false");

} // namespace config

} // namespace doris<|MERGE_RESOLUTION|>--- conflicted
+++ resolved
@@ -46,14 +46,10 @@
 // If no ip match this rule, will choose one randomly.
 CONF_String(priority_networks, "");
 
-<<<<<<< HEAD
-CONF_String(memory_mode, "moderate");
-=======
 // memory mode
 // performance or compact
 CONF_String(memory_mode, "moderate");
 
->>>>>>> 6b773939
 // process memory limit specified as number of bytes
 // ('<int>[bB]?'), megabytes ('<float>[mM]'), gigabytes ('<float>[gG]'),
 // or percentage of the physical memory ('<int>%').
@@ -655,12 +651,8 @@
 // Whether Hook TCmalloc new/delete, currently consume/release tls mem tracker in Hook.
 CONF_Bool(enable_tcmalloc_hook, "true");
 
-<<<<<<< HEAD
-CONF_Bool(memory_debug, "false");
-=======
 // Print more detailed logs, more detailed records, etc.
 CONF_mBool(memory_debug, "false");
->>>>>>> 6b773939
 
 // The minimum length when TCMalloc Hook consumes/releases MemTracker, consume size
 // smaller than this value will continue to accumulate. specified as number of bytes.
@@ -808,11 +800,6 @@
 // When the rows number reached this limit, will check the filter rate the of bloomfilter
 // if it is lower than a specific threshold, the predicate will be disabled.
 CONF_mInt32(bloom_filter_predicate_check_row_num, "204800");
-<<<<<<< HEAD
-
-CONF_Bool(enable_decimalv3, "false");
-=======
->>>>>>> 6b773939
 
 //whether turn on quick compaction feature
 CONF_Bool(enable_quick_compaction, "false");
@@ -848,11 +835,7 @@
 // number of s3 scanner thread pool size
 CONF_Int32(doris_remote_scanner_thread_pool_thread_num, "48");
 // number of s3 scanner thread pool queue size
-<<<<<<< HEAD
 CONF_Int32(doris_remote_scanner_thread_pool_queue_size, "102400");
-=======
-CONF_Int32(doris_remote_scanner_thread_pool_queue_size, "10240");
->>>>>>> 6b773939
 
 // limit the queue of pending batches which will be sent by a single nodechannel
 CONF_mInt64(nodechannel_pending_queue_max_bytes, "67108864");
@@ -867,34 +850,16 @@
 // Node role tag for backend. Mix role is the default role, and computation role have no
 // any tablet.
 CONF_String(be_node_role, "mix");
-<<<<<<< HEAD
-
-CONF_Bool(enable_segcompaction, "false"); // currently only support vectorized storage
-
-// Trigger segcompaction if the num of segments in a rowset exceeds this threshold.
-CONF_Int32(segcompaction_threshold_segment_num, "10");
-
-// The segment whose row number above the threshold will be compacted during segcompaction
-CONF_Int32(segcompaction_small_threshold, "1048576");
-
-CONF_String(jvm_max_heap_size, "1024M");
-
-// enable java udf and jdbc scannode
-CONF_Bool(enable_java_support, "true");
 
 CONF_Int32(multi_get_per_batch, "10");
+
+// Temp config. True to use optimization for bitmap_index apply compound predicate.  Will remove after fully test.
+CONF_Bool(enable_index_apply_compound_predicates, "true");
+
 // Hide webserver page for safety.
 // Hide the be config page for webserver.
 CONF_Bool(hide_webserver_config_page, "false");
 
-// Temp config. True to use optimization for bitmap_index apply compound predicate.  Will remove after fully test.
-CONF_Bool(enable_index_apply_compound_predicates, "true");
-=======
-
-// Hide webserver page for safety.
-// Hide the be config page for webserver.
-CONF_Bool(hide_webserver_config_page, "false");
-
 CONF_Bool(enable_segcompaction, "false"); // currently only support vectorized storage
 
 // Trigger segcompaction if the num of segments in a rowset exceeds this threshold.
@@ -910,7 +875,6 @@
 
 // Set config randomly to check more issues in github workflow
 CONF_Bool(enable_fuzzy_mode, "false");
->>>>>>> 6b773939
 
 #ifdef BE_TEST
 // test s3
