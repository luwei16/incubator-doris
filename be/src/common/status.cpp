// Copyright (c) 2011 The LevelDB Authors. All rights reserved.
// Use of this source code is governed by a BSD-style license that can be
// found in the LICENSE file. See the AUTHORS file for names of contributors.

#include "common/status.h"

#include <rapidjson/prettywriter.h>
#include <rapidjson/stringbuffer.h>

#include "gen_cpp/types.pb.h" // for PStatus
#include "util/stack_util.h"

namespace doris {

constexpr int MAX_ERROR_NUM = 65536;
struct ErrorCodeState {
    int16_t error_code = 0;
    bool stacktrace = true;
    std::string description;
    size_t count = 0; // Used for count the number of error happens
    std::mutex mutex; // lock guard for count state
};
ErrorCodeState error_states[MAX_ERROR_NUM];
class Initializer {
public:
    Initializer() {
#define M(NAME, ERRORCODE, DESC, STACKTRACEENABLED) \
    error_states[abs(ERRORCODE)].stacktrace = STACKTRACEENABLED;
        APPLY_FOR_ERROR_CODES(M)
#undef M
// Currently, most of description is empty, so that we use NAME as description
#define M(NAME, ERRORCODE, DESC, STACKTRACEENABLED) \
    error_states[abs(ERRORCODE)].description = #NAME;
        APPLY_FOR_ERROR_CODES(M)
#undef M
    }
};
Initializer init; // Used to init the error_states array

Status::Status(const TStatus& s) {
    _code = s.status_code;
    if (_code != TStatusCode::OK) {
        // It is ok to set precise code == 1 here, because we do not know the precise code
        // just from thrift's TStatus
        _precise_code = 1;
        if (!s.error_msgs.empty()) {
            _err_msg = s.error_msgs[0];
        }
    }
}

// TODO yiguolei, maybe should init PStatus's precise code because OLAPInternal Error may
// tranfer precise code during BRPC
Status::Status(const PStatus& s) {
    _code = (TStatusCode::type)s.status_code();
    if (_code != TStatusCode::OK) {
        // It is ok to set precise code == 1 here, because we do not know the precise code
        // just from thrift's TStatus
        _precise_code = 1;
        if (s.error_msgs_size() > 0) {
            _err_msg = s.error_msgs(0);
        }
    }
}

// A wrapper for ErrorCode
//      Precise code is for ErrorCode's enum value
//      All Status Error is treated as Internal Error
Status Status::OLAPInternalError(int16_t precise_code, std::string_view msg) {
    return ConstructErrorStatus(TStatusCode::INTERNAL_ERROR, precise_code, msg);
}

Status Status::ConstructErrorStatus(TStatusCode::type tcode, int16_t precise_code,
                                    std::string_view msg) {
// This will print all error status's stack, it maybe too many, but it is just used for debug
<<<<<<< HEAD
// #ifdef PRINT_ALL_ERR_STATUS_STACKTRACE
//     LOG(WARNING) << "Error occurred, error code = " << precise_code << ", with message: " << msg
//                  << "\n caused by:" << boost::stacktrace::stacktrace();
// #endif
    if (error_states[abs(precise_code)].stacktrace) {
        // Add stacktrace as part of message, could use LOG(WARN) << "" << status will print both
        // the error message and the stacktrace
        // TODO: boost::stacktrace will leak memory and is considering using glibc stacktrace instead
        // https://github.com/boostorg/stacktrace/issues/118
        // https://github.com/boostorg/stacktrace/issues/111
        // return Status(TStatusCode::INTERNAL_ERROR,
        //               boost::stacktrace::to_string(boost::stacktrace::stacktrace()), precise_code);
        return Status(TStatusCode::INTERNAL_ERROR, std::string(), precise_code);
=======
#ifdef PRINT_ALL_ERR_STATUS_STACKTRACE
    LOG(WARNING) << "Error occurred, error code = " << precise_code << ", with message: " << msg
                 << "\n caused by:" << get_stack_trace();
#endif
    if (error_states[abs(precise_code)].stacktrace) {
        // Add stacktrace as part of message, could use LOG(WARN) << "" << status will print both
        // the error message and the stacktrace
        if (msg.empty()) {
            return Status(tcode, get_stack_trace(), precise_code);
        } else {
            return Status(tcode, std::string(msg) + "/n" + get_stack_trace(), precise_code);
        }
>>>>>>> 6b773939
    } else {
        if (msg.empty()) {
            return Status(tcode, std::string_view(), precise_code);
        } else {
            return Status(tcode, msg, precise_code);
        }
    }
}

void Status::to_thrift(TStatus* s) const {
    s->error_msgs.clear();
    if (ok()) {
        s->status_code = TStatusCode::OK;
    } else {
        s->status_code = code();
        s->error_msgs.push_back(_err_msg);
        s->__isset.error_msgs = true;
    }
}

TStatus Status::to_thrift() const {
    TStatus s;
    to_thrift(&s);
    return s;
}

void Status::to_protobuf(PStatus* s) const {
    s->clear_error_msgs();
    if (ok()) {
        s->set_status_code((int)TStatusCode::OK);
    } else {
        s->set_status_code(code());
        s->add_error_msgs(_err_msg);
    }
}

const char* Status::code_as_string() const {
    switch (code()) {
    case TStatusCode::OK:
        return "OK";
    case TStatusCode::CANCELLED:
        return "Cancelled";
    case TStatusCode::NOT_IMPLEMENTED_ERROR:
        return "Not supported";
    case TStatusCode::RUNTIME_ERROR:
        return "Runtime error";
    case TStatusCode::MEM_LIMIT_EXCEEDED:
        return "Memory limit exceeded";
    case TStatusCode::INTERNAL_ERROR:
        return "Internal error";
    case TStatusCode::THRIFT_RPC_ERROR:
        return "RPC error";
    case TStatusCode::TIMEOUT:
        return "Timeout";
    case TStatusCode::MEM_ALLOC_FAILED:
        return "Memory alloc failed";
    case TStatusCode::BUFFER_ALLOCATION_FAILED:
        return "Buffer alloc failed";
    case TStatusCode::MINIMUM_RESERVATION_UNAVAILABLE:
        return "Minimum reservation unavailable";
    case TStatusCode::PUBLISH_TIMEOUT:
        return "Publish timeout";
    case TStatusCode::LABEL_ALREADY_EXISTS:
        return "Label already exist";
    case TStatusCode::END_OF_FILE:
        return "End of file";
    case TStatusCode::NOT_FOUND:
        return "Not found";
    case TStatusCode::CORRUPTION:
        return "Corruption";
    case TStatusCode::INVALID_ARGUMENT:
        return "Invalid argument";
    case TStatusCode::IO_ERROR:
        return "IO error";
    case TStatusCode::ALREADY_EXIST:
        return "Already exist";
    case TStatusCode::NETWORK_ERROR:
        return "Network error";
    case TStatusCode::ILLEGAL_STATE:
        return "Illegal state";
    case TStatusCode::NOT_AUTHORIZED:
        return "Not authorized";
    case TStatusCode::REMOTE_ERROR:
        return "Remote error";
    case TStatusCode::SERVICE_UNAVAILABLE:
        return "Service unavailable";
    case TStatusCode::UNINITIALIZED:
        return "Uninitialized";
    case TStatusCode::CONFIGURATION_ERROR:
        return "Configuration error";
    case TStatusCode::INCOMPLETE:
        return "Incomplete";
    case TStatusCode::DATA_QUALITY_ERROR:
        return "Data quality error";
    default: {
        return "Unknown code";
    }
    }
    return "Unknown code";
}

std::string Status::to_string() const {
    std::string result(code_as_string());
    if (ok()) {
        return result;
    }
    if (precise_code() != 1) {
        result.append(fmt::format("(error {})", precise_code()));
    }
    result.append(": ");
    result.append(_err_msg);
    return result;
}

Status& Status::prepend(std::string_view msg) {
    if (!ok()) {
        _err_msg = std::string(msg) + _err_msg;
    }
    return *this;
}

Status& Status::append(std::string_view msg) {
    if (!ok()) {
        _err_msg.append(msg);
    }
    return *this;
}

std::string Status::to_json() const {
    rapidjson::StringBuffer s;
    rapidjson::PrettyWriter<rapidjson::StringBuffer> writer(s);

    writer.StartObject();
    // status
    writer.Key("status");
    writer.String(code_as_string());
    // msg
    writer.Key("msg");
    if (ok()) {
        writer.String("OK");
    } else {
        int16_t posix = precise_code();
        if (posix != 1) {
            char buf[64];
            snprintf(buf, sizeof(buf), " (error %d)", posix);
            writer.String((_err_msg + buf).c_str());
        } else {
            writer.String(_err_msg.c_str());
        }
    }
    writer.EndObject();
    return s.GetString();
}

} // namespace doris<|MERGE_RESOLUTION|>--- conflicted
+++ resolved
@@ -73,7 +73,30 @@
 Status Status::ConstructErrorStatus(TStatusCode::type tcode, int16_t precise_code,
                                     std::string_view msg) {
 // This will print all error status's stack, it maybe too many, but it is just used for debug
-<<<<<<< HEAD
+#ifdef PRINT_ALL_ERR_STATUS_STACKTRACE
+    LOG(WARNING) << "Error occurred, error code = " << precise_code << ", with message: " << msg
+                 << "\n caused by:" << get_stack_trace();
+#endif
+    if (error_states[abs(precise_code)].stacktrace) {
+        // Add stacktrace as part of message, could use LOG(WARN) << "" << status will print both
+        // the error message and the stacktrace
+        if (msg.empty()) {
+            return Status(tcode, get_stack_trace(), precise_code);
+        } else {
+            return Status(tcode, std::string(msg) + "/n" + get_stack_trace(), precise_code);
+        }
+    } else {
+        if (msg.empty()) {
+            return Status(tcode, std::string_view(), precise_code);
+        } else {
+            return Status(tcode, msg, precise_code);
+        }
+    }
+}
+
+// Implement it here to remove the boost header file from status.h to reduce precompile time
+Status Status::ConstructErrorStatus(int16_t precise_code) {
+// This will print all error status's stack, it maybe too many, but it is just used for debug
 // #ifdef PRINT_ALL_ERR_STATUS_STACKTRACE
 //     LOG(WARNING) << "Error occurred, error code = " << precise_code << ", with message: " << msg
 //                  << "\n caused by:" << boost::stacktrace::stacktrace();
@@ -87,26 +110,8 @@
         // return Status(TStatusCode::INTERNAL_ERROR,
         //               boost::stacktrace::to_string(boost::stacktrace::stacktrace()), precise_code);
         return Status(TStatusCode::INTERNAL_ERROR, std::string(), precise_code);
-=======
-#ifdef PRINT_ALL_ERR_STATUS_STACKTRACE
-    LOG(WARNING) << "Error occurred, error code = " << precise_code << ", with message: " << msg
-                 << "\n caused by:" << get_stack_trace();
-#endif
-    if (error_states[abs(precise_code)].stacktrace) {
-        // Add stacktrace as part of message, could use LOG(WARN) << "" << status will print both
-        // the error message and the stacktrace
-        if (msg.empty()) {
-            return Status(tcode, get_stack_trace(), precise_code);
-        } else {
-            return Status(tcode, std::string(msg) + "/n" + get_stack_trace(), precise_code);
-        }
->>>>>>> 6b773939
-    } else {
-        if (msg.empty()) {
-            return Status(tcode, std::string_view(), precise_code);
-        } else {
-            return Status(tcode, msg, precise_code);
-        }
+    } else {
+        return Status(TStatusCode::INTERNAL_ERROR, std::string_view(), precise_code);
     }
 }
 
