// Licensed to the Apache Software Foundation (ASF) under one
// or more contributor license agreements.  See the NOTICE file
// distributed with this work for additional information
// regarding copyright ownership.  The ASF licenses this file
// to you under the Apache License, Version 2.0 (the
// "License"); you may not use this file except in compliance
// with the License.  You may obtain a copy of the License at
//
//   http://www.apache.org/licenses/LICENSE-2.0
//
// Unless required by applicable law or agreed to in writing,
// software distributed under the License is distributed on an
// "AS IS" BASIS, WITHOUT WARRANTIES OR CONDITIONS OF ANY
// KIND, either express or implied.  See the License for the
// specific language governing permissions and limitations
// under the License.

#include <fmt/core.h>
#include <stdint.h>

#include <algorithm>
#include <cctype>
// IWYU pragma: no_include <bthread/errno.h>
#include <lz4/lz4hc.h>

#include <cerrno> // IWYU pragma: keep
#include <cstdlib>
#include <cstring>
#include <fstream> // IWYU pragma: keep
#include <functional>
#include <iostream>
#include <map>
#include <memory>
#include <mutex>
#include <random>
#include <string>
#include <utility>
#include <vector>

#include "common/config.h"
#include "common/logging.h"
#include "common/status.h"
#include "config.h"
#include "io/fs/file_writer.h"
#include "io/fs/local_file_system.h"
#include "util/cpu_info.h"

namespace doris::config {

// Dir of custom config file
DEFINE_String(custom_config_dir, "${DORIS_HOME}/conf");

// Dir of jdbc drivers
DEFINE_String(jdbc_drivers_dir, "${DORIS_HOME}/jdbc_drivers");

// cluster id
DEFINE_Int32(cluster_id, "-1");
// port on which BackendService is exported
DEFINE_Int32(be_port, "9060");

// port for brpc
DEFINE_Int32(brpc_port, "8060");

DEFINE_Int32(arrow_flight_sql_port, "-1");

DEFINE_mString(public_access_ip, "");

// the number of bthreads for brpc, the default value is set to -1,
// which means the number of bthreads is #cpu-cores
DEFINE_Int32(brpc_num_threads, "256");
// the time of brpc server keep idle connection, setting this value too small may cause rpc between backends to fail,
// the default value is set to -1, which means never close idle connection.
DEFINE_Int32(brpc_idle_timeout_sec, "-1");

// Declare a selection strategy for those servers have many ips.
// Note that there should at most one ip match this list.
// this is a list in semicolon-delimited format, in CIDR notation, e.g. 10.10.10.0/24
// If no ip match this rule, will choose one randomly.
DEFINE_String(priority_networks, "");

// memory mode
// performance or compact
DEFINE_String(memory_mode, "moderate");

DEFINE_mBool(enable_use_cgroup_memory_info, "true");

// process memory limit specified as number of bytes
// ('<int>[bB]?'), megabytes ('<float>[mM]'), gigabytes ('<float>[gG]'),
// or percentage of the physical memory ('<int>%').
// defaults to bytes if no unit is given"
// must larger than 0. and if larger than physical memory size,
// it will be set to physical memory size.
DEFINE_String(mem_limit, "90%");

// Soft memory limit as a fraction of hard memory limit.
DEFINE_Double(soft_mem_limit_frac, "0.9");

// Schema change memory limit as a fraction of soft memory limit.
DEFINE_Double(schema_change_mem_limit_frac, "0.6");

// Many modern allocators (for example, tcmalloc) do not do a mremap for
// realloc, even in case of large enough chunks of memory. Although this allows
// you to increase performance and reduce memory consumption during realloc.
// To fix this, we do mremap manually if the chunk of memory is large enough.
//
// The threshold (128 MB, 128 * (1ULL << 20)) is chosen quite large, since changing the address
// space is very slow, especially in the case of a large number of threads. We
// expect that the set of operations mmap/something to do/mremap can only be
// performed about 1000 times per second.
//
// P.S. This is also required, because tcmalloc can not allocate a chunk of
// memory greater than 16 GB.
DEFINE_mInt64(mmap_threshold, "134217728"); // bytes

// When hash table capacity is greater than 2^double_grow_degree(default 2G), grow when 75% of the capacity is satisfied.
// Increase can reduce the number of hash table resize, but may waste more memory.
DEFINE_mInt32(hash_table_double_grow_degree, "31");

DEFINE_mInt32(max_fill_rate, "2");

DEFINE_mInt32(double_resize_threshold, "23");

DEFINE_Int64(max_sys_mem_available_low_water_mark_bytes, "6871947673");

DEFINE_Int64(memtable_limiter_reserved_memory_bytes, "838860800");

// The size of the memory that gc wants to release each time, as a percentage of the mem limit.
DEFINE_mString(process_minor_gc_size, "5%");
DEFINE_mString(process_full_gc_size, "10%");

// If true, when the process does not exceed the soft mem limit, the query memory will not be limited;
// when the process memory exceeds the soft mem limit, the query with the largest ratio between the currently
// used memory and the exec_mem_limit will be canceled.
// If false, cancel query when the memory used exceeds exec_mem_limit, same as before.
DEFINE_mBool(enable_query_memory_overcommit, "true");

DEFINE_mBool(disable_memory_gc, "false");

DEFINE_mBool(enable_stacktrace, "true");

DEFINE_mInt64(stacktrace_in_alloc_large_memory_bytes, "2147483648");

DEFINE_mInt64(crash_in_alloc_large_memory_bytes, "-1");

DEFINE_mBool(enable_memory_orphan_check, "false");

// The maximum time a thread waits for full GC. Currently only query will wait for full gc.
DEFINE_mInt32(thread_wait_gc_max_milliseconds, "1000");

DEFINE_mInt64(pre_serialize_keys_limit_bytes, "16777216");

// the port heartbeat service used
DEFINE_Int32(heartbeat_service_port, "9050");
// the count of heart beat service
DEFINE_Int32(heartbeat_service_thread_count, "1");
// the count of thread to create table
DEFINE_Int32(create_tablet_worker_count, "3");
// the count of thread to drop table
DEFINE_Int32(drop_tablet_worker_count, "3");
// the count of thread to batch load
DEFINE_Int32(push_worker_count_normal_priority, "3");
// the count of thread to high priority batch load
DEFINE_Int32(push_worker_count_high_priority, "3");
// the count of thread to publish version
DEFINE_Int32(publish_version_worker_count, "8");
// the count of tablet thread to publish version
DEFINE_Int32(tablet_publish_txn_max_thread, "32");
// the timeout of EnginPublishVersionTask
DEFINE_Int32(publish_version_task_timeout_s, "8");
// the count of thread to calc delete bitmap
DEFINE_Int32(calc_delete_bitmap_max_thread, "32");
// the count of thread to calc delete bitmap worker, only used for cloud
DEFINE_Int32(calc_delete_bitmap_worker_count, "8");
// the count of thread to calc tablet delete bitmap task, only used for cloud
DEFINE_Int32(calc_tablet_delete_bitmap_task_max_thread, "32");
// the count of thread to clear transaction task
DEFINE_Int32(clear_transaction_task_worker_count, "1");
// the count of thread to delete
DEFINE_Int32(delete_worker_count, "3");
// the count of thread to alter table
DEFINE_Int32(alter_tablet_worker_count, "3");
// the count of thread to alter index
DEFINE_Int32(alter_index_worker_count, "3");
// the count of thread to clone
DEFINE_Int32(clone_worker_count, "3");
// the count of thread to clone
DEFINE_Int32(storage_medium_migrate_count, "1");
// the count of thread to check consistency
DEFINE_Int32(check_consistency_worker_count, "1");
// the count of thread to upload
DEFINE_Int32(upload_worker_count, "1");
// the count of thread to download
DEFINE_Int32(download_worker_count, "1");
// the count of thread to make snapshot
DEFINE_Int32(make_snapshot_worker_count, "5");
// the count of thread to release snapshot
DEFINE_Int32(release_snapshot_worker_count, "5");
// report random wait a little time to avoid FE receiving multiple be reports at the same time.
// do not set it to false for production environment
DEFINE_mBool(report_random_wait, "true");
// the interval time(seconds) for agent report tasks signature to FE
DEFINE_mInt32(report_task_interval_seconds, "10");
// the interval time(seconds) for agent report disk state to FE
DEFINE_mInt32(report_disk_state_interval_seconds, "60");
// the interval time(seconds) for agent report olap table to FE
DEFINE_mInt32(report_tablet_interval_seconds, "60");
// the max download speed(KB/s)
DEFINE_mInt32(max_download_speed_kbps, "50000");
// download low speed limit(KB/s)
DEFINE_mInt32(download_low_speed_limit_kbps, "50");
// download low speed time(seconds)
DEFINE_mInt32(download_low_speed_time, "300");

DEFINE_String(sys_log_dir, "");
DEFINE_String(user_function_dir, "${DORIS_HOME}/lib/udf");
// INFO, WARNING, ERROR, FATAL
DEFINE_mString(sys_log_level, "INFO");
// TIME-DAY, TIME-HOUR, SIZE-MB-nnn
DEFINE_String(sys_log_roll_mode, "SIZE-MB-1024");
// log roll num
DEFINE_Int32(sys_log_roll_num, "10");
// verbose log
DEFINE_Strings(sys_log_verbose_modules, "");
// verbose log level
DEFINE_Int32(sys_log_verbose_level, "10");
// verbose log FLAGS_v
DEFINE_Int32(sys_log_verbose_flags_v, "-1");
// log buffer level
DEFINE_String(log_buffer_level, "");

// number of threads available to serve backend execution requests
DEFINE_Int32(be_service_threads, "64");

// The pipeline task has a high concurrency, therefore reducing its report frequency
DEFINE_mInt32(pipeline_status_report_interval, "10");
// number of scanner thread pool size for olap table
// and the min thread num of remote scanner thread pool
DEFINE_Int32(doris_scanner_thread_pool_thread_num, "-1");
DEFINE_Validator(doris_scanner_thread_pool_thread_num, [](const int config) -> bool {
    if (config == -1) {
        CpuInfo::init();
        doris_scanner_thread_pool_thread_num = std::max(48, CpuInfo::num_cores() * 2);
    }
    return true;
});
DEFINE_Int32(doris_scanner_min_thread_pool_thread_num, "8");
DEFINE_Int32(remote_split_source_batch_size, "10240");
DEFINE_Int32(doris_max_remote_scanner_thread_pool_thread_num, "-1");
// number of olap scanner thread pool queue size
DEFINE_Int32(doris_scanner_thread_pool_queue_size, "102400");
// default thrift client connect timeout(in seconds)
DEFINE_mInt32(thrift_connect_timeout_seconds, "3");
DEFINE_mInt32(fetch_rpc_timeout_seconds, "30");

// default thrift client retry interval (in milliseconds)
DEFINE_mInt64(thrift_client_retry_interval_ms, "1000");
// max message size of thrift request
// default: 100 * 1024 * 1024
DEFINE_mInt64(thrift_max_message_size, "104857600");
// max bytes number for single scan range, used in segmentv2
DEFINE_mInt32(doris_scan_range_max_mb, "1024");
// single read execute fragment row number
DEFINE_mInt32(doris_scanner_row_num, "16384");
// single read execute fragment row bytes
DEFINE_mInt32(doris_scanner_row_bytes, "10485760");
// (Advanced) Maximum size of per-query receive-side buffer
DEFINE_mInt32(exchg_node_buffer_size_bytes, "20485760");
DEFINE_mInt32(exchg_buffer_queue_capacity_factor, "64");

// memory_limitation_per_thread_for_schema_change_bytes unit bytes
DEFINE_mInt64(memory_limitation_per_thread_for_schema_change_bytes, "2147483648");

DEFINE_mInt32(cache_prune_interval_sec, "10");
DEFINE_mInt32(cache_periodic_prune_stale_sweep_sec, "300");
// the clean interval of tablet lookup cache
DEFINE_mInt32(tablet_lookup_cache_stale_sweep_time_sec, "30");
DEFINE_mInt32(point_query_row_cache_stale_sweep_time_sec, "300");
DEFINE_mInt32(disk_stat_monitor_interval, "5");
DEFINE_mInt32(unused_rowset_monitor_interval, "30");
DEFINE_mInt32(quering_rowsets_evict_interval, "30");
DEFINE_String(storage_root_path, "${DORIS_HOME}/storage");
DEFINE_mString(broken_storage_path, "");

// Config is used to check incompatible old format hdr_ format
// whether doris uses strict way. When config is true, process will log fatal
// and exit. When config is false, process will only log warning.
DEFINE_Bool(storage_strict_check_incompatible_old_format, "true");

// BE process will exit if the percentage of error disk reach this value.
DEFINE_mInt32(max_percentage_of_error_disk, "100");
DEFINE_mInt32(default_num_rows_per_column_file_block, "1024");
// pending data policy
DEFINE_mInt32(pending_data_expire_time_sec, "1800");
// inc_rowset snapshot rs sweep time interval
DEFINE_mInt32(tablet_rowset_stale_sweep_time_sec, "300");
// tablet stale rowset sweep by threshold size
DEFINE_Bool(tablet_rowset_stale_sweep_by_size, "false");
DEFINE_mInt32(tablet_rowset_stale_sweep_threshold_size, "100");
// garbage sweep policy
DEFINE_Int32(max_garbage_sweep_interval, "3600");
DEFINE_Int32(min_garbage_sweep_interval, "180");
DEFINE_mInt32(garbage_sweep_batch_size, "100");
DEFINE_mInt32(snapshot_expire_time_sec, "172800");
// It is only a recommended value. When the disk space is insufficient,
// the file storage period under trash dose not have to comply with this parameter.
DEFINE_mInt32(trash_file_expire_time_sec, "0");
// minimum file descriptor number
// modify them upon necessity
DEFINE_Int32(min_file_descriptor_number, "60000");
DEFINE_mBool(disable_segment_cache, "false");
DEFINE_String(row_cache_mem_limit, "20%");

// Cache for storage page size
DEFINE_String(storage_page_cache_limit, "20%");
// Shard size for page cache, the value must be power of two.
// It's recommended to set it to a value close to the number of BE cores in order to reduce lock contentions.
DEFINE_Int32(storage_page_cache_shard_size, "256");
// Percentage for index page cache
// all storage page cache will be divided into data_page_cache and index_page_cache
DEFINE_Int32(index_page_cache_percentage, "10");
// whether to disable page cache feature in storage
DEFINE_mBool(disable_storage_page_cache, "false");
// whether to disable row cache feature in storage
DEFINE_mBool(disable_storage_row_cache, "true");
// whether to disable pk page cache feature in storage
DEFINE_Bool(disable_pk_storage_page_cache, "false");

// Cache for mow primary key storage page size
DEFINE_String(pk_storage_page_cache_limit, "10%");
// data page size for primary key index
DEFINE_Int32(primary_key_data_page_size, "32768");

DEFINE_mInt32(data_page_cache_stale_sweep_time_sec, "300");
DEFINE_mInt32(index_page_cache_stale_sweep_time_sec, "600");
DEFINE_mInt32(pk_index_page_cache_stale_sweep_time_sec, "600");

DEFINE_Bool(enable_low_cardinality_optimize, "true");
DEFINE_Bool(enable_low_cardinality_cache_code, "true");

// be policy
// whether check compaction checksum
DEFINE_mBool(enable_compaction_checksum, "false");
// whether disable automatic compaction task
DEFINE_mBool(disable_auto_compaction, "false");
// whether enable vertical compaction
DEFINE_mBool(enable_vertical_compaction, "true");
// whether enable ordered data compaction
DEFINE_mBool(enable_ordered_data_compaction, "true");
// In vertical compaction, column number for every group
DEFINE_mInt32(vertical_compaction_num_columns_per_group, "5");
// In vertical compaction, max memory usage for row_source_buffer
DEFINE_Int32(vertical_compaction_max_row_source_memory_mb, "1024");
// In vertical compaction, max dest segment file size
DEFINE_mInt64(vertical_compaction_max_segment_size, "1073741824");

// If enabled, segments will be flushed column by column
DEFINE_mBool(enable_vertical_segment_writer, "true");

// In ordered data compaction, min segment size for input rowset
DEFINE_mInt32(ordered_data_compaction_min_segment_size, "10485760");

// This config can be set to limit thread number in compaction thread pool.
DEFINE_mInt32(max_base_compaction_threads, "4");
DEFINE_mInt32(max_cumu_compaction_threads, "-1");
DEFINE_mInt32(max_single_replica_compaction_threads, "-1");

DEFINE_Bool(enable_base_compaction_idle_sched, "true");
DEFINE_mInt64(base_compaction_min_rowset_num, "5");
DEFINE_mInt64(base_compaction_max_compaction_score, "20");
DEFINE_mDouble(base_compaction_min_data_ratio, "0.3");
DEFINE_mInt64(base_compaction_dup_key_max_file_size_mbytes, "1024");

DEFINE_Bool(enable_skip_tablet_compaction, "true");
// output rowset of cumulative compaction total disk size exceed this config size,
// this rowset will be given to base compaction, unit is m byte.
DEFINE_mInt64(compaction_promotion_size_mbytes, "1024");

// output rowset of cumulative compaction total disk size exceed this config ratio of
// base rowset's total disk size, this rowset will be given to base compaction. The value must be between
// 0 and 1.
DEFINE_mDouble(compaction_promotion_ratio, "0.05");

// the smallest size of rowset promotion. When the rowset is less than this config, this
// rowset will be not given to base compaction. The unit is m byte.
DEFINE_mInt64(compaction_promotion_min_size_mbytes, "128");

// When output rowset of cumulative compaction total version count (end_version - start_version)
// exceed this config count, the rowset will be moved to base compaction
// NOTE: this config will work for unique key merge-on-write table only, to reduce version count
// related cost on delete bitmap more effectively.
DEFINE_mInt64(compaction_promotion_version_count, "1000");

// The lower bound size to do cumulative compaction. When total disk size of candidate rowsets is less than
// this size, size_based policy may not do to cumulative compaction. The unit is m byte.
DEFINE_mInt64(compaction_min_size_mbytes, "64");

// cumulative compaction policy: min and max delta file's number
DEFINE_mInt64(cumulative_compaction_min_deltas, "5");
DEFINE_mInt64(cumulative_compaction_max_deltas, "1000");
DEFINE_mInt32(cumulative_compaction_max_deltas_factor, "10");

// This config can be set to limit thread number in  multiget thread pool.
DEFINE_mInt32(multi_get_max_threads, "10");

// The upper limit of "permits" held by all compaction tasks. This config can be set to limit memory consumption for compaction.
DEFINE_mInt64(total_permits_for_compaction_score, "10000");

// sleep interval in ms after generated compaction tasks
DEFINE_mInt32(generate_compaction_tasks_interval_ms, "10");

// sleep interval in second after update replica infos
DEFINE_mInt32(update_replica_infos_interval_seconds, "60");

// Compaction task number per disk.
// Must be greater than 2, because Base compaction and Cumulative compaction have at least one thread each.
DEFINE_mInt32(compaction_task_num_per_disk, "4");
// compaction thread num for fast disk(typically .SSD), must be greater than 2.
DEFINE_mInt32(compaction_task_num_per_fast_disk, "8");
DEFINE_Validator(compaction_task_num_per_disk,
                 [](const int config) -> bool { return config >= 2; });
DEFINE_Validator(compaction_task_num_per_fast_disk,
                 [](const int config) -> bool { return config >= 2; });
DEFINE_Validator(low_priority_compaction_task_num_per_disk,
                 [](const int config) -> bool { return config >= 2; });

// How many rounds of cumulative compaction for each round of base compaction when compaction tasks generation.
DEFINE_mInt32(cumulative_compaction_rounds_for_each_base_compaction_round, "9");

// Not compact the invisible versions, but with some limitations:
// if not timeout, keep no more than compaction_keep_invisible_version_max_count versions;
// if timeout, keep no more than compaction_keep_invisible_version_min_count versions.
DEFINE_mInt32(compaction_keep_invisible_version_timeout_sec, "1800");
DEFINE_mInt32(compaction_keep_invisible_version_min_count, "50");
DEFINE_mInt32(compaction_keep_invisible_version_max_count, "500");

// Threshold to logging compaction trace, in seconds.
DEFINE_mInt32(base_compaction_trace_threshold, "60");
DEFINE_mInt32(cumulative_compaction_trace_threshold, "10");
DEFINE_mBool(disable_compaction_trace_log, "true");

// Interval to picking rowset to compact, in seconds
DEFINE_mInt64(pick_rowset_to_compact_interval_sec, "86400");

// Compaction priority schedule
DEFINE_mBool(enable_compaction_priority_scheduling, "true");
DEFINE_mInt32(low_priority_compaction_task_num_per_disk, "2");
DEFINE_mInt32(low_priority_compaction_score_threshold, "200");

// Thread count to do tablet meta checkpoint, -1 means use the data directories count.
DEFINE_Int32(max_meta_checkpoint_threads, "-1");

// Threshold to logging agent task trace, in seconds.
DEFINE_mInt32(agent_task_trace_threshold_sec, "2");

// This config can be set to limit thread number in tablet migration thread pool.
DEFINE_Int32(min_tablet_migration_threads, "1");
DEFINE_Int32(max_tablet_migration_threads, "1");

DEFINE_mInt32(finished_migration_tasks_size, "10000");
// If size less than this, the remaining rowsets will be force to complete
DEFINE_mInt32(migration_remaining_size_threshold_mb, "10");
// If the task runs longer than this time, the task will be terminated, in seconds.
// timeout = std::max(migration_task_timeout_secs,  tablet size / 1MB/s)
DEFINE_mInt32(migration_task_timeout_secs, "300");
// timeout for try_lock migration lock
DEFINE_Int64(migration_lock_timeout_ms, "1000");

// Port to start debug webserver on
DEFINE_Int32(webserver_port, "8040");
// Https enable flag
DEFINE_Bool(enable_https, "false");
// Path of certificate
DEFINE_String(ssl_certificate_path, "");
// Path of private key
DEFINE_String(ssl_private_key_path, "");
// Whether to check authorization
DEFINE_Bool(enable_all_http_auth, "false");
// Number of webserver workers
DEFINE_Int32(webserver_num_workers, "48");

DEFINE_Bool(enable_single_replica_load, "true");
// Number of download workers for single replica load
DEFINE_Int32(single_replica_load_download_num_workers, "64");

// Used for mini Load. mini load data file will be removed after this time.
DEFINE_Int64(load_data_reserve_hours, "4");
// log error log will be removed after this time
DEFINE_mInt64(load_error_log_reserve_hours, "48");
// error log size limit, default 200MB
DEFINE_mInt64(load_error_log_limit_bytes, "209715200");

DEFINE_Int32(brpc_heavy_work_pool_threads, "-1");
DEFINE_Int32(brpc_light_work_pool_threads, "-1");
DEFINE_Int32(brpc_heavy_work_pool_max_queue_size, "-1");
DEFINE_Int32(brpc_light_work_pool_max_queue_size, "-1");
DEFINE_mBool(enable_bthread_transmit_block, "true");

// The maximum amount of data that can be processed by a stream load
DEFINE_mInt64(streaming_load_max_mb, "10240");
// Some data formats, such as JSON, cannot be streamed.
// Therefore, it is necessary to limit the maximum number of
// such data when using stream load to prevent excessive memory consumption.
DEFINE_mInt64(streaming_load_json_max_mb, "100");
// the alive time of a TabletsChannel.
// If the channel does not receive any data till this time,
// the channel will be removed.
DEFINE_mInt32(streaming_load_rpc_max_alive_time_sec, "1200");
// the timeout of a rpc to open the tablet writer in remote BE.
// short operation time, can set a short timeout
DEFINE_Int32(tablet_writer_open_rpc_timeout_sec, "60");
// You can ignore brpc error '[E1011]The server is overcrowded' when writing data.
DEFINE_mBool(tablet_writer_ignore_eovercrowded, "true");
DEFINE_mBool(exchange_sink_ignore_eovercrowded, "true");
DEFINE_mInt32(slave_replica_writer_rpc_timeout_sec, "60");
// Whether to enable stream load record function, the default is false.
// False: disable stream load record
DEFINE_mBool(enable_stream_load_record, "false");
// batch size of stream load record reported to FE
DEFINE_mInt32(stream_load_record_batch_size, "50");
// expire time of stream load record in rocksdb.
DEFINE_Int32(stream_load_record_expire_time_secs, "28800");
// time interval to clean expired stream load records
DEFINE_mInt64(clean_stream_load_record_interval_secs, "1800");
// enable stream load commit txn on BE directly, bypassing FE. Only for cloud.
DEFINE_mBool(enable_stream_load_commit_txn_on_be, "false");
// The buffer size to store stream table function schema info
DEFINE_Int64(stream_tvf_buffer_size, "1048576"); // 1MB

// OlapTableSink sender's send interval, should be less than the real response time of a tablet writer rpc.
// You may need to lower the speed when the sink receiver bes are too busy.
DEFINE_mInt32(olap_table_sink_send_interval_microseconds, "1000");
DEFINE_mDouble(olap_table_sink_send_interval_auto_partition_factor, "0.001");

// Fragment thread pool
DEFINE_Int32(fragment_mgr_asynic_work_pool_thread_num_min, "16");
DEFINE_Int32(fragment_mgr_asynic_work_pool_thread_num_max, "512");
DEFINE_Int32(fragment_mgr_asynic_work_pool_queue_size, "4096");

// Control the number of disks on the machine.  If 0, this comes from the system settings.
DEFINE_Int32(num_disks, "0");
// The read size is the size of the reads sent to os.
// There is a trade off of latency and throughout, trying to keep disks busy but
// not introduce seeks.  The literature seems to agree that with 8 MB reads, random
// io and sequential io perform similarly.
DEFINE_Int32(read_size, "8388608");    // 8 * 1024 * 1024, Read Size (in bytes)
DEFINE_Int32(min_buffer_size, "1024"); // 1024, The minimum read buffer size (in bytes)

// for pprof
DEFINE_String(pprof_profile_dir, "${DORIS_HOME}/log");
// for jeprofile in jemalloc
DEFINE_mString(jeprofile_dir, "${DORIS_HOME}/log");
DEFINE_mBool(enable_je_purge_dirty_pages, "true");
DEFINE_mString(je_dirty_pages_mem_limit_percent, "5%");

// to forward compatibility, will be removed later
DEFINE_mBool(enable_token_check, "true");

// to open/close system metrics
DEFINE_Bool(enable_system_metrics, "true");

// Number of cores Doris will used, this will effect only when it's greater than 0.
// Otherwise, Doris will use all cores returned from "/proc/cpuinfo".
DEFINE_Int32(num_cores, "0");

// When BE start, If there is a broken disk, BE process will exit by default.
// Otherwise, we will ignore the broken disk,
DEFINE_Bool(ignore_broken_disk, "false");

// Sleep time in milliseconds between memory maintenance iterations
DEFINE_mInt32(memory_maintenance_sleep_time_ms, "100");

// After full gc, no longer full gc and minor gc during sleep.
// After minor gc, no minor gc during sleep, but full gc is possible.
DEFINE_mInt32(memory_gc_sleep_time_ms, "500");

// Sleep time in milliseconds between memtbale flush mgr refresh iterations
DEFINE_mInt64(memtable_mem_tracker_refresh_interval_ms, "5");

DEFINE_mInt64(wg_weighted_memory_ratio_refresh_interval_ms, "50");

// percent of (active memtables size / all memtables size) when reach hard limit
DEFINE_mInt32(memtable_hard_limit_active_percent, "50");

// percent of (active memtables size / all memtables size) when reach soft limit
DEFINE_mInt32(memtable_soft_limit_active_percent, "50");

// memtable insert memory tracker will multiply input block size with this ratio
DEFINE_mDouble(memtable_insert_memory_ratio, "1.4");
// max write buffer size before flush, default 200MB
DEFINE_mInt64(write_buffer_size, "209715200");
// max buffer size used in memtable for the aggregated table, default 400MB
DEFINE_mInt64(write_buffer_size_for_agg, "419430400");
// max parallel flush task per memtable writer
DEFINE_mInt32(memtable_flush_running_count_limit, "2");

DEFINE_Int32(load_process_max_memory_limit_percent, "50"); // 50%

// If the memory consumption of load jobs exceed load_process_max_memory_limit,
// all load jobs will hang there to wait for memtable flush. We should have a
// soft limit which can trigger the memtable flush for the load channel who
// consumes lagest memory size before we reach the hard limit. The soft limit
// might avoid all load jobs hang at the same time.
DEFINE_Int32(load_process_soft_mem_limit_percent, "80");

// If load memory consumption is within load_process_safe_mem_permit_percent,
// memtable memory limiter will do nothing.
DEFINE_Int32(load_process_safe_mem_permit_percent, "5");

// result buffer cancelled time (unit: second)
DEFINE_mInt32(result_buffer_cancelled_interval_time, "300");

DEFINE_mInt32(arrow_flight_result_sink_buffer_size_rows, "32768");

// the increased frequency of priority for remaining tasks in BlockingPriorityQueue
DEFINE_mInt32(priority_queue_remaining_tasks_increased_frequency, "512");

// sync tablet_meta when modifying meta
DEFINE_mBool(sync_tablet_meta, "false");

// sync when closing a file writer
DEFINE_mBool(sync_file_on_close, "true");

// default thrift rpc timeout ms
DEFINE_mInt32(thrift_rpc_timeout_ms, "60000");

// txn commit rpc timeout
DEFINE_mInt32(txn_commit_rpc_timeout_ms, "60000");

// If set to true, metric calculator will run
DEFINE_Bool(enable_metric_calculator, "true");

// max consumer num in one data consumer group, for routine load
DEFINE_mInt32(max_consumer_num_per_group, "3");

// the max size of thread pool for routine load task.
// this should be larger than FE config 'max_routine_load_task_num_per_be' (default 5)
DEFINE_Int32(max_routine_load_thread_pool_size, "1024");

// max external scan cache batch count, means cache max_memory_cache_batch_count * batch_size row
// default is 20, batch_size's default value is 1024 means 20 * 1024 rows will be cached
DEFINE_mInt32(max_memory_sink_batch_count, "20");

// This configuration is used for the context gc thread schedule period
// note: unit is minute, default is 5min
DEFINE_mInt32(scan_context_gc_interval_min, "5");

// es scroll keep-alive
DEFINE_String(es_scroll_keepalive, "5m");

// HTTP connection timeout for es
DEFINE_mInt32(es_http_timeout_ms, "5000");

// the max client cache number per each host
// There are variety of client cache in BE, but currently we use the
// same cache size configuration.
// TODO(cmy): use different config to set different client cache if necessary.
DEFINE_Int32(max_client_cache_size_per_host, "10");

// Dir to save files downloaded by SmallFileMgr
DEFINE_String(small_file_dir, "${DORIS_HOME}/lib/small_file/");
// path gc
DEFINE_Bool(path_gc_check, "true");
DEFINE_mInt32(path_gc_check_interval_second, "86400");
DEFINE_mInt32(path_gc_check_step, "1000");
DEFINE_mInt32(path_gc_check_step_interval_ms, "10");

// The following 2 configs limit the max usage of disk capacity of a data dir.
// If both of these 2 threshold reached, no more data can be writen into that data dir.
// The percent of max used capacity of a data dir
DEFINE_mInt32(storage_flood_stage_usage_percent, "90"); // 90%
// The min bytes that should be left of a data dir
DEFINE_mInt64(storage_flood_stage_left_capacity_bytes, "1073741824"); // 1GB
// number of thread for flushing memtable per store
DEFINE_Int32(flush_thread_num_per_store, "6");
// number of thread for flushing memtable per store, for high priority load task
DEFINE_Int32(high_priority_flush_thread_num_per_store, "6");
// number of threads = min(flush_thread_num_per_store * num_store,
//                         max_flush_thread_num_per_cpu * num_cpu)
DEFINE_Int32(max_flush_thread_num_per_cpu, "4");

DEFINE_mInt32(wg_flush_thread_num_per_store, "6");
DEFINE_mInt32(wg_flush_thread_num_per_cpu, "4");

// config for tablet meta checkpoint
DEFINE_mInt32(tablet_meta_checkpoint_min_new_rowsets_num, "10");
DEFINE_mInt32(tablet_meta_checkpoint_min_interval_secs, "600");
DEFINE_Int32(generate_tablet_meta_checkpoint_tasks_interval_secs, "600");

// config for default rowset type
// Valid configs: ALPHA, BETA
DEFINE_String(default_rowset_type, "BETA");

// Maximum size of a single message body in all protocols
DEFINE_Int64(brpc_max_body_size, "3147483648");
DEFINE_Int64(brpc_socket_max_unwritten_bytes, "-1");
// TODO(zxy): expect to be true in v1.3
// Whether to embed the ProtoBuf Request serialized string together with Tuple/Block data into
// Controller Attachment and send it through http brpc when the length of the Tuple/Block data
// is greater than 1.8G. This is to avoid the error of Request length overflow (2G).
DEFINE_mBool(transfer_large_data_by_brpc, "true");

// max number of txns for every txn_partition_map in txn manager
// this is a self protection to avoid too many txns saving in manager
DEFINE_mInt64(max_runnings_transactions_per_txn_map, "2000");

// tablet_map_lock shard size, the value is 2^n, n=0,1,2,3,4
// this is a an enhancement for better performance to manage tablet
DEFINE_Int32(tablet_map_shard_size, "256");

// txn_map_lock shard size, the value is 2^n, n=0,1,2,3,4
// this is a an enhancement for better performance to manage txn
DEFINE_Int32(txn_map_shard_size, "1024");

// txn_lock shard size, the value is 2^n, n=0,1,2,3,4
// this is a an enhancement for better performance to commit and publish txn
DEFINE_Int32(txn_shard_size, "1024");

// Whether to continue to start be when load tablet from header failed.
DEFINE_Bool(ignore_load_tablet_failure, "false");

// Whether to continue to start be when load tablet from header failed.
DEFINE_mBool(ignore_rowset_stale_unconsistent_delete, "false");

// Set max cache's size of query results, the unit is M byte
DEFINE_Int32(query_cache_max_size_mb, "256");

// Cache memory is pruned when reach query_cache_max_size_mb + query_cache_elasticity_size_mb
DEFINE_Int32(query_cache_elasticity_size_mb, "128");

// Maximum number of cache partitions corresponding to a SQL
DEFINE_Int32(query_cache_max_partition_count, "1024");

// Maximum number of version of a tablet. If the version num of a tablet exceed limit,
// the load process will reject new incoming load job of this tablet.
// This is to avoid too many version num.
DEFINE_mInt32(max_tablet_version_num, "2000");

// Frontend mainly use two thrift sever type: THREAD_POOL, THREADED_SELECTOR. if fe use THREADED_SELECTOR model for thrift server,
// the thrift_server_type_of_fe should be set THREADED_SELECTOR to make be thrift client to fe constructed with TFramedTransport
DEFINE_String(thrift_server_type_of_fe, "THREAD_POOL");

// disable zone map index when page row is too few
DEFINE_mInt32(zone_map_row_num_threshold, "20");

// aws sdk log level
//    Off = 0,
//    Fatal = 1,
//    Error = 2,
//    Warn = 3,
//    Info = 4,
//    Debug = 5,
//    Trace = 6
// Default to turn off aws sdk log, because aws sdk errors that need to be cared will be output through Doris logs
DEFINE_Int32(aws_log_level, "0");

// the buffer size when read data from remote storage like s3
DEFINE_mInt32(remote_storage_read_buffer_mb, "16");

// The minimum length when TCMalloc Hook consumes/releases MemTracker, consume size
// smaller than this value will continue to accumulate. specified as number of bytes.
// Decreasing this value will increase the frequency of consume/release.
// Increasing this value will cause MemTracker statistics to be inaccurate.
DEFINE_mInt32(mem_tracker_consume_min_size_bytes, "1048576");

// The version information of the tablet will be stored in the memory
// in an adjacency graph data structure.
// And as the new version is written and the old version is deleted,
// the data structure will begin to have empty vertex with no edge associations(orphan vertex).
// This config is used to control that when the proportion of orphan vertex is greater than the threshold,
// the adjacency graph will be rebuilt to ensure that the data structure will not expand indefinitely.
// This config usually only needs to be modified during testing.
// In most cases, it does not need to be modified.
DEFINE_mDouble(tablet_version_graph_orphan_vertex_ratio, "0.1");

// share delta writers when memtable_on_sink_node = true
DEFINE_Bool(share_delta_writers, "true");
// timeout for open load stream rpc in ms
DEFINE_Int64(open_load_stream_timeout_ms, "60000"); // 60s
// enable write background when using brpc stream
DEFINE_mBool(enable_brpc_stream_write_background, "true");

// brpc streaming max_buf_size in bytes
DEFINE_Int64(load_stream_max_buf_size, "20971520"); // 20MB
// brpc streaming messages_in_batch
DEFINE_Int32(load_stream_messages_in_batch, "128");
// brpc streaming StreamWait seconds on EAGAIN
DEFINE_Int32(load_stream_eagain_wait_seconds, "600");
// max tasks per flush token in load stream
DEFINE_Int32(load_stream_flush_token_max_tasks, "15");
// max wait flush token time in load stream
DEFINE_Int32(load_stream_max_wait_flush_token_time_ms, "600000");
// number of send batch thread pool size
DEFINE_Int32(send_batch_thread_pool_thread_num, "64");
// number of send batch thread pool queue size
DEFINE_Int32(send_batch_thread_pool_queue_size, "102400");

// Limit the number of segment of a newly created rowset.
// The newly created rowset may to be compacted after loading,
// so if there are too many segment in a rowset, the compaction process
// will run out of memory.
// When doing compaction, each segment may take at least 1MB buffer.
DEFINE_mInt32(max_segment_num_per_rowset, "1000");
DEFINE_mInt32(segment_compression_threshold_kb, "256");

// The connection timeout when connecting to external table such as odbc table.
DEFINE_mInt32(external_table_connect_timeout_sec, "30");

// Time to clean up useless JDBC connection pool cache
DEFINE_mInt32(jdbc_connection_pool_cache_clear_time_sec, "28800");

// Global bitmap cache capacity for aggregation cache, size in bytes
DEFINE_Int64(delete_bitmap_agg_cache_capacity, "104857600");
// The default delete bitmap cache is set to 100MB,
// which can be insufficient and cause performance issues when the amount of user data is large.
// To mitigate the problem of an inadequate cache,
// we will take the larger of 0.5% of the total memory and 100MB as the delete bitmap cache size.
DEFINE_String(delete_bitmap_dynamic_agg_cache_limit, "0.5%");
DEFINE_mInt32(delete_bitmap_agg_cache_stale_sweep_time_sec, "1800");

// reference https://github.com/edenhill/librdkafka/blob/master/INTRODUCTION.md#broker-version-compatibility
// If the dependent kafka broker version older than 0.10.0.0,
// the value of kafka_api_version_request should be false, and the
// value set by the fallback version kafka_broker_version_fallback will be used,
// and the valid values are: 0.9.0.x, 0.8.x.y.
DEFINE_String(kafka_api_version_request, "true");
DEFINE_String(kafka_broker_version_fallback, "0.10.0");
DEFINE_String(kafka_debug, "disable");

// The number of pool siz of routine load consumer.
// If you meet the error describe in https://github.com/edenhill/librdkafka/issues/3608
// Change this size to 0 to fix it temporarily.
DEFINE_mInt32(routine_load_consumer_pool_size, "1024");

// Used in single-stream-multi-table load. When receive a batch of messages from kafka,
// if the size of batch is more than this threshold, we will request plans for all related tables.
DEFINE_Int32(multi_table_batch_plan_threshold, "200");

// Used in single-stream-multi-table load. When receiving a batch of messages from Kafka,
// if the size of the table wait for plan is more than this threshold, we will request plans for all related tables.
// The param is aimed to avoid requesting and executing too many plans at once.
// Performing small batch processing on multiple tables during the loaded process can reduce the pressure of a single RPC
// and improve the real-time processing of data.
DEFINE_Int32(multi_table_max_wait_tables, "5");

// When the timeout of a load task is less than this threshold,
// Doris treats it as a high priority task.
// high priority tasks use a separate thread pool for flush and do not block rpc by memory cleanup logic.
// this threshold is mainly used to identify routine load tasks and should not be modified if not necessary.
DEFINE_mInt32(load_task_high_priority_threshold_second, "120");

// The min timeout of load rpc (add batch, close, etc.)
// Because a load rpc may be blocked for a while.
// Increase this config may avoid rpc timeout.
DEFINE_mInt32(min_load_rpc_timeout_ms, "20000");

// use which protocol to access function service, candicate is baidu_std/h2:grpc
DEFINE_String(function_service_protocol, "h2:grpc");

// use which load balancer to select server to connect
DEFINE_String(rpc_load_balancer, "rr");

// a soft limit of string type length, the hard limit is 2GB - 4, but if too long will cause very low performance,
// so we set a soft limit, default is 1MB
DEFINE_mInt32(string_type_length_soft_limit_bytes, "1048576");

DEFINE_Validator(string_type_length_soft_limit_bytes,
                 [](const int config) -> bool { return config > 0 && config <= 2147483643; });

// Threshold of reading a small file into memory
DEFINE_mInt32(in_memory_file_size, "1048576"); // 1MB

// Max size of parquet page header in bytes
DEFINE_mInt32(parquet_header_max_size_mb, "1");
// Max buffer size for parquet row group
DEFINE_mInt32(parquet_rowgroup_max_buffer_mb, "128");
// Max buffer size for parquet chunk column
DEFINE_mInt32(parquet_column_max_buffer_mb, "8");
DEFINE_mDouble(max_amplified_read_ratio, "0.8");
DEFINE_mInt32(merged_oss_min_io_size, "1048576");
DEFINE_mInt32(merged_hdfs_min_io_size, "8192");

// OrcReader
DEFINE_mInt32(orc_natural_read_size_mb, "8");
DEFINE_mInt64(big_column_size_buffer, "65535");
DEFINE_mInt64(small_column_size_buffer, "100");

// rf will decide whether the next sampling_frequency blocks need to be filtered based on the filtering rate of the current block.
DEFINE_mInt32(runtime_filter_sampling_frequency, "64");

// cooldown task configs
DEFINE_Int32(cooldown_thread_num, "5");
DEFINE_mInt64(generate_cooldown_task_interval_sec, "20");
DEFINE_mInt32(remove_unused_remote_files_interval_sec, "21600"); // 6h
DEFINE_mInt32(confirm_unused_remote_files_interval_sec, "60");
DEFINE_Int32(cold_data_compaction_thread_num, "2");
DEFINE_mInt32(cold_data_compaction_interval_sec, "1800");

DEFINE_String(tmp_file_dir, "tmp");

DEFINE_Int32(min_s3_file_system_thread_num, "16");
DEFINE_Int32(max_s3_file_system_thread_num, "64");

DEFINE_Bool(enable_time_lut, "true");
DEFINE_mBool(enable_simdjson_reader, "true");

DEFINE_mBool(enable_query_like_bloom_filter, "true");
// number of s3 scanner thread pool size
DEFINE_Int32(doris_remote_scanner_thread_pool_thread_num, "48");
// number of s3 scanner thread pool queue size
DEFINE_Int32(doris_remote_scanner_thread_pool_queue_size, "102400");

// limit the queue of pending batches which will be sent by a single nodechannel
DEFINE_mInt64(nodechannel_pending_queue_max_bytes, "67108864");

// The batch size for sending data by brpc streaming client
DEFINE_mInt64(brpc_streaming_client_batch_bytes, "262144");

// Max waiting time to wait the "plan fragment start" rpc.
// If timeout, the fragment will be cancelled.
// This parameter is usually only used when the FE loses connection,
// and the BE can automatically cancel the relevant fragment after the timeout,
// so as to avoid occupying the execution thread for a long time.
DEFINE_mInt32(max_fragment_start_wait_time_seconds, "30");

// Node role tag for backend. Mix role is the default role, and computation role have no
// any tablet.
DEFINE_String(be_node_role, "mix");

// Hide webserver page for safety.
// Hide the be config page for webserver.
DEFINE_Bool(hide_webserver_config_page, "false");

DEFINE_Bool(enable_segcompaction, "true");

// Max number of segments allowed in a single segcompaction task.
DEFINE_Int32(segcompaction_batch_size, "10");

// Max row count allowed in a single source segment, bigger segments will be skipped.
DEFINE_Int32(segcompaction_candidate_max_rows, "1048576");

// Max file size allowed in a single source segment, bigger segments will be skipped.
DEFINE_Int64(segcompaction_candidate_max_bytes, "104857600");

// Max total row count allowed in a single segcompaction task.
DEFINE_Int32(segcompaction_task_max_rows, "1572864");

// Max total file size allowed in a single segcompaction task.
DEFINE_Int64(segcompaction_task_max_bytes, "157286400");

// Global segcompaction thread pool size.
DEFINE_mInt32(segcompaction_num_threads, "5");

// enable java udf and jdbc scannode
DEFINE_Bool(enable_java_support, "true");

// Set config randomly to check more issues in github workflow
DEFINE_Bool(enable_fuzzy_mode, "false");

DEFINE_Bool(enable_debug_points, "false");

DEFINE_Int32(pipeline_executor_size, "0");
DEFINE_Bool(enable_workload_group_for_scan, "false");
DEFINE_mInt64(workload_group_scan_task_wait_timeout_ms, "10000");

// Temp config. True to use optimization for bitmap_index apply predicate except leaf node of the and node.
// Will remove after fully test.
DEFINE_Bool(enable_index_apply_preds_except_leafnode_of_andnode, "true");

DEFINE_mBool(variant_enable_flatten_nested, "false");
DEFINE_mDouble(variant_ratio_of_defaults_as_sparse_column, "1");
DEFINE_mInt64(variant_threshold_rows_to_estimate_sparse_column, "1000");
DEFINE_mBool(variant_throw_exeception_on_invalid_json, "false");

// block file cache
DEFINE_Bool(enable_file_cache, "false");
// format: [{"path":"/path/to/file_cache","total_size":21474836480,"query_limit":10737418240}]
// format: [{"path":"/path/to/file_cache","total_size":21474836480,"query_limit":10737418240},{"path":"/path/to/file_cache2","total_size":21474836480,"query_limit":10737418240}]
DEFINE_String(file_cache_path, "");
DEFINE_Int64(file_cache_each_block_size, "1048576"); // 1MB

DEFINE_Bool(clear_file_cache, "false");
DEFINE_Bool(enable_file_cache_query_limit, "false");
DEFINE_mInt32(file_cache_enter_disk_resource_limit_mode_percent, "90");
DEFINE_mInt32(file_cache_exit_disk_resource_limit_mode_percent, "80");
DEFINE_mBool(enable_read_cache_file_directly, "false");
DEFINE_mBool(file_cache_enable_evict_from_other_queue_by_size, "false");
DEFINE_mInt64(file_cache_ttl_valid_check_interval_second, "0"); // zero for not checking
// If true, evict the ttl cache using LRU when full.
// Otherwise, only expiration can evict ttl and new data won't add to cache when full.
DEFINE_Bool(enable_ttl_cache_evict_using_lru, "true");

DEFINE_mInt32(index_cache_entry_stay_time_after_lookup_s, "1800");
DEFINE_mInt32(inverted_index_cache_stale_sweep_time_sec, "600");
// inverted index searcher cache size
DEFINE_String(inverted_index_searcher_cache_limit, "10%");
DEFINE_Bool(enable_inverted_index_cache_check_timestamp, "true");
DEFINE_Int32(inverted_index_fd_number_limit_percent, "40"); // 40%
DEFINE_Int32(inverted_index_query_cache_shards, "256");

// inverted index match bitmap cache size
DEFINE_String(inverted_index_query_cache_limit, "10%");

// inverted index
DEFINE_mDouble(inverted_index_ram_buffer_size, "512");
// -1 indicates not working.
// Normally we should not change this, it's useful for testing.
DEFINE_mInt32(inverted_index_max_buffered_docs, "-1");
// dict path for chinese analyzer
DEFINE_String(inverted_index_dict_path, "${DORIS_HOME}/dict");
DEFINE_Int32(inverted_index_read_buffer_size, "4096");
// tree depth for bkd index
DEFINE_Int32(max_depth_in_bkd_tree, "32");
// index compaction
DEFINE_mBool(inverted_index_compaction_enable, "true");
// Only for debug, do not use in production
DEFINE_mBool(debug_inverted_index_compaction, "false");
// index by RAM directory
DEFINE_mBool(inverted_index_ram_dir_enable, "true");
// use num_broadcast_buffer blocks as buffer to do broadcast
DEFINE_Int32(num_broadcast_buffer, "32");

// max depth of expression tree allowed.
DEFINE_Int32(max_depth_of_expr_tree, "600");

// Report a tablet as bad when io errors occurs more than this value.
DEFINE_mInt64(max_tablet_io_errors, "-1");

// Report a tablet as bad when its path not found
DEFINE_Int32(tablet_path_check_interval_seconds, "-1");
DEFINE_mInt32(tablet_path_check_batch_size, "1000");

// it must be larger than or equal to 5MB
DEFINE_mInt64(s3_write_buffer_size, "5242880");
// Log interval when doing s3 upload task
DEFINE_mInt32(s3_file_writer_log_interval_second, "60");
DEFINE_mInt64(file_cache_max_file_reader_cache_size, "1000000");
DEFINE_mInt64(hdfs_write_batch_buffer_size_mb, "1"); // 1MB

//disable shrink memory by default
DEFINE_mBool(enable_shrink_memory, "false");
DEFINE_mInt32(schema_cache_capacity, "1024");
DEFINE_mInt32(schema_cache_sweep_time_sec, "100");

// max number of segment cache, default -1 for backward compatibility fd_number*2/5
DEFINE_Int32(segment_cache_capacity, "-1");
DEFINE_Int32(segment_cache_fd_percentage, "40");
DEFINE_mInt32(estimated_mem_per_column_reader, "1024");
DEFINE_Int32(segment_cache_memory_percentage, "2");

// enable feature binlog, default false
DEFINE_Bool(enable_feature_binlog, "false");

// enable set in BitmapValue
DEFINE_Bool(enable_set_in_bitmap_value, "true");

DEFINE_Int64(max_hdfs_file_handle_cache_num, "1000");
DEFINE_Int32(max_hdfs_file_handle_cache_time_sec, "3600");
DEFINE_Int64(max_external_file_meta_cache_num, "1000");
DEFINE_mInt32(common_obj_lru_cache_stale_sweep_time_sec, "900");
// Apply delete pred in cumu compaction
DEFINE_mBool(enable_delete_when_cumu_compaction, "false");

// max_write_buffer_number for rocksdb
DEFINE_Int32(rocksdb_max_write_buffer_number, "5");

DEFINE_mBool(allow_zero_date, "false");
DEFINE_Bool(allow_invalid_decimalv2_literal, "false");
DEFINE_mString(kerberos_ccache_path, "");
DEFINE_mString(kerberos_krb5_conf_path, "/etc/krb5.conf");

DEFINE_mString(get_stack_trace_tool, "libunwind");
DEFINE_mString(dwarf_location_info_mode, "FAST");
DEFINE_mBool(enable_address_sanitizers_with_stack_trace, "true");

// the ratio of _prefetch_size/_batch_size in AutoIncIDBuffer
DEFINE_mInt64(auto_inc_prefetch_size_ratio, "10");

// the ratio of _low_level_water_level_mark/_batch_size in AutoIncIDBuffer
DEFINE_mInt64(auto_inc_low_water_level_mark_size_ratio, "3");

// number of threads that fetch auto-inc ranges from FE
DEFINE_mInt64(auto_inc_fetch_thread_num, "3");
// default max to 2048 connections
DEFINE_mInt64(lookup_connection_cache_capacity, "2048");

// level of compression when using LZ4_HC, whose defalut value is LZ4HC_CLEVEL_DEFAULT
DEFINE_mInt64(LZ4_HC_compression_level, "9");

DEFINE_mBool(enable_merge_on_write_correctness_check, "true");
// USED FOR DEBUGING
// core directly if the compaction found there's duplicate key on mow table
DEFINE_mBool(enable_mow_compaction_correctness_check_core, "false");
// rowid conversion correctness check when compaction for mow table
DEFINE_mBool(enable_rowid_conversion_correctness_check, "false");
// missing rows correctness check when compaction for mow table
DEFINE_mBool(enable_missing_rows_correctness_check, "false");
// When the number of missing versions is more than this value, do not directly
// retry the publish and handle it through async publish.
DEFINE_mInt32(mow_publish_max_discontinuous_version_num, "20");

// The secure path with user files, used in the `local` table function.
DEFINE_mString(user_files_secure_path, "${DORIS_HOME}");

DEFINE_Int32(partition_topn_partition_threshold, "1024");

DEFINE_Int32(fe_expire_duration_seconds, "60");

DEFINE_Int32(grace_shutdown_wait_seconds, "120");

DEFINE_Int16(bitmap_serialize_version, "1");

// group commit config
DEFINE_String(group_commit_wal_path, "");
DEFINE_Int32(group_commit_replay_wal_retry_num, "10");
DEFINE_Int32(group_commit_replay_wal_retry_interval_seconds, "5");
DEFINE_Int32(group_commit_replay_wal_retry_interval_max_seconds, "1800");
DEFINE_Int32(group_commit_relay_wal_threads, "10");
// This config can be set to limit thread number in group commit request fragment thread pool.
DEFINE_Int32(group_commit_insert_threads, "10");
DEFINE_Int32(group_commit_memory_rows_for_max_filter_ratio, "10000");
DEFINE_Bool(wait_internal_group_commit_finish, "false");
// Max size(bytes) of group commit queues, used for mem back pressure, defult 64M.
DEFINE_mInt32(group_commit_queue_mem_limit, "67108864");
// Max size(bytes) or percentage(%) of wal disk usage, used for disk space back pressure, default 10% of the disk available space.
// group_commit_wal_max_disk_limit=1024 or group_commit_wal_max_disk_limit=10% can be automatically identified.
DEFINE_String(group_commit_wal_max_disk_limit, "10%");
DEFINE_Bool(group_commit_wait_replay_wal_finish, "false");

DEFINE_mInt32(scan_thread_nice_value, "0");
DEFINE_mInt32(tablet_schema_cache_recycle_interval, "3600");
DEFINE_mInt32(tablet_schema_cache_capacity, "102400");

DEFINE_Bool(exit_on_exception, "false");
// This config controls whether the s3 file writer would flush cache asynchronously
DEFINE_Bool(enable_flush_file_cache_async, "true");

// cgroup
DEFINE_mString(doris_cgroup_cpu_path, "");

DEFINE_mBool(enable_be_proc_monitor, "false");
DEFINE_mInt32(be_proc_monitor_interval_ms, "10000");

DEFINE_mBool(enable_workload_group_memory_gc, "true");

DEFINE_Bool(ignore_always_true_predicate_for_segment, "true");

// Ingest binlog work pool size, -1 is disable, 0 is hardware concurrency
DEFINE_Int32(ingest_binlog_work_pool_size, "-1");

// Download binlog rate limit, unit is KB/s, 0 means no limit
DEFINE_Int32(download_binlog_rate_limit_kbs, "0");

DEFINE_mInt32(buffered_reader_read_timeout_ms, "600000");

DEFINE_Bool(enable_snapshot_action, "false");

DEFINE_mInt32(variant_max_merged_tablet_schema_size, "2048");

DEFINE_mBool(enable_column_type_check, "true");
// 128 MB
DEFINE_mInt64(local_exchange_buffer_mem_limit, "134217728");

// Default 300s, if its value <= 0, then log is disabled
DEFINE_mInt64(enable_debug_log_timeout_secs, "0");

// Tolerance for the number of partition id 0 in rowset, default 0
DEFINE_Int32(ignore_invalid_partition_id_rowset_num, "0");

DEFINE_mInt32(report_query_statistics_interval_ms, "3000");
// 30s
DEFINE_mInt32(query_statistics_reserve_timeout_ms, "30000");

DEFINE_mInt32(report_exec_status_thread_num, "5");

// consider two high usage disk at the same available level if they do not exceed this diff.
DEFINE_mDouble(high_disk_avail_level_diff_usages, "0.15");

// create tablet in partition random robin idx lru size, default 10000
DEFINE_Int32(partition_disk_index_lru_size, "10000");
// limit the storage space that query spill files can use
DEFINE_String(spill_storage_root_path, "");
DEFINE_String(spill_storage_limit, "20%");    // 20%
DEFINE_mInt32(spill_gc_interval_ms, "2000");  // 2s
DEFINE_mInt32(spill_gc_work_time_ms, "2000"); // 2s
DEFINE_Int32(spill_io_thread_pool_thread_num, "-1");
DEFINE_Validator(spill_io_thread_pool_thread_num, [](const int config) -> bool {
    if (config == -1) {
        CpuInfo::init();
        spill_io_thread_pool_thread_num = std::max(48, CpuInfo::num_cores() * 2);
    }
    return true;
});
DEFINE_Int32(spill_io_thread_pool_queue_size, "102400");

DEFINE_mBool(check_segment_when_build_rowset_meta, "false");

DEFINE_mInt32(max_s3_client_retry, "10");
DEFINE_mInt32(s3_read_base_wait_time_ms, "100");
DEFINE_mInt32(s3_read_max_wait_time_ms, "800");

DEFINE_mBool(enable_s3_rate_limiter, "false");
DEFINE_mInt64(s3_get_bucket_tokens, "1000000000000000000");
DEFINE_mInt64(s3_get_token_per_second, "1000000000000000000");
DEFINE_mInt64(s3_get_token_limit, "0");

DEFINE_mInt64(s3_put_bucket_tokens, "1000000000000000000");
DEFINE_mInt64(s3_put_token_per_second, "1000000000000000000");
DEFINE_mInt64(s3_put_token_limit, "0");

DEFINE_String(trino_connector_plugin_dir, "${DORIS_HOME}/connectors");

// ca_cert_file is in this path by default, Normally no modification is required
// ca cert default path is different from different OS
DEFINE_mString(ca_cert_file_paths,
               "/etc/pki/tls/certs/ca-bundle.crt;/etc/ssl/certs/ca-certificates.crt;"
               "/etc/ssl/ca-bundle.pem");

/** Table sink configurations(currently contains only external table types) **/
// Minimum data processed to scale writers in exchange when non partition writing
DEFINE_mInt64(table_sink_non_partition_write_scaling_data_processed_threshold,
              "26214400"); // 25MB
// Minimum data processed to trigger skewed partition rebalancing in exchange when partition writing
DEFINE_mInt64(table_sink_partition_write_min_data_processed_rebalance_threshold,
              "26214400"); // 25MB
// Minimum partition data processed to rebalance writers in exchange when partition writing
DEFINE_mInt64(table_sink_partition_write_min_partition_data_processed_rebalance_threshold,
              "15728640"); // 15MB
// Maximum processed partition nums of per writer when partition writing
DEFINE_mInt32(table_sink_partition_write_max_partition_nums_per_writer, "128");

/** Hive sink configurations **/
DEFINE_mInt64(hive_sink_max_file_size, "1073741824"); // 1GB

/** Iceberg sink configurations **/
DEFINE_mInt64(iceberg_sink_max_file_size, "1073741824"); // 1GB

DEFINE_mInt32(thrift_client_open_num_tries, "1");

DEFINE_Bool(enable_index_compaction, "false");

// http scheme in S3Client to use. E.g. http or https
DEFINE_String(s3_client_http_scheme, "http");
DEFINE_Validator(s3_client_http_scheme, [](const std::string& config) -> bool {
    return config == "http" || config == "https";
});

DEFINE_mBool(ignore_schema_change_check, "false");

DEFINE_mInt64(string_overflow_size, "4294967295"); // std::numic_limits<uint32_t>::max()

// The min thread num for BufferedReaderPrefetchThreadPool
DEFINE_Int64(num_buffered_reader_prefetch_thread_pool_min_thread, "16");
// The max thread num for BufferedReaderPrefetchThreadPool
DEFINE_Int64(num_buffered_reader_prefetch_thread_pool_max_thread, "64");
// The min thread num for S3FileUploadThreadPool
DEFINE_Int64(num_s3_file_upload_thread_pool_min_thread, "16");
// The max thread num for S3FileUploadThreadPool
DEFINE_Int64(num_s3_file_upload_thread_pool_max_thread, "64");
// The max ratio for ttl cache's size
DEFINE_mInt64(max_ttl_cache_ratio, "90");
// The maximum jvm heap usage ratio for hdfs write workload
DEFINE_mDouble(max_hdfs_wirter_jni_heap_usage_ratio, "0.5");
// The sleep milliseconds duration when hdfs write exceeds the maximum usage
DEFINE_mInt64(hdfs_jni_write_sleep_milliseconds, "300");
// The max retry times when hdfs write failed
DEFINE_mInt64(hdfs_jni_write_max_retry_time, "3");

// The min thread num for NonBlockCloseThreadPool
DEFINE_Int64(min_nonblock_close_thread_num, "12");
// The max thread num for NonBlockCloseThreadPool
DEFINE_Int64(max_nonblock_close_thread_num, "64");
// The possibility that mem allocator throws an exception during memory allocation
// This config is for test usage, be careful when changing it.
DEFINE_mDouble(mem_alloc_fault_probability, "0.0");
// The time out milliseconds for remote fetch schema RPC, default 60s
DEFINE_mInt64(fetch_remote_schema_rpc_timeout_ms, "60000");

DEFINE_Int64(s3_file_system_local_upload_buffer_size, "5242880");

//JVM monitoring enable. To prevent be from crashing due to jvm compatibility issues. The default setting is off.
DEFINE_Bool(enable_jvm_monitor, "false");

DEFINE_Int32(load_data_dirs_threads, "-1");

// Skip loading stale rowset meta when initializing `TabletMeta` from protobuf
DEFINE_mBool(skip_loading_stale_rowset_meta, "false");

DEFINE_Bool(enable_file_logger, "true");

// The minimum row group size when exporting Parquet files. default 128MB
DEFINE_Int64(min_row_group_size, "134217728");

DEFINE_mInt64(compaction_memory_bytes_limit, "1073741824");

DEFINE_mInt64(compaction_batch_size, "-1");

// If set to false, the parquet reader will not use page index to filter data.
// This is only for debug purpose, in case sometimes the page index
// filter wrong data.
DEFINE_mBool(enable_parquet_page_index, "false");

DEFINE_mBool(ignore_not_found_file_in_external_table, "true");

DEFINE_mBool(enable_hdfs_mem_limiter, "true");

DEFINE_mInt16(topn_agg_limit_multiplier, "2");

<<<<<<< HEAD
// Tablet meta size limit after serialization, 1.5GB
DEFINE_mInt64(tablet_meta_serialize_size_limit, "1610612736");
// Protobuf supports a maximum of 2GB, so the size of the tablet meta after serialization must be less than 2GB
// 1717986918 = 2GB * 0.8
DEFINE_Validator(tablet_meta_serialize_size_limit,
                 [](const int64_t config) -> bool { return config < 1717986918; });
=======
DEFINE_mInt64(pipeline_task_leakage_detect_period_secs, "60");
>>>>>>> 355620b8

// clang-format off
#ifdef BE_TEST
// test s3
DEFINE_String(test_s3_resource, "resource");
DEFINE_String(test_s3_ak, "ak");
DEFINE_String(test_s3_sk, "sk");
DEFINE_String(test_s3_endpoint, "endpoint");
DEFINE_String(test_s3_region, "region");
DEFINE_String(test_s3_bucket, "bucket");
DEFINE_String(test_s3_prefix, "prefix");
#endif
// clang-format on

std::map<std::string, Register::Field>* Register::_s_field_map = nullptr;
std::map<std::string, std::function<bool()>>* RegisterConfValidator::_s_field_validator = nullptr;
std::map<std::string, std::string>* full_conf_map = nullptr;

std::mutex custom_conf_lock;

std::mutex mutable_string_config_lock;

// trim string
std::string& trim(std::string& s) {
    // rtrim
    s.erase(std::find_if(s.rbegin(), s.rend(), [](unsigned char c) { return !std::isspace(c); })
                    .base(),
            s.end());
    // ltrim
    s.erase(s.begin(),
            std::find_if(s.begin(), s.end(), [](unsigned char c) { return !std::isspace(c); }));
    return s;
}

// split string by '='
void splitkv(const std::string& s, std::string& k, std::string& v) {
    const char sep = '=';
    int start = 0;
    int end = 0;
    if ((end = s.find(sep, start)) != std::string::npos) {
        k = s.substr(start, end - start);
        v = s.substr(end + 1);
    } else {
        k = s;
        v = "";
    }
}

// replace env variables
bool replaceenv(std::string& s) {
    std::size_t pos = 0;
    std::size_t start = 0;
    while ((start = s.find("${", pos)) != std::string::npos) {
        std::size_t end = s.find('}', start + 2);
        if (end == std::string::npos) {
            return false;
        }
        std::string envkey = s.substr(start + 2, end - start - 2);
        const char* envval = std::getenv(envkey.c_str());
        if (envval == nullptr) {
            return false;
        }
        s.erase(start, end - start + 1);
        s.insert(start, envval);
        pos = start + strlen(envval);
    }
    return true;
}

bool strtox(const std::string& valstr, bool& retval);
bool strtox(const std::string& valstr, int16_t& retval);
bool strtox(const std::string& valstr, int32_t& retval);
bool strtox(const std::string& valstr, int64_t& retval);
bool strtox(const std::string& valstr, double& retval);
bool strtox(const std::string& valstr, std::string& retval);

template <typename T>
bool strtox(const std::string& valstr, std::vector<T>& retval) {
    std::stringstream ss(valstr);
    std::string item;
    T t;
    while (std::getline(ss, item, ',')) {
        if (!strtox(trim(item), t)) {
            return false;
        }
        retval.push_back(t);
    }
    return true;
}

bool strtox(const std::string& valstr, bool& retval) {
    if (valstr == "true") {
        retval = true;
    } else if (valstr == "false") {
        retval = false;
    } else {
        return false;
    }
    return true;
}

template <typename T>
bool strtointeger(const std::string& valstr, T& retval) {
    if (valstr.length() == 0) {
        return false; // empty-string is only allowed for string type.
    }
    char* end;
    errno = 0;
    const char* valcstr = valstr.c_str();
    int64_t ret64 = strtoll(valcstr, &end, 10);
    if (errno || end != valcstr + strlen(valcstr)) {
        return false; // bad parse
    }
    T tmp = retval;
    retval = static_cast<T>(ret64);
    if (retval != ret64) {
        retval = tmp;
        return false;
    }
    return true;
}

bool strtox(const std::string& valstr, int16_t& retval) {
    return strtointeger(valstr, retval);
}

bool strtox(const std::string& valstr, int32_t& retval) {
    return strtointeger(valstr, retval);
}

bool strtox(const std::string& valstr, int64_t& retval) {
    return strtointeger(valstr, retval);
}

bool strtox(const std::string& valstr, double& retval) {
    if (valstr.length() == 0) {
        return false; // empty-string is only allowed for string type.
    }
    char* end = nullptr;
    errno = 0;
    const char* valcstr = valstr.c_str();
    retval = strtod(valcstr, &end);
    if (errno || end != valcstr + strlen(valcstr)) {
        return false; // bad parse
    }
    return true;
}

bool strtox(const std::string& valstr, std::string& retval) {
    retval = valstr;
    return true;
}

template <typename T>
bool convert(const std::string& value, T& retval) {
    std::string valstr(value);
    trim(valstr);
    if (!replaceenv(valstr)) {
        return false;
    }
    return strtox(valstr, retval);
}

// load conf file
bool Properties::load(const char* conf_file, bool must_exist) {
    // if conf_file is null, use the empty props
    if (conf_file == nullptr) {
        return true;
    }

    // open the conf file
    std::ifstream input(conf_file);
    if (!input.is_open()) {
        if (must_exist) {
            std::cerr << "config::load() failed to open the file:" << conf_file << std::endl;
            return false;
        }
        return true;
    }

    // load properties
    std::string line;
    std::string key;
    std::string value;
    line.reserve(512);
    while (input) {
        // read one line at a time
        std::getline(input, line);

        // remove left and right spaces
        trim(line);

        // ignore comments
        if (line.empty() || line[0] == '#') {
            continue;
        }

        // read key and value
        splitkv(line, key, value);
        trim(key);
        trim(value);

        // insert into file_conf_map
        file_conf_map[key] = value;
    }

    // close the conf file
    input.close();

    return true;
}

template <typename T>
bool Properties::get_or_default(const char* key, const char* defstr, T& retval, bool* is_retval_set,
                                std::string& rawval) const {
    const auto& it = file_conf_map.find(std::string(key));
    std::string valstr;
    if (it == file_conf_map.end()) {
        if (defstr == nullptr) {
            // Not found in conf map, and no default value need to be set, just return
            *is_retval_set = false;
            return true;
        } else {
            valstr = std::string(defstr);
        }
    } else {
        valstr = it->second;
    }
    rawval = valstr;
    *is_retval_set = true;
    return convert(valstr, retval);
}

void Properties::set(const std::string& key, const std::string& val) {
    file_conf_map.emplace(key, val);
}

void Properties::set_force(const std::string& key, const std::string& val) {
    file_conf_map[key] = val;
}

Status Properties::dump(const std::string& conffile) {
    std::string conffile_tmp = conffile + ".tmp";
    io::FileWriterPtr file_writer;
    RETURN_IF_ERROR(io::global_local_filesystem()->create_file(conffile_tmp, &file_writer));
    RETURN_IF_ERROR(file_writer->append("# THIS IS AN AUTO GENERATED CONFIG FILE.\n"));
    RETURN_IF_ERROR(file_writer->append(
            "# You can modify this file manually, and the configurations in this file\n"));
    RETURN_IF_ERROR(file_writer->append("# will overwrite the configurations in be.conf\n\n"));

    for (auto const& iter : file_conf_map) {
        RETURN_IF_ERROR(file_writer->append(iter.first));
        RETURN_IF_ERROR(file_writer->append(" = "));
        RETURN_IF_ERROR(file_writer->append(iter.second));
        RETURN_IF_ERROR(file_writer->append("\n"));
    }

    RETURN_IF_ERROR(file_writer->close());

    return io::global_local_filesystem()->rename(conffile_tmp, conffile);
}

template <typename T>
std::ostream& operator<<(std::ostream& out, const std::vector<T>& v) {
    size_t last = v.size() - 1;
    for (size_t i = 0; i < v.size(); ++i) {
        out << v[i];
        if (i != last) {
            out << ", ";
        }
    }
    return out;
}

#define SET_FIELD(FIELD, TYPE, FILL_CONF_MAP, SET_TO_DEFAULT)                                  \
    if (strcmp((FIELD).type, #TYPE) == 0) {                                                    \
        TYPE new_value = TYPE();                                                               \
        bool is_newval_set = false;                                                            \
        std::string raw_value;                                                                 \
        if (!props.get_or_default((FIELD).name, ((SET_TO_DEFAULT) ? (FIELD).defval : nullptr), \
                                  new_value, &is_newval_set, raw_value)) {                     \
            std::cerr << "config field error: " << (FIELD).name << " = \"" << raw_value << '"' \
                      << std::endl;                                                            \
            return false;                                                                      \
        }                                                                                      \
        if (!is_newval_set) {                                                                  \
            continue;                                                                          \
        }                                                                                      \
        TYPE& ref_conf_value = *reinterpret_cast<TYPE*>((FIELD).storage);                      \
        TYPE old_value = ref_conf_value;                                                       \
        ref_conf_value = new_value;                                                            \
        if (RegisterConfValidator::_s_field_validator != nullptr) {                            \
            auto validator = RegisterConfValidator::_s_field_validator->find((FIELD).name);    \
            if (validator != RegisterConfValidator::_s_field_validator->end() &&               \
                !(validator->second)()) {                                                      \
                ref_conf_value = old_value;                                                    \
                std::cerr << "validate " << (FIELD).name << "=" << new_value << " failed"      \
                          << std::endl;                                                        \
                return false;                                                                  \
            }                                                                                  \
        }                                                                                      \
        if (FILL_CONF_MAP) {                                                                   \
            std::ostringstream oss;                                                            \
            oss << ref_conf_value;                                                             \
            (*full_conf_map)[(FIELD).name] = oss.str();                                        \
        }                                                                                      \
        continue;                                                                              \
    }

// init conf fields
bool init(const char* conf_file, bool fill_conf_map, bool must_exist, bool set_to_default) {
    Properties props;
    // load properties file
    if (!props.load(conf_file, must_exist)) {
        return false;
    }
    // fill full_conf_map ?
    if (fill_conf_map && full_conf_map == nullptr) {
        full_conf_map = new std::map<std::string, std::string>();
    }

    // set conf fields
    for (const auto& it : *Register::_s_field_map) {
        SET_FIELD(it.second, bool, fill_conf_map, set_to_default);
        SET_FIELD(it.second, int16_t, fill_conf_map, set_to_default);
        SET_FIELD(it.second, int32_t, fill_conf_map, set_to_default);
        SET_FIELD(it.second, int64_t, fill_conf_map, set_to_default);
        SET_FIELD(it.second, double, fill_conf_map, set_to_default);
        SET_FIELD(it.second, std::string, fill_conf_map, set_to_default);
        SET_FIELD(it.second, std::vector<bool>, fill_conf_map, set_to_default);
        SET_FIELD(it.second, std::vector<int16_t>, fill_conf_map, set_to_default);
        SET_FIELD(it.second, std::vector<int32_t>, fill_conf_map, set_to_default);
        SET_FIELD(it.second, std::vector<int64_t>, fill_conf_map, set_to_default);
        SET_FIELD(it.second, std::vector<double>, fill_conf_map, set_to_default);
        SET_FIELD(it.second, std::vector<std::string>, fill_conf_map, set_to_default);
    }

    return true;
}

#define UPDATE_FIELD(FIELD, VALUE, TYPE, PERSIST)                                                  \
    if (strcmp((FIELD).type, #TYPE) == 0) {                                                        \
        TYPE new_value;                                                                            \
        if (!convert((VALUE), new_value)) {                                                        \
            return Status::Error<ErrorCode::INVALID_ARGUMENT, false>("convert '{}' as {} failed",  \
                                                                     VALUE, #TYPE);                \
        }                                                                                          \
        TYPE& ref_conf_value = *reinterpret_cast<TYPE*>((FIELD).storage);                          \
        TYPE old_value = ref_conf_value;                                                           \
        if (RegisterConfValidator::_s_field_validator != nullptr) {                                \
            auto validator = RegisterConfValidator::_s_field_validator->find((FIELD).name);        \
            if (validator != RegisterConfValidator::_s_field_validator->end() &&                   \
                !(validator->second)()) {                                                          \
                ref_conf_value = old_value;                                                        \
                return Status::Error<ErrorCode::INVALID_ARGUMENT, false>("validate {}={} failed",  \
                                                                         (FIELD).name, new_value); \
            }                                                                                      \
        }                                                                                          \
        ref_conf_value = new_value;                                                                \
        if (full_conf_map != nullptr) {                                                            \
            std::ostringstream oss;                                                                \
            oss << new_value;                                                                      \
            (*full_conf_map)[(FIELD).name] = oss.str();                                            \
        }                                                                                          \
        if (PERSIST) {                                                                             \
            RETURN_IF_ERROR(persist_config(std::string((FIELD).name), VALUE));                     \
        }                                                                                          \
        update_config(std::string((FIELD).name), VALUE);                                           \
        return Status::OK();                                                                       \
    }

// write config to be_custom.conf
// the caller need to make sure that the given config is valid
Status persist_config(const std::string& field, const std::string& value) {
    // lock to make sure only one thread can modify the be_custom.conf
    std::lock_guard<std::mutex> l(custom_conf_lock);

    static const std::string conffile = config::custom_config_dir + "/be_custom.conf";

    Properties tmp_props;
    if (!tmp_props.load(conffile.c_str(), false)) {
        LOG(WARNING) << "failed to load " << conffile;
        return Status::InternalError("failed to load conf file: {}", conffile);
    }

    tmp_props.set_force(field, value);
    return tmp_props.dump(conffile);
}

Status set_config(const std::string& field, const std::string& value, bool need_persist,
                  bool force) {
    auto it = Register::_s_field_map->find(field);
    if (it == Register::_s_field_map->end()) {
        return Status::Error<ErrorCode::NOT_FOUND, false>("'{}' is not found", field);
    }

    if (!force && !it->second.valmutable) {
        return Status::Error<ErrorCode::NOT_IMPLEMENTED_ERROR, false>(
                "'{}' is not support to modify", field);
    }

    UPDATE_FIELD(it->second, value, bool, need_persist);
    UPDATE_FIELD(it->second, value, int16_t, need_persist);
    UPDATE_FIELD(it->second, value, int32_t, need_persist);
    UPDATE_FIELD(it->second, value, int64_t, need_persist);
    UPDATE_FIELD(it->second, value, double, need_persist);
    {
        // add lock to ensure thread safe
        std::lock_guard<std::mutex> lock(mutable_string_config_lock);
        UPDATE_FIELD(it->second, value, std::string, need_persist);
    }

    // The other types are not thread safe to change dynamically.
    return Status::Error<ErrorCode::NOT_IMPLEMENTED_ERROR, false>(
            "'{}' is type of '{}' which is not support to modify", field, it->second.type);
}

void update_config(const std::string& field, const std::string& value) {
    if ("sys_log_level" == field) {
        // update log level
        update_logging(field, value);
    }
}

Status set_fuzzy_configs() {
    std::unordered_map<std::string, std::string> fuzzy_field_and_value;
    std::shared_ptr<std::mt19937_64> generator(new std::mt19937_64());
    generator->seed(std::random_device()());
    std::uniform_int_distribution<int64_t> distribution(0, 100);

    // if have set enable_fuzzy_mode=true in be.conf, will fuzzy those field and values
    fuzzy_field_and_value["disable_storage_page_cache"] =
            ((distribution(*generator) % 2) == 0) ? "true" : "false";
    fuzzy_field_and_value["enable_system_metrics"] =
            ((distribution(*generator) % 2) == 0) ? "true" : "false";
    fuzzy_field_and_value["enable_set_in_bitmap_value"] =
            ((distribution(*generator) % 2) == 0) ? "true" : "false";
    fuzzy_field_and_value["enable_shrink_memory"] =
            ((distribution(*generator) % 2) == 0) ? "true" : "false";
    fuzzy_field_and_value["string_overflow_size"] =
            ((distribution(*generator) % 2) == 0) ? "10" : "4294967295";

    fmt::memory_buffer buf;
    for (auto& it : fuzzy_field_and_value) {
        const auto& field = it.first;
        const auto& value = it.second;
        RETURN_IF_ERROR(set_config(field, value, false, true));
        fmt::format_to(buf, "{}={}, ", field, value);
    }
    LOG(INFO) << fmt::format("FUZZY MODE IN BE: those variables have been changed: ({}).",
                             fmt::to_string(buf));
    return Status::OK();
}

std::mutex* get_mutable_string_config_lock() {
    return &mutable_string_config_lock;
}

std::vector<std::vector<std::string>> get_config_info() {
    std::vector<std::vector<std::string>> configs;
    std::lock_guard<std::mutex> lock(mutable_string_config_lock);
    for (const auto& it : *full_conf_map) {
        auto field_it = Register::_s_field_map->find(it.first);
        if (field_it == Register::_s_field_map->end()) {
            continue;
        }

        std::vector<std::string> _config;
        _config.push_back(it.first);

        std::string config_val = it.second;
        // For compatibility, this PR #32933 change the log dir's config logic,
        // and deprecate the `sys_log_dir` config.
        if (it.first == "sys_log_dir" && config_val == "") {
            config_val = fmt::format("{}/log", std::getenv("DORIS_HOME"));
        }

        _config.emplace_back(field_it->second.type);
        if (0 == strcmp(field_it->second.type, "bool")) {
            _config.emplace_back(config_val == "1" ? "true" : "false");
        } else {
            _config.push_back(config_val);
        }
        _config.emplace_back(field_it->second.valmutable ? "true" : "false");

        configs.push_back(_config);
    }
    return configs;
}

} // namespace doris::config<|MERGE_RESOLUTION|>--- conflicted
+++ resolved
@@ -1305,16 +1305,14 @@
 
 DEFINE_mInt16(topn_agg_limit_multiplier, "2");
 
-<<<<<<< HEAD
 // Tablet meta size limit after serialization, 1.5GB
 DEFINE_mInt64(tablet_meta_serialize_size_limit, "1610612736");
 // Protobuf supports a maximum of 2GB, so the size of the tablet meta after serialization must be less than 2GB
 // 1717986918 = 2GB * 0.8
 DEFINE_Validator(tablet_meta_serialize_size_limit,
                  [](const int64_t config) -> bool { return config < 1717986918; });
-=======
+
 DEFINE_mInt64(pipeline_task_leakage_detect_period_secs, "60");
->>>>>>> 355620b8
 
 // clang-format off
 #ifdef BE_TEST
