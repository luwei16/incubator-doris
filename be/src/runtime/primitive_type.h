// Licensed to the Apache Software Foundation (ASF) under one
// or more contributor license agreements.  See the NOTICE file
// distributed with this work for additional information
// regarding copyright ownership.  The ASF licenses this file
// to you under the Apache License, Version 2.0 (the
// "License"); you may not use this file except in compliance
// with the License.  You may obtain a copy of the License at
//
//   http://www.apache.org/licenses/LICENSE-2.0
//
// Unless required by applicable law or agreed to in writing,
// software distributed under the License is distributed on an
// "AS IS" BASIS, WITHOUT WARRANTIES OR CONDITIONS OF ANY
// KIND, either express or implied.  See the License for the
// specific language governing permissions and limitations
// under the License.

#pragma once

#include <string>

#include "runtime/define_primitive_type.h"
#include "vec/columns/column_decimal.h"
#include "vec/columns/columns_number.h"
#include "vec/core/types.h"

namespace doris {

namespace vectorized {
class ColumnString;
} // namespace vectorized

class DateTimeValue;
class DecimalV2Value;
struct StringValue;
struct JsonBinaryValue;

PrimitiveType convert_type_to_primitive(FunctionContext::Type type);

constexpr bool is_enumeration_type(PrimitiveType type) {
    switch (type) {
    case TYPE_FLOAT:
    case TYPE_DOUBLE:
    case TYPE_NULL:
    case TYPE_CHAR:
    case TYPE_VARCHAR:
    case TYPE_STRING:
    case TYPE_DATETIME:
    case TYPE_DATETIMEV2:
    case TYPE_TIMEV2:
    case TYPE_DECIMALV2:
    case TYPE_DECIMAL32:
    case TYPE_DECIMAL64:
<<<<<<< HEAD
    case TYPE_DECIMAL128:
=======
    case TYPE_DECIMAL128I:
>>>>>>> 6b773939
    case TYPE_BOOLEAN:
    case TYPE_ARRAY:
    case TYPE_HLL:
        return false;
    case TYPE_TINYINT:
    case TYPE_SMALLINT:
    case TYPE_INT:
    case TYPE_BIGINT:
    case TYPE_LARGEINT:
    case TYPE_DATE:
    case TYPE_DATEV2:
        return true;

    case INVALID_TYPE:
    default:
        DCHECK(false);
    }

    return false;
}

constexpr bool is_date_type(PrimitiveType type) {
    return type == TYPE_DATETIME || type == TYPE_DATE || type == TYPE_DATETIMEV2 ||
           type == TYPE_DATEV2;
}

constexpr bool is_string_type(PrimitiveType type) {
    return type == TYPE_CHAR || type == TYPE_VARCHAR || type == TYPE_STRING;
}

constexpr bool is_float_or_double(PrimitiveType type) {
    return type == TYPE_FLOAT || type == TYPE_DOUBLE;
}

constexpr bool is_int_or_bool(PrimitiveType type) {
    return type == TYPE_BOOLEAN || type == TYPE_TINYINT || type == TYPE_SMALLINT ||
           type == TYPE_INT || type == TYPE_BIGINT || type == TYPE_LARGEINT;
}

constexpr bool has_variable_type(PrimitiveType type) {
    return type == TYPE_CHAR || type == TYPE_VARCHAR || type == TYPE_OBJECT ||
           type == TYPE_QUANTILE_STATE || type == TYPE_STRING;
}
<<<<<<< HEAD

// NOTICE:signed integers always return bigint
// used for adapt data in varaint column's subcolumns
PrimitiveType get_primitive_type(vectorized::TypeIndex v_type);
=======
>>>>>>> 6b773939

// Returns the byte size of 'type'  Returns 0 for variable length types.
int get_byte_size(PrimitiveType type);
// Returns the byte size of type when in a tuple
int get_slot_size(PrimitiveType type);

bool is_type_compatible(PrimitiveType lhs, PrimitiveType rhs);

PrimitiveType get_primitive_type(vectorized::TypeIndex v_type);

TExprOpcode::type to_in_opcode(PrimitiveType t);
PrimitiveType thrift_to_type(TPrimitiveType::type ttype);
TPrimitiveType::type to_thrift(PrimitiveType ptype);
TColumnType to_tcolumn_type_thrift(TPrimitiveType::type ttype);
std::string type_to_string(PrimitiveType t);
std::string type_to_odbc_string(PrimitiveType t);
TTypeDesc gen_type_desc(const TPrimitiveType::type val);
TTypeDesc gen_type_desc(const TPrimitiveType::type val, const std::string& name);

template <PrimitiveType type>
struct PrimitiveTypeTraits;

template <>
struct PrimitiveTypeTraits<TYPE_BOOLEAN> {
    using CppType = bool;
    using ColumnType = vectorized::ColumnUInt8;
};
template <>
struct PrimitiveTypeTraits<TYPE_TINYINT> {
    using CppType = int8_t;
    using ColumnType = vectorized::ColumnInt8;
};
template <>
struct PrimitiveTypeTraits<TYPE_SMALLINT> {
    using CppType = int16_t;
    using ColumnType = vectorized::ColumnInt16;
};
template <>
struct PrimitiveTypeTraits<TYPE_INT> {
    using CppType = int32_t;
    using ColumnType = vectorized::ColumnInt32;
};
template <>
struct PrimitiveTypeTraits<TYPE_BIGINT> {
    using CppType = int64_t;
    using ColumnType = vectorized::ColumnInt64;
};
template <>
struct PrimitiveTypeTraits<TYPE_FLOAT> {
    using CppType = float;
    using ColumnType = vectorized::ColumnFloat32;
};
template <>
struct PrimitiveTypeTraits<TYPE_TIME> {
    using CppType = double;
    using ColumnType = vectorized::ColumnFloat64;
};
template <>
struct PrimitiveTypeTraits<TYPE_TIMEV2> {
    using CppType = double;
    using ColumnType = vectorized::ColumnFloat64;
};
template <>
struct PrimitiveTypeTraits<TYPE_DOUBLE> {
    using CppType = double;
    using ColumnType = vectorized::ColumnFloat64;
};
template <>
struct PrimitiveTypeTraits<TYPE_DATE> {
    using CppType = doris::DateTimeValue;
    using ColumnType = vectorized::ColumnVector<vectorized::DateTime>;
};
template <>
struct PrimitiveTypeTraits<TYPE_DATETIME> {
    using CppType = doris::DateTimeValue;
    using ColumnType = vectorized::ColumnVector<vectorized::DateTime>;
};
template <>
struct PrimitiveTypeTraits<TYPE_DATETIMEV2> {
    using CppType = doris::vectorized::DateV2Value<doris::vectorized::DateTimeV2ValueType>;
    using ColumnType = vectorized::ColumnVector<vectorized::DateTimeV2>;
};
template <>
struct PrimitiveTypeTraits<TYPE_DATEV2> {
    using CppType = doris::vectorized::DateV2Value<doris::vectorized::DateV2ValueType>;
    using ColumnType = vectorized::ColumnVector<vectorized::DateV2>;
};
template <>
struct PrimitiveTypeTraits<TYPE_DECIMALV2> {
    using CppType = DecimalV2Value;
    using ColumnType = vectorized::ColumnDecimal<vectorized::Decimal128>;
};
template <>
struct PrimitiveTypeTraits<TYPE_DECIMAL32> {
    using CppType = int32_t;
    using ColumnType = vectorized::ColumnDecimal<vectorized::Decimal32>;
};
template <>
struct PrimitiveTypeTraits<TYPE_DECIMAL64> {
    using CppType = int64_t;
    using ColumnType = vectorized::ColumnDecimal<vectorized::Decimal64>;
};
template <>
struct PrimitiveTypeTraits<TYPE_DECIMAL128I> {
    using CppType = __int128_t;
    using ColumnType = vectorized::ColumnDecimal<vectorized::Decimal128I>;
};
template <>
struct PrimitiveTypeTraits<TYPE_LARGEINT> {
    using CppType = __int128_t;
    using ColumnType = vectorized::ColumnInt128;
};
template <>
struct PrimitiveTypeTraits<TYPE_CHAR> {
    using CppType = StringValue;
    using ColumnType = vectorized::ColumnString;
};
template <>
struct PrimitiveTypeTraits<TYPE_VARCHAR> {
    using CppType = StringValue;
    using ColumnType = vectorized::ColumnString;
};

template <>
struct PrimitiveTypeTraits<TYPE_STRING> {
    using CppType = StringValue;
    using ColumnType = vectorized::ColumnString;
};

template <>
struct PrimitiveTypeTraits<TYPE_HLL> {
    using CppType = StringValue;
    using ColumnType = vectorized::ColumnString;
};

template <>
struct PrimitiveTypeTraits<TYPE_JSONB> {
    using CppType = JsonBinaryValue;
    using ColumnType = vectorized::ColumnString;
};

// only for adapt get_predicate_column_ptr
template <PrimitiveType type>
struct PredicatePrimitiveTypeTraits {
    using PredicateFieldType = typename PrimitiveTypeTraits<type>::CppType;
};

template <>
struct PredicatePrimitiveTypeTraits<TYPE_DECIMALV2> {
    using PredicateFieldType = decimal12_t;
};

template <>
struct PredicatePrimitiveTypeTraits<TYPE_DATE> {
    using PredicateFieldType = uint32_t;
};

template <>
struct PredicatePrimitiveTypeTraits<TYPE_DATETIME> {
    using PredicateFieldType = uint64_t;
};

template <>
struct PredicatePrimitiveTypeTraits<TYPE_DATEV2> {
    using PredicateFieldType = uint32_t;
};

template <>
struct PredicatePrimitiveTypeTraits<TYPE_DATETIMEV2> {
    using PredicateFieldType = uint64_t;
};

// used for VInPredicate. VInPredicate should use vectorized data type
template <PrimitiveType type>
struct VecPrimitiveTypeTraits {
    using CppType = typename PrimitiveTypeTraits<type>::CppType;
};

template <>
struct VecPrimitiveTypeTraits<TYPE_DATE> {
    using CppType = vectorized::VecDateTimeValue;
};

template <>
struct VecPrimitiveTypeTraits<TYPE_DATETIME> {
    using CppType = vectorized::VecDateTimeValue;
};

} // namespace doris<|MERGE_RESOLUTION|>--- conflicted
+++ resolved
@@ -51,11 +51,7 @@
     case TYPE_DECIMALV2:
     case TYPE_DECIMAL32:
     case TYPE_DECIMAL64:
-<<<<<<< HEAD
-    case TYPE_DECIMAL128:
-=======
     case TYPE_DECIMAL128I:
->>>>>>> 6b773939
     case TYPE_BOOLEAN:
     case TYPE_ARRAY:
     case TYPE_HLL:
@@ -99,13 +95,6 @@
     return type == TYPE_CHAR || type == TYPE_VARCHAR || type == TYPE_OBJECT ||
            type == TYPE_QUANTILE_STATE || type == TYPE_STRING;
 }
-<<<<<<< HEAD
-
-// NOTICE:signed integers always return bigint
-// used for adapt data in varaint column's subcolumns
-PrimitiveType get_primitive_type(vectorized::TypeIndex v_type);
-=======
->>>>>>> 6b773939
 
 // Returns the byte size of 'type'  Returns 0 for variable length types.
 int get_byte_size(PrimitiveType type);
