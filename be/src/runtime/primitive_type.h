// Licensed to the Apache Software Foundation (ASF) under one
// or more contributor license agreements.  See the NOTICE file
// distributed with this work for additional information
// regarding copyright ownership.  The ASF licenses this file
// to you under the Apache License, Version 2.0 (the
// "License"); you may not use this file except in compliance
// with the License.  You may obtain a copy of the License at
//
//   http://www.apache.org/licenses/LICENSE-2.0
//
// Unless required by applicable law or agreed to in writing,
// software distributed under the License is distributed on an
// "AS IS" BASIS, WITHOUT WARRANTIES OR CONDITIONS OF ANY
// KIND, either express or implied.  See the License for the
// specific language governing permissions and limitations
// under the License.

#pragma once

#include <string>

#include "runtime/define_primitive_type.h"
#include "vec/columns/column_decimal.h"
#include "vec/columns/columns_number.h"
#include "vec/core/types.h"

namespace doris {

namespace vectorized {
class ColumnString;
class ColumnJsonb;
} // namespace vectorized

class DateTimeValue;
class DecimalV2Value;
struct StringValue;
<<<<<<< HEAD
struct JsonBinaryValue;
=======

enum PrimitiveType {
    INVALID_TYPE = 0,
    TYPE_NULL,     /* 1 */
    TYPE_BOOLEAN,  /* 2 */
    TYPE_TINYINT,  /* 3 */
    TYPE_SMALLINT, /* 4 */
    TYPE_INT,      /* 5 */
    TYPE_BIGINT,   /* 6 */
    TYPE_LARGEINT, /* 7 */
    TYPE_FLOAT,    /* 8 */
    TYPE_DOUBLE,   /* 9 */
    TYPE_VARCHAR,  /* 10 */
    TYPE_DATE,     /* 11 */
    TYPE_DATETIME, /* 12 */
    TYPE_BINARY,
    /* 13 */                     // Not implemented
    TYPE_DECIMAL [[deprecated]], /* 14 */
    TYPE_CHAR,                   /* 15 */

    TYPE_STRUCT,    /* 16 */
    TYPE_ARRAY,     /* 17 */
    TYPE_MAP,       /* 18 */
    TYPE_HLL,       /* 19 */
    TYPE_DECIMALV2, /* 20 */

    TYPE_TIME,           /* 21 */
    TYPE_OBJECT,         /* 22 */
    TYPE_STRING,         /* 23 */
    TYPE_QUANTILE_STATE, /* 24 */
    TYPE_DATEV2,         /* 25 */
    TYPE_DATETIMEV2,     /* 26 */
    TYPE_TIMEV2,         /* 27 */
    TYPE_DECIMAL32,      /* 28 */
    TYPE_DECIMAL64,      /* 29 */
    TYPE_DECIMAL128,     /* 30 */
    TYPE_VARIANT         /* 31 */
};
>>>>>>> 6f270986

PrimitiveType convert_type_to_primitive(FunctionContext::Type type);

bool is_enumeration_type(PrimitiveType type);
bool is_date_type(PrimitiveType type);
bool is_string_type(PrimitiveType type);
bool has_variable_type(PrimitiveType type);

// Returns the byte size of 'type'  Returns 0 for variable length types.
int get_byte_size(PrimitiveType type);
// Returns the byte size of type when in a tuple
int get_slot_size(PrimitiveType type);

bool is_type_compatible(PrimitiveType lhs, PrimitiveType rhs);

PrimitiveType get_primitive_type(vectorized::TypeIndex v_type);

TExprOpcode::type to_in_opcode(PrimitiveType t);
PrimitiveType thrift_to_type(TPrimitiveType::type ttype);
TPrimitiveType::type to_thrift(PrimitiveType ptype);
TColumnType to_tcolumn_type_thrift(TPrimitiveType::type ttype);
std::string type_to_string(PrimitiveType t);
std::string type_to_odbc_string(PrimitiveType t);
TTypeDesc gen_type_desc(const TPrimitiveType::type val);
TTypeDesc gen_type_desc(const TPrimitiveType::type val, const std::string& name);

template <PrimitiveType type>
struct PrimitiveTypeTraits;

template <>
struct PrimitiveTypeTraits<TYPE_BOOLEAN> {
    using CppType = bool;
    using ColumnType = vectorized::ColumnUInt8;
};
template <>
struct PrimitiveTypeTraits<TYPE_TINYINT> {
    using CppType = int8_t;
    using ColumnType = vectorized::ColumnInt8;
};
template <>
struct PrimitiveTypeTraits<TYPE_SMALLINT> {
    using CppType = int16_t;
    using ColumnType = vectorized::ColumnInt16;
};
template <>
struct PrimitiveTypeTraits<TYPE_INT> {
    using CppType = int32_t;
    using ColumnType = vectorized::ColumnInt32;
};
template <>
struct PrimitiveTypeTraits<TYPE_BIGINT> {
    using CppType = int64_t;
    using ColumnType = vectorized::ColumnInt64;
};
template <>
struct PrimitiveTypeTraits<TYPE_FLOAT> {
    using CppType = float;
    using ColumnType = vectorized::ColumnFloat32;
};
template <>
struct PrimitiveTypeTraits<TYPE_TIME> {
    using CppType = double;
    using ColumnType = vectorized::ColumnFloat64;
};
template <>
struct PrimitiveTypeTraits<TYPE_TIMEV2> {
    using CppType = double;
    using ColumnType = vectorized::ColumnFloat64;
};
template <>
struct PrimitiveTypeTraits<TYPE_DOUBLE> {
    using CppType = double;
    using ColumnType = vectorized::ColumnFloat64;
};
template <>
struct PrimitiveTypeTraits<TYPE_DATE> {
    using CppType = doris::DateTimeValue;
    using ColumnType = vectorized::ColumnVector<vectorized::DateTime>;
};
template <>
struct PrimitiveTypeTraits<TYPE_DATETIME> {
    using CppType = doris::DateTimeValue;
    using ColumnType = vectorized::ColumnVector<vectorized::DateTime>;
};
template <>
struct PrimitiveTypeTraits<TYPE_DATETIMEV2> {
    using CppType = doris::vectorized::DateV2Value<doris::vectorized::DateTimeV2ValueType>;
    using ColumnType = vectorized::ColumnVector<vectorized::DateTimeV2>;
};
template <>
struct PrimitiveTypeTraits<TYPE_DATEV2> {
    using CppType = doris::vectorized::DateV2Value<doris::vectorized::DateV2ValueType>;
    using ColumnType = vectorized::ColumnVector<vectorized::DateV2>;
};
template <>
struct PrimitiveTypeTraits<TYPE_DECIMALV2> {
    using CppType = DecimalV2Value;
    using ColumnType = vectorized::ColumnDecimal<vectorized::Decimal128>;
};
template <>
struct PrimitiveTypeTraits<TYPE_DECIMAL32> {
    using CppType = int32_t;
    using ColumnType = vectorized::ColumnDecimal<vectorized::Decimal32>;
};
template <>
struct PrimitiveTypeTraits<TYPE_DECIMAL64> {
    using CppType = int64_t;
    using ColumnType = vectorized::ColumnDecimal<vectorized::Decimal64>;
};
template <>
struct PrimitiveTypeTraits<TYPE_DECIMAL128> {
    using CppType = __int128_t;
    using ColumnType = vectorized::ColumnDecimal<vectorized::Decimal128>;
};
template <>
struct PrimitiveTypeTraits<TYPE_LARGEINT> {
    using CppType = __int128_t;
    using ColumnType = vectorized::ColumnInt128;
};
template <>
struct PrimitiveTypeTraits<TYPE_CHAR> {
    using CppType = StringValue;
    using ColumnType = vectorized::ColumnString;
};
template <>
struct PrimitiveTypeTraits<TYPE_VARCHAR> {
    using CppType = StringValue;
    using ColumnType = vectorized::ColumnString;
};

template <>
struct PrimitiveTypeTraits<TYPE_STRING> {
    using CppType = StringValue;
    using ColumnType = vectorized::ColumnString;
};

template <>
struct PrimitiveTypeTraits<TYPE_HLL> {
    using CppType = StringValue;
    using ColumnType = vectorized::ColumnString;
};

template <>
struct PrimitiveTypeTraits<TYPE_JSONB> {
    using CppType = JsonBinaryValue;
    using ColumnType = vectorized::ColumnJsonb;
};

// only for adapt get_predicate_column_ptr
template <PrimitiveType type>
struct PredicatePrimitiveTypeTraits {
    using PredicateFieldType = typename PrimitiveTypeTraits<type>::CppType;
};

template <>
struct PredicatePrimitiveTypeTraits<TYPE_DECIMALV2> {
    using PredicateFieldType = decimal12_t;
};

template <>
struct PredicatePrimitiveTypeTraits<TYPE_DATE> {
    using PredicateFieldType = uint32_t;
};

template <>
struct PredicatePrimitiveTypeTraits<TYPE_DATETIME> {
    using PredicateFieldType = uint64_t;
};

template <>
struct PredicatePrimitiveTypeTraits<TYPE_DATEV2> {
    using PredicateFieldType = uint32_t;
};

template <>
struct PredicatePrimitiveTypeTraits<TYPE_DATETIMEV2> {
    using PredicateFieldType = uint64_t;
};

// used for VInPredicate. VInPredicate should use vectorized data type
template <PrimitiveType type>
struct VecPrimitiveTypeTraits {
    using CppType = typename PrimitiveTypeTraits<type>::CppType;
};

template <>
struct VecPrimitiveTypeTraits<TYPE_DATE> {
    using CppType = vectorized::VecDateTimeValue;
};

template <>
struct VecPrimitiveTypeTraits<TYPE_DATETIME> {
    using CppType = vectorized::VecDateTimeValue;
};

} // namespace doris<|MERGE_RESOLUTION|>--- conflicted
+++ resolved
@@ -34,48 +34,7 @@
 class DateTimeValue;
 class DecimalV2Value;
 struct StringValue;
-<<<<<<< HEAD
 struct JsonBinaryValue;
-=======
-
-enum PrimitiveType {
-    INVALID_TYPE = 0,
-    TYPE_NULL,     /* 1 */
-    TYPE_BOOLEAN,  /* 2 */
-    TYPE_TINYINT,  /* 3 */
-    TYPE_SMALLINT, /* 4 */
-    TYPE_INT,      /* 5 */
-    TYPE_BIGINT,   /* 6 */
-    TYPE_LARGEINT, /* 7 */
-    TYPE_FLOAT,    /* 8 */
-    TYPE_DOUBLE,   /* 9 */
-    TYPE_VARCHAR,  /* 10 */
-    TYPE_DATE,     /* 11 */
-    TYPE_DATETIME, /* 12 */
-    TYPE_BINARY,
-    /* 13 */                     // Not implemented
-    TYPE_DECIMAL [[deprecated]], /* 14 */
-    TYPE_CHAR,                   /* 15 */
-
-    TYPE_STRUCT,    /* 16 */
-    TYPE_ARRAY,     /* 17 */
-    TYPE_MAP,       /* 18 */
-    TYPE_HLL,       /* 19 */
-    TYPE_DECIMALV2, /* 20 */
-
-    TYPE_TIME,           /* 21 */
-    TYPE_OBJECT,         /* 22 */
-    TYPE_STRING,         /* 23 */
-    TYPE_QUANTILE_STATE, /* 24 */
-    TYPE_DATEV2,         /* 25 */
-    TYPE_DATETIMEV2,     /* 26 */
-    TYPE_TIMEV2,         /* 27 */
-    TYPE_DECIMAL32,      /* 28 */
-    TYPE_DECIMAL64,      /* 29 */
-    TYPE_DECIMAL128,     /* 30 */
-    TYPE_VARIANT         /* 31 */
-};
->>>>>>> 6f270986
 
 PrimitiveType convert_type_to_primitive(FunctionContext::Type type);
 
