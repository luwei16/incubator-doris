--- conflicted
+++ resolved
@@ -218,13 +218,7 @@
     case TYPE_ARRAY: {
         ss << "ARRAY<" << children[0].debug_string() << ">";
         return ss.str();
-<<<<<<< HEAD
-    }
-=======
-    case TYPE_VARIANT:
-        ss << "VARIANT";
-        return ss.str();
->>>>>>> 6f270986
+    }
     default:
         return type_to_string(type);
     }
