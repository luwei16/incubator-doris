--- conflicted
+++ resolved
@@ -61,17 +61,11 @@
 
     void refresh_mem_tracker() {
         int64_t mem_usage = 0;
-<<<<<<< HEAD
-        std::lock_guard<std::mutex> l(_lock);
-        for (auto& kv : _load_channels) {
-            mem_usage += kv.second->mem_consumption();
-=======
         {
             std::lock_guard<std::mutex> l(_lock);
             for (auto& kv : _load_channels) {
                 mem_usage += kv.second->mem_consumption();
             }
->>>>>>> 6b773939
         }
         _mem_tracker->set_consumption(mem_usage);
     }
