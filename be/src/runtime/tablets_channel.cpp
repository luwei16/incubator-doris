--- conflicted
+++ resolved
@@ -394,15 +394,10 @@
         Status st = tablet_writer_it->second->write(&send_data, tablet_to_rowidxs_it.second);
         if (!st.ok()) {
             auto err_msg = strings::Substitute(
-<<<<<<< HEAD
-                    "tablet writer write failed, tablet_id=$0, txn_id=$1, err=$2",
-                    tablet_to_rowidxs_it.first, _txn_id, st.to_string());
-=======
-                    "tablet writer write failed, tablet_id=$0, txn_id=$1, err=$2"
-                    ", errcode=$3, msg:$4",
+                    "tablet writer write failed, tablet_id=$0, txn_id=$1, status_code=$2"
+                    ", precise_code=$3, err_msg=$4",
                     tablet_to_rowidxs_it.first, _txn_id, st.code(), st.precise_code(),
                     st.get_error_msg());
->>>>>>> 0c260152
             LOG(WARNING) << err_msg;
             PTabletError* error = tablet_errors->Add();
             error->set_tablet_id(tablet_to_rowidxs_it.first);
