// Licensed to the Apache Software Foundation (ASF) under one
// or more contributor license agreements.  See the NOTICE file
// distributed with this work for additional information
// regarding copyright ownership.  The ASF licenses this file
// to you under the Apache License, Version 2.0 (the
// "License"); you may not use this file except in compliance
// with the License.  You may obtain a copy of the License at
//
//   http://www.apache.org/licenses/LICENSE-2.0
//
// Unless required by applicable law or agreed to in writing,
// software distributed under the License is distributed on an
// "AS IS" BASIS, WITHOUT WARRANTIES OR CONDITIONS OF ANY
// KIND, either express or implied.  See the License for the
// specific language governing permissions and limitations
// under the License.

#pragma once

#include <atomic>

#include "common/config.h"
#include "runtime/exec_env.h"
#include "runtime/memory/mem_tracker.h"
#include "service/backend_options.h"
#include "util/mem_info.h"
#include "util/perf_counters.h"

namespace doris {

class RuntimeState;

// Track and limit the memory usage of process and query.
// Contains an limit, arranged into a tree structure.
//
// Automatically track every once malloc/free of the system memory allocator (Currently, based on TCMlloc hook).
// Put Query MemTrackerLimiter into SCOPED_ATTACH_TASK when the thread starts,all memory used by this thread
// will be recorded on this Query, otherwise it will be recorded in Orphan Tracker by default.
class MemTrackerLimiter final : public MemTracker {
public:
    enum Type {
        GLOBAL = 0,        // Life cycle is the same as the process, e.g. Cache and default Orphan
        QUERY = 1,         // Count the memory consumption of all Query tasks.
        LOAD = 2,          // Count the memory consumption of all Load tasks.
        COMPACTION = 3,    // Count the memory consumption of all Base and Cumulative tasks.
        SCHEMA_CHANGE = 4, // Count the memory consumption of all SchemaChange tasks.
        CLONE = 5, // Count the memory consumption of all EngineCloneTask. Note: Memory that does not contain make/release snapshots.
        BATCHLOAD = 6,  // Count the memory consumption of all EngineBatchLoadTask.
        CONSISTENCY = 7 // Count the memory consumption of all EngineChecksumTask.
    };

    inline static std::unordered_map<Type, std::shared_ptr<RuntimeProfile::HighWaterMarkCounter>>
            TypeMemSum = {{Type::GLOBAL,
                           std::make_shared<RuntimeProfile::HighWaterMarkCounter>(TUnit::BYTES)},
                          {Type::QUERY,
                           std::make_shared<RuntimeProfile::HighWaterMarkCounter>(TUnit::BYTES)},
                          {Type::LOAD,
                           std::make_shared<RuntimeProfile::HighWaterMarkCounter>(TUnit::BYTES)},
                          {Type::COMPACTION,
                           std::make_shared<RuntimeProfile::HighWaterMarkCounter>(TUnit::BYTES)},
                          {Type::SCHEMA_CHANGE,
                           std::make_shared<RuntimeProfile::HighWaterMarkCounter>(TUnit::BYTES)},
                          {Type::CLONE,
                           std::make_shared<RuntimeProfile::HighWaterMarkCounter>(TUnit::BYTES)},
                          {Type::BATCHLOAD,
                           std::make_shared<RuntimeProfile::HighWaterMarkCounter>(TUnit::BYTES)},
                          {Type::CONSISTENCY,
                           std::make_shared<RuntimeProfile::HighWaterMarkCounter>(TUnit::BYTES)}};

    inline static const std::string TypeString[] = {"global",     "query",         "load",
                                                    "compaction", "schema_change", "clone",
                                                    "batch_load", "consistency"};

public:
    // byte_limit equal to -1 means no consumption limit, only participate in process memory statistics.
    MemTrackerLimiter(Type type, const std::string& label = std::string(), int64_t byte_limit = -1,
                      RuntimeProfile* profile = nullptr);

    ~MemTrackerLimiter();

    static bool sys_mem_exceed_limit_check(int64_t bytes) {
        if (!_oom_avoidance) {
            return false;
        }
        // Limit process memory usage using the actual physical memory of the process in `/proc/self/status`.
        // This is independent of the consumption value of the mem tracker, which counts the virtual memory
        // of the process malloc.
        // for fast, expect MemInfo::initialized() to be true.
        //
        // tcmalloc/jemalloc allocator cache does not participate in the mem check as part of the process physical memory.
        // because `new/malloc` will trigger mem hook when using tcmalloc/jemalloc allocator cache,
        // but it may not actually alloc physical memory, which is not expected in mem hook fail.
        if (MemInfo::proc_mem_no_allocator_cache() + bytes >= MemInfo::mem_limit() ||
<<<<<<< HEAD
            PerfCounters::get_vm_rss() + bytes >= MemInfo::hard_mem_limit()) {
            print_log_process_usage("sys_mem_exceed_limit_check");
=======
            MemInfo::sys_mem_available() < MemInfo::sys_mem_available_low_water_mark()) {
            print_log_process_usage(
                    fmt::format("System Mem Exceed Limit Check Faild, Try Alloc: {}", bytes));
>>>>>>> 6b773939
            return true;
        }
        return false;
    }

    void set_consumption() { LOG(FATAL) << "MemTrackerLimiter set_consumption not supported"; }
    Type type() const { return _type; }
    int64_t group_num() const { return _group_num; }
    bool has_limit() const { return _limit >= 0; }
    int64_t limit() const { return _limit; }
    bool limit_exceeded() const { return _limit >= 0 && _limit < consumption(); }

    Status check_limit(int64_t bytes);

    // Returns the maximum consumption that can be made without exceeding the limit on
    // this tracker limiter.
    int64_t spare_capacity() const { return _limit - consumption(); }

    static void disable_oom_avoidance() { _oom_avoidance = false; }

public:
    // If need to consume the tracker frequently, use it
    void cache_consume(int64_t bytes);

    // Transfer 'bytes' of consumption from this tracker to 'dst'.
    void transfer_to(int64_t size, MemTrackerLimiter* dst) {
        cache_consume(-size);
        dst->cache_consume(size);
    }

    static void refresh_global_counter();
    Snapshot make_snapshot() const;
    // Returns a list of all the valid tracker snapshots.
    static void make_process_snapshots(std::vector<MemTracker::Snapshot>* snapshots);
    static void make_type_snapshots(std::vector<MemTracker::Snapshot>* snapshots, Type type);

    static std::string log_usage(MemTracker::Snapshot snapshot);
    std::string log_usage() { return log_usage(make_snapshot()); }
<<<<<<< HEAD
    void print_log_usage(const std::string& msg);
    void enable_print_log_usage() { _enable_print_log_usage = true; }
    static void enable_print_log_process_usage() { _enable_print_log_process_usage = true; }
    static void print_log_process_usage(const std::string& msg);

    // Log the memory usage when memory limit is exceeded.
    std::string mem_limit_exceeded(const std::string& msg,
                                   const std::string& limit_exceeded_errmsg);
    Status fragment_mem_limit_exceeded(RuntimeState* state, const std::string& msg,
                                       int64_t failed_allocation_size = 0);
=======
    static std::string type_log_usage(MemTracker::Snapshot snapshot);
    void print_log_usage(const std::string& msg);
    void enable_print_log_usage() { _enable_print_log_usage = true; }
    static void enable_print_log_process_usage() { _enable_print_log_process_usage = true; }
    static void print_log_process_usage(const std::string& msg, bool with_stacktrace = true);

    // Log the memory usage when memory limit is exceeded.
    std::string mem_limit_exceeded(const std::string& msg,
                                   const std::string& limit_exceeded_errmsg);
    Status fragment_mem_limit_exceeded(RuntimeState* state, const std::string& msg,
                                       int64_t failed_allocation_size = 0);

    static std::string process_mem_log_str() {
        return fmt::format(
                "physical memory {}, process memory used {} limit {}, sys mem available {} low "
                "water mark {}",
                PrettyPrinter::print(MemInfo::physical_mem(), TUnit::BYTES),
                PerfCounters::get_vm_rss_str(), MemInfo::mem_limit_str(),
                MemInfo::sys_mem_available_str(),
                PrettyPrinter::print(MemInfo::sys_mem_available_low_water_mark(), TUnit::BYTES));
    }
>>>>>>> 6b773939

    std::string debug_string() {
        std::stringstream msg;
        msg << "limit: " << _limit << "; "
            << "consumption: " << _consumption->current_value() << "; "
            << "label: " << _label << "; "
            << "type: " << TypeString[_type] << "; ";
        return msg.str();
    }

private:
    friend class ThreadMemTrackerMgr;

    // Increases consumption of this tracker by 'bytes' only if will not exceeding limit.
    // Returns true if the consumption was successfully updated.
    WARN_UNUSED_RESULT
    bool try_consume(int64_t bytes, std::string& failed_msg);

    // When the accumulated untracked memory value exceeds the upper limit,
    // the current value is returned and set to 0.
    // Thread safety.
    int64_t add_untracked_mem(int64_t bytes);

    static std::string tracker_limit_exceeded_errmsg_str(int64_t bytes,
                                                         MemTrackerLimiter* exceed_tracker) {
        return fmt::format(
                "failed alloc size {}, exceeded tracker:<{}>, limit {}, peak "
                "used {}, current used {}",
                print_bytes(bytes), exceed_tracker->label(), print_bytes(exceed_tracker->limit()),
                print_bytes(exceed_tracker->_consumption->value()),
                print_bytes(exceed_tracker->_consumption->current_value()));
    }

    static std::string process_limit_exceeded_errmsg_str(int64_t bytes) {
        return fmt::format(
<<<<<<< HEAD
                "process memory used {}, tc/jemalloc allocator cache {}, exceed limit {}, failed "
                "alloc size {}",
                PerfCounters::get_vm_rss_str(), MemInfo::allocator_cache_mem_str(),
                MemInfo::mem_limit_str(), print_bytes(bytes));
    }

    static std::string process_mem_log_str() {
        return fmt::format(
                "process memory used {}, limit {}, hard limit {}, tc/jemalloc "
                "allocator cache {}",
                PerfCounters::get_vm_rss_str(), MemInfo::mem_limit_str(),
                print_bytes(MemInfo::hard_mem_limit()), MemInfo::allocator_cache_mem_str());
=======
                "process memory used {} exceed limit {} or sys mem available {} less than low "
                "water mark {}, failed alloc size {}",
                PerfCounters::get_vm_rss_str(), MemInfo::mem_limit_str(),
                MemInfo::sys_mem_available_str(),
                PrettyPrinter::print(MemInfo::sys_mem_available_low_water_mark(), TUnit::BYTES),
                print_bytes(bytes));
>>>>>>> 6b773939
    }

private:
    Type _type;

    // Limit on memory consumption, in bytes.
    int64_t _limit;

    // Group number in MemTracker::mem_tracker_limiter_pool and MemTracker::mem_tracker_pool, generated by the timestamp.
    int64_t _group_num;

    // Consume size smaller than mem_tracker_consume_min_size_bytes will continue to accumulate
    // to avoid frequent calls to consume/release of MemTracker.
    std::atomic<int64_t> _untracked_mem = 0;

    // Avoid frequent printing.
    bool _enable_print_log_usage = false;
    static std::atomic<bool> _enable_print_log_process_usage;
    static bool _oom_avoidance;

    // Iterator into mem_tracker_limiter_pool for this object. Stored to have O(1) remove.
    std::list<MemTrackerLimiter*>::iterator _tracker_limiter_group_it;
};

inline int64_t MemTrackerLimiter::add_untracked_mem(int64_t bytes) {
    _untracked_mem += bytes;
    if (std::abs(_untracked_mem) >= config::mem_tracker_consume_min_size_bytes) {
        return _untracked_mem.exchange(0);
    }
    return 0;
}

inline void MemTrackerLimiter::cache_consume(int64_t bytes) {
    if (bytes == 0) return;
    int64_t consume_bytes = add_untracked_mem(bytes);
    consume(consume_bytes);
}

inline bool MemTrackerLimiter::try_consume(int64_t bytes, std::string& failed_msg) {
    if (bytes <= 0) {
        release(-bytes);
        failed_msg = std::string();
        return true;
    }

    if (config::memory_debug && bytes > 1073741824) { // 1G
        print_log_process_usage(fmt::format("Alloc Large Memory, Try Alloc: {}", bytes));
    }

    if (sys_mem_exceed_limit_check(bytes)) {
        failed_msg = process_limit_exceeded_errmsg_str(bytes);
        return false;
    }

    if (_limit < 0) {
        _consumption->add(bytes); // No limit at this tracker.
    } else {
        if (!_consumption->try_add(bytes, _limit)) {
            failed_msg = tracker_limit_exceeded_errmsg_str(bytes, this);
            return false;
        }
    }
    failed_msg = std::string();
    return true;
}

inline Status MemTrackerLimiter::check_limit(int64_t bytes) {
    if (sys_mem_exceed_limit_check(bytes)) {
        return Status::MemoryLimitExceeded(process_limit_exceeded_errmsg_str(bytes));
    }
<<<<<<< HEAD
=======
    if (bytes <= 0) return Status::OK();
>>>>>>> 6b773939
    if (_limit > 0 && _consumption->current_value() + bytes > _limit) {
        return Status::MemoryLimitExceeded(tracker_limit_exceeded_errmsg_str(bytes, this));
    }
    return Status::OK();
}

} // namespace doris<|MERGE_RESOLUTION|>--- conflicted
+++ resolved
@@ -91,14 +91,9 @@
         // because `new/malloc` will trigger mem hook when using tcmalloc/jemalloc allocator cache,
         // but it may not actually alloc physical memory, which is not expected in mem hook fail.
         if (MemInfo::proc_mem_no_allocator_cache() + bytes >= MemInfo::mem_limit() ||
-<<<<<<< HEAD
-            PerfCounters::get_vm_rss() + bytes >= MemInfo::hard_mem_limit()) {
-            print_log_process_usage("sys_mem_exceed_limit_check");
-=======
             MemInfo::sys_mem_available() < MemInfo::sys_mem_available_low_water_mark()) {
             print_log_process_usage(
                     fmt::format("System Mem Exceed Limit Check Faild, Try Alloc: {}", bytes));
->>>>>>> 6b773939
             return true;
         }
         return false;
@@ -137,18 +132,6 @@
 
     static std::string log_usage(MemTracker::Snapshot snapshot);
     std::string log_usage() { return log_usage(make_snapshot()); }
-<<<<<<< HEAD
-    void print_log_usage(const std::string& msg);
-    void enable_print_log_usage() { _enable_print_log_usage = true; }
-    static void enable_print_log_process_usage() { _enable_print_log_process_usage = true; }
-    static void print_log_process_usage(const std::string& msg);
-
-    // Log the memory usage when memory limit is exceeded.
-    std::string mem_limit_exceeded(const std::string& msg,
-                                   const std::string& limit_exceeded_errmsg);
-    Status fragment_mem_limit_exceeded(RuntimeState* state, const std::string& msg,
-                                       int64_t failed_allocation_size = 0);
-=======
     static std::string type_log_usage(MemTracker::Snapshot snapshot);
     void print_log_usage(const std::string& msg);
     void enable_print_log_usage() { _enable_print_log_usage = true; }
@@ -170,7 +153,6 @@
                 MemInfo::sys_mem_available_str(),
                 PrettyPrinter::print(MemInfo::sys_mem_available_low_water_mark(), TUnit::BYTES));
     }
->>>>>>> 6b773939
 
     std::string debug_string() {
         std::stringstream msg;
@@ -206,27 +188,12 @@
 
     static std::string process_limit_exceeded_errmsg_str(int64_t bytes) {
         return fmt::format(
-<<<<<<< HEAD
-                "process memory used {}, tc/jemalloc allocator cache {}, exceed limit {}, failed "
-                "alloc size {}",
-                PerfCounters::get_vm_rss_str(), MemInfo::allocator_cache_mem_str(),
-                MemInfo::mem_limit_str(), print_bytes(bytes));
-    }
-
-    static std::string process_mem_log_str() {
-        return fmt::format(
-                "process memory used {}, limit {}, hard limit {}, tc/jemalloc "
-                "allocator cache {}",
-                PerfCounters::get_vm_rss_str(), MemInfo::mem_limit_str(),
-                print_bytes(MemInfo::hard_mem_limit()), MemInfo::allocator_cache_mem_str());
-=======
                 "process memory used {} exceed limit {} or sys mem available {} less than low "
                 "water mark {}, failed alloc size {}",
                 PerfCounters::get_vm_rss_str(), MemInfo::mem_limit_str(),
                 MemInfo::sys_mem_available_str(),
                 PrettyPrinter::print(MemInfo::sys_mem_available_low_water_mark(), TUnit::BYTES),
                 print_bytes(bytes));
->>>>>>> 6b773939
     }
 
 private:
@@ -297,10 +264,7 @@
     if (sys_mem_exceed_limit_check(bytes)) {
         return Status::MemoryLimitExceeded(process_limit_exceeded_errmsg_str(bytes));
     }
-<<<<<<< HEAD
-=======
     if (bytes <= 0) return Status::OK();
->>>>>>> 6b773939
     if (_limit > 0 && _consumption->current_value() + bytes > _limit) {
         return Status::MemoryLimitExceeded(tracker_limit_exceeded_errmsg_str(bytes, this));
     }
