--- conflicted
+++ resolved
@@ -46,11 +46,7 @@
         auto err = fmt::format("fail to allocate mem via posix_memalign, res={}, errmsg={}.", res,
                                strerror_r(res, buf, 64));
         LOG(ERROR) << err;
-<<<<<<< HEAD
-        if (enable_thread_cache_bad_alloc) throw std::bad_alloc {};
-=======
         if (enable_thread_catch_bad_alloc) throw std::bad_alloc {};
->>>>>>> 6b773939
         MemTrackerLimiter::print_log_process_usage(err);
         return nullptr;
     }
