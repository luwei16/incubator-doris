// Licensed to the Apache Software Foundation (ASF) under one
// or more contributor license agreements.  See the NOTICE file
// distributed with this work for additional information
// regarding copyright ownership.  The ASF licenses this file
// to you under the Apache License, Version 2.0 (the
// "License"); you may not use this file except in compliance
// with the License.  You may obtain a copy of the License at
//
//   http://www.apache.org/licenses/LICENSE-2.0
//
// Unless required by applicable law or agreed to in writing,
// software distributed under the License is distributed on an
// "AS IS" BASIS, WITHOUT WARRANTIES OR CONDITIONS OF ANY
// KIND, either express or implied.  See the License for the
// specific language governing permissions and limitations
// under the License.
// This file is copied from
// https://github.com/apache/impala/blob/branch-2.9.0/be/src/runtime/mem-tracker.cpp
// and modified by Doris

#include "runtime/memory/mem_tracker.h"

#include <fmt/format.h>

#include "runtime/thread_context.h"
#include "util/string_util.h"
#include "util/time.h"

namespace doris {

const std::string MemTracker::COUNTER_NAME = "PeakMemoryUsage";

struct TrackerGroup {
    std::list<MemTracker*> trackers;
    std::mutex group_lock;
};

// Save all MemTrackers in use to maintain the weak relationship between MemTracker and MemTrackerLimiter.
// When MemTrackerLimiter prints statistics, all MemTracker statistics with weak relationship will be printed together.
// Each group corresponds to several MemTrackerLimiters and has a lock.
// Multiple groups are used to reduce the impact of locks.
static std::vector<TrackerGroup> mem_tracker_pool(1000);

MemTracker::MemTracker(const std::string& label, RuntimeProfile* profile, MemTrackerLimiter* parent)
        : _label(label) {
    if (profile == nullptr) {
        _consumption = std::make_shared<RuntimeProfile::HighWaterMarkCounter>(TUnit::BYTES);
    } else {
        // By default, memory consumption is tracked via calls to consume()/release(), either to
        // the tracker itself or to one of its descendents. Alternatively, a consumption metric
        // can be specified, and then the metric's value is used as the consumption rather than
        // the tally maintained by consume() and release(). A tcmalloc metric is used to track
        // process memory consumption, since the process memory usage may be higher than the
        // computed total memory (tcmalloc does not release deallocated memory immediately).
        // Other consumption metrics are used in trackers below the process level to account
        // for memory (such as free buffer pool buffers) that is not tracked by consume() and
        // release().
        _consumption = profile->AddSharedHighWaterMarkCounter(COUNTER_NAME, TUnit::BYTES);
    }

    if (parent) {
        _parent_label = parent->label();
        _parent_group_num = parent->group_num();
<<<<<<< HEAD
    } else {
        DCHECK(thread_context()->thread_mem_tracker_mgr->limiter_mem_tracker() != nullptr);
=======
    } else if (thread_context_ptr.init) {
>>>>>>> 6b773939
        _parent_label = thread_context()->thread_mem_tracker()->label();
        _parent_group_num = thread_context()->thread_mem_tracker()->group_num();
    }
    {
        std::lock_guard<std::mutex> l(mem_tracker_pool[_parent_group_num].group_lock);
        _tracker_group_it = mem_tracker_pool[_parent_group_num].trackers.insert(
                mem_tracker_pool[_parent_group_num].trackers.end(), this);
    }
}

MemTracker::~MemTracker() {
    if (_parent_group_num != -1) {
        std::lock_guard<std::mutex> l(mem_tracker_pool[_parent_group_num].group_lock);
        if (_tracker_group_it != mem_tracker_pool[_parent_group_num].trackers.end()) {
            mem_tracker_pool[_parent_group_num].trackers.erase(_tracker_group_it);
            _tracker_group_it = mem_tracker_pool[_parent_group_num].trackers.end();
        }
    }
}

MemTracker::Snapshot MemTracker::make_snapshot() const {
    Snapshot snapshot;
    snapshot.label = _label;
    snapshot.parent_label = _parent_label;
    snapshot.limit = -1;
    snapshot.cur_consumption = _consumption->current_value();
    snapshot.peak_consumption = _consumption->value();
    return snapshot;
}

void MemTracker::make_group_snapshot(std::vector<MemTracker::Snapshot>* snapshots,
                                     int64_t group_num, std::string parent_label) {
    std::lock_guard<std::mutex> l(mem_tracker_pool[group_num].group_lock);
    for (auto tracker : mem_tracker_pool[group_num].trackers) {
        if (tracker->parent_label() == parent_label) {
            snapshots->push_back(tracker->make_snapshot());
        }
    }
}

std::string MemTracker::log_usage(MemTracker::Snapshot snapshot) {
    return fmt::format("MemTracker Label={}, Parent Label={}, Used={}({} B), Peak={}({} B)",
                       snapshot.label, snapshot.parent_label, print_bytes(snapshot.cur_consumption),
                       snapshot.cur_consumption, print_bytes(snapshot.peak_consumption),
                       snapshot.peak_consumption);
}

} // namespace doris<|MERGE_RESOLUTION|>--- conflicted
+++ resolved
@@ -61,12 +61,7 @@
     if (parent) {
         _parent_label = parent->label();
         _parent_group_num = parent->group_num();
-<<<<<<< HEAD
-    } else {
-        DCHECK(thread_context()->thread_mem_tracker_mgr->limiter_mem_tracker() != nullptr);
-=======
     } else if (thread_context_ptr.init) {
->>>>>>> 6b773939
         _parent_label = thread_context()->thread_mem_tracker()->label();
         _parent_group_num = thread_context()->thread_mem_tracker()->group_num();
     }
