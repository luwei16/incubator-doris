--- conflicted
+++ resolved
@@ -67,10 +67,7 @@
 }
 
 MemTrackerLimiter::~MemTrackerLimiter() {
-<<<<<<< HEAD
-=======
     consume(_untracked_mem);
->>>>>>> 6b773939
     // mem hook record tracker cannot guarantee that the final consumption is 0,
     // nor can it guarantee that the memory alloc and free are recorded in a one-to-one correspondence.
     // In order to ensure `consumption of all limiter trackers` + `orphan tracker consumption` = `process tracker consumption`
@@ -170,15 +167,6 @@
             snapshot.label, snapshot.type, print_bytes(snapshot.limit), snapshot.limit,
             print_bytes(snapshot.cur_consumption), snapshot.cur_consumption,
             print_bytes(snapshot.peak_consumption), snapshot.peak_consumption);
-<<<<<<< HEAD
-}
-
-void MemTrackerLimiter::print_log_usage(const std::string& msg) {
-    std::string detail = msg;
-    detail += "\n    " + MemTrackerLimiter::process_mem_log_str();
-    if (_enable_print_log_usage) {
-        detail += "\n    " + log_usage();
-=======
 }
 
 std::string MemTrackerLimiter::type_log_usage(MemTracker::Snapshot snapshot) {
@@ -194,7 +182,6 @@
         detail += "\nProcess Memory Summary:\n    " + MemTrackerLimiter::process_mem_log_str();
         detail += "\nAlloc Stacktrace:\n" + get_stack_trace();
         detail += "\nMemory Tracker Summary:    " + log_usage();
->>>>>>> 6b773939
         std::string child_trackers_usage;
         std::vector<MemTracker::Snapshot> snapshots;
         MemTracker::make_group_snapshot(&snapshots, _group_num, _label);
@@ -203,28 +190,6 @@
         }
         if (!child_trackers_usage.empty()) detail += child_trackers_usage;
 
-<<<<<<< HEAD
-        // TODO: memory leak by calling `boost::stacktrace` in tcmalloc hook,
-        // test whether overwriting malloc/free is the same problem in jemalloc/tcmalloc.
-        // detail += "\n" + boost::stacktrace::to_string(boost::stacktrace::stacktrace());
-        LOG(WARNING) << detail;
-        _enable_print_log_usage = false;
-    }
-}
-
-void MemTrackerLimiter::print_log_process_usage(const std::string& msg) {
-    MemTrackerLimiter::_enable_print_log_process_usage = false;
-    std::string detail = msg;
-    detail += "\n    " + MemTrackerLimiter::process_mem_log_str();
-    std::vector<MemTracker::Snapshot> snapshots;
-    MemTrackerLimiter::make_process_snapshots(&snapshots);
-    MemTrackerLimiter::make_type_snapshots(&snapshots, MemTrackerLimiter::Type::GLOBAL);
-    for (const auto& snapshot : snapshots) {
-        if (snapshot.parent_label == "") {
-            detail += "\n    " + MemTrackerLimiter::log_usage(snapshot);
-        } else {
-            detail += "\n    " + MemTracker::log_usage(snapshot);
-=======
         LOG(WARNING) << detail;
     }
 }
@@ -247,15 +212,9 @@
             } else {
                 detail += "\n    " + MemTracker::log_usage(snapshot);
             }
->>>>>>> 6b773939
         }
         LOG(WARNING) << detail;
     }
-<<<<<<< HEAD
-    LOG(WARNING) << detail;
-    // LOG(WARNING) << boost::stacktrace::to_string(boost::stacktrace::stacktrace()); // TODO
-=======
->>>>>>> 6b773939
 }
 
 std::string MemTrackerLimiter::mem_limit_exceeded(const std::string& msg,
@@ -264,11 +223,7 @@
     std::string detail = fmt::format(
             "Memory limit exceeded:<consuming tracker:<{}>, {}>, executing msg:<{}>. backend {} "
             "process memory used {}, limit {}. If query tracker exceed, `set "
-<<<<<<< HEAD
-            "exec_mem_limit=8G` to change limit, details mem usage see be.INFO.",
-=======
             "exec_mem_limit=8G` to change limit, details see be.INFO.",
->>>>>>> 6b773939
             _label, limit_exceeded_errmsg, msg, BackendOptions::get_localhost(),
             PerfCounters::get_vm_rss_str(), MemInfo::mem_limit_str());
     return detail;
