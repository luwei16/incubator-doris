---
{
    "title": "多源数据目录",
    "language": "zh-CN"
}
---

<!-- 
Licensed to the Apache Software Foundation (ASF) under one
or more contributor license agreements.  See the NOTICE file
distributed with this work for additional information
regarding copyright ownership.  The ASF licenses this file
to you under the Apache License, Version 2.0 (the
"License"); you may not use this file except in compliance
with the License.  You may obtain a copy of the License at

  http://www.apache.org/licenses/LICENSE-2.0

Unless required by applicable law or agreed to in writing,
software distributed under the License is distributed on an
"AS IS" BASIS, WITHOUT WARRANTIES OR CONDITIONS OF ANY
KIND, either express or implied.  See the License for the
specific language governing permissions and limitations
under the License.
-->

<version since="1.2.0">

# 多源数据目录

多源数据目录（Multi-Catalog）是 Doris 1.2.0 版本中推出的功能，旨在能够更方便对接外部数据目录，以增强Doris的数据湖分析和联邦数据查询能力。

在之前的 Doris 版本中，用户数据只有两个层级：Database 和 Table。当我们需要连接一个外部数据目录时，我们只能在Database 或 Table 层级进行对接。比如通过 `create external table` 的方式创建一个外部数据目录中的表的映射，或通过 `create external database` 的方式映射一个外部数据目录中的 Database。 如果外部数据目录中的 Database 或 Table 非常多，则需要用户手动进行一一映射，使用体验不佳。

而新的 Multi-Catalog 功能在原有的元数据层级上，新增一层Catalog，构成 Catalog -> Database -> Table 的三层元数据层级。其中，Catalog 可以直接对应到外部数据目录。目前支持的外部数据目录包括：

1. Hive MetaStore：对接一个 Hive MetaStore，从而可以直接访问其中的 Hive、Iceberg、Hudi 等数据。
2. Elasticsearch：对接一个 ES 集群，并直接访问其中的表和分片。

该功能将作为之前外表连接方式（External Table）的补充和增强，帮助用户进行快速的多数据目录联邦查询。

## 基础概念

1. Internal Catalog

    Doris 原有的 Database 和 Table 都将归属于 Internal Catalog。Internal Catalog 是内置的默认 Catalog，用户不可修改或删除。

2. External Catalog

    可以通过 [CREATE CATALOG](../../sql-manual/sql-reference/Data-Definition-Statements/Create/CREATE-CATALOG.md) 命令创建一个 External Catalog。创建后，可以通过 [SHOW CATALOGS](../../sql-manual/sql-reference/Show-Statements/SHOW-CATALOGS.md) 命令查看已创建的 Catalog。

3. 切换 Catalog

    用户登录 Doris 后，默认进入 Internal Catalog，因此默认的使用和之前版本并无差别，可以直接使用 `SHOW DATABASES`，`USE DB` 等命令查看和切换数据库。
    
    用户可以通过 [SWITCH](../../sql-manual/sql-reference/Utility-Statements/SWITCH.md) 命令切换 Catalog。如：
    
    ```
    SWiTCH internal;
    SWITCH hive_catalog;
    ```
    
    切换后，可以直接通过 `SHOW DATABASES`，`USE DB` 等命令查看和切换对应 Catalog 中的 Database。Doris 会自动通过 Catalog 中的 Database 和 Table。用户可以像使用 Internal Catalog 一样，对 External Catalog 中的数据进行查看和访问。
    
    当前，Doris 只支持对 External Catalog 中的数据进行只读访问。
    
4. 删除 Catalog

<<<<<<< HEAD
	External Catalog 中的 Database 和 Table 都是只读的。但是可以删除 Catalog（Internal Catalog无法删除）。可以通过 [DROP CATALOG](../../../sql-manual/sql-reference/Data-Definition-Statements/Drop/DROP-CATALOG) 命令删除一个 External Catalog。
	
	该操作仅会删除 Doris 中该 Catalog 的映射信息，并不会修改或变更任何外部数据目录的内容。
=======
    External Catalog 中的 Database 和 Table 都是只读的。但是可以删除 Catalog（Internal Catalog无法删除）。可以通过 [DROP CATALOG](../../../sql-manual/sql-reference/Data-Definition-Statements/Drop/DROP-CATALOG) 命令删除一个 External Catalog。
    
    该操作仅会删除 Doris 中该 Catalog 的映射信息，并不会修改或变更任何外部数据目录的内容。
>>>>>>> 6b773939

## 连接示例

### 连接 Hive MetaStore（Hive/Iceberg/Hudi）

> 1. hive 支持 2.3.7 以上版本。
> 2. Iceberg 目前仅支持 V1 版本，V2 版本即将支持。
> 3. Hudi 目前仅支持 Copy On Write 表的 Snapshot Query，以及 Merge On Read 表的 Read Optimized Query。后续将支持 Incremental Query 和 Merge On Read 表的 Snapshot Query。

以下示例，用于创建一个名为 hive 的 Catalog 连接指定的 Hive MetaStore，并提供了 HDFS HA 连接属性，用于访问对应的 HDFS 中的文件。

```
CREATE CATALOG hive PROPERTIES (
    "type"="hms",
    'hive.metastore.uris' = 'thrift://172.21.0.1:7004',
    'hadoop.username' = 'hive'
    'dfs.nameservices'='service1',
    'dfs.ha.namenodes. service1'='nn1,nn2',
    'dfs.namenode.rpc-address.HDFS8000871.nn1'='172.21.0.2:4007',
    'dfs.namenode.rpc-address.HDFS8000871.nn2'='172.21.0.3:4007',
    'dfs.client.failover.proxy.provider.HDFS8000871'='org.apache.hadoop.hdfs.server.namenode.ha.ConfiguredFailoverProxyProvider'
);
```

创建后，可以通过 `SHOW CATALOGS` 命令查看 catalog：

```
mysql> SHOW CATALOGS;
+-----------+-------------+----------+
| CatalogId | CatalogName | Type     |
+-----------+-------------+----------+
|     10024 | hive        | hms      |
|         0 | internal    | internal |
+-----------+-------------+----------+
```

通过 `SWITCH` 命令切换到 hive catalog，并查看其中的数据库：

```
mysql> SWITCH hive;
Query OK, 0 rows affected (0.00 sec)

mysql> SHOW DATABASES;
+-----------+
| Database  |
+-----------+
| default   |
| random    |
| ssb100    |
| tpch1     |
| tpch100   |
| tpch1_orc |
+-----------+
```

切换到 tpch100 数据库，并查看其中的表：

```
mysql> USE tpch100;
Reading table information for completion of table and column names
You can turn off this feature to get a quicker startup with -A

Database changed
mysql> SHOW TABLES;
+-------------------+
| Tables_in_tpch100 |
+-------------------+
| customer          |
| lineitem          |
| nation            |
| orders            |
| part              |
| partsupp          |
| region            |
| supplier          |
+-------------------+
```

查看 lineitem 表的schema：

```
mysql> DESC lineitem;
+-----------------+---------------+------+------+---------+-------+
| Field           | Type          | Null | Key  | Default | Extra |
+-----------------+---------------+------+------+---------+-------+
| l_shipdate      | DATE          | Yes  | true | NULL    |       |
| l_orderkey      | BIGINT        | Yes  | true | NULL    |       |
| l_linenumber    | INT           | Yes  | true | NULL    |       |
| l_partkey       | INT           | Yes  | true | NULL    |       |
| l_suppkey       | INT           | Yes  | true | NULL    |       |
| l_quantity      | DECIMAL(15,2) | Yes  | true | NULL    |       |
| l_extendedprice | DECIMAL(15,2) | Yes  | true | NULL    |       |
| l_discount      | DECIMAL(15,2) | Yes  | true | NULL    |       |
| l_tax           | DECIMAL(15,2) | Yes  | true | NULL    |       |
| l_returnflag    | TEXT          | Yes  | true | NULL    |       |
| l_linestatus    | TEXT          | Yes  | true | NULL    |       |
| l_commitdate    | DATE          | Yes  | true | NULL    |       |
| l_receiptdate   | DATE          | Yes  | true | NULL    |       |
| l_shipinstruct  | TEXT          | Yes  | true | NULL    |       |
| l_shipmode      | TEXT          | Yes  | true | NULL    |       |
| l_comment       | TEXT          | Yes  | true | NULL    |       |
+-----------------+---------------+------+------+---------+-------+
```

查询示例：

```
mysql> SELECT l_shipdate, l_orderkey, l_partkey FROM lineitem limit 10;
+------------+------------+-----------+
| l_shipdate | l_orderkey | l_partkey |
+------------+------------+-----------+
| 1998-01-21 |   66374304 |    270146 |
| 1997-11-17 |   66374304 |    340557 |
| 1997-06-17 |   66374400 |   6839498 |
| 1997-08-21 |   66374400 |  11436870 |
| 1997-08-07 |   66374400 |  19473325 |
| 1997-06-16 |   66374400 |   8157699 |
| 1998-09-21 |   66374496 |  19892278 |
| 1998-08-07 |   66374496 |   9509408 |
| 1998-10-27 |   66374496 |   4608731 |
| 1998-07-14 |   66374592 |  13555929 |
+------------+------------+-----------+
```

也可以和其他数据目录中的表进行关联查询：

```
mysql> SELECT l.l_shipdate FROM hive.tpch100.lineitem l WHERE l.l_partkey IN (SELECT p_partkey FROM internal.db1.part) LIMIT 10;
+------------+
| l_shipdate |
+------------+
| 1993-02-16 |
| 1995-06-26 |
| 1995-08-19 |
| 1992-07-23 |
| 1998-05-23 |
| 1997-07-12 |
| 1994-03-06 |
| 1996-02-07 |
| 1997-06-01 |
| 1996-08-23 |
+------------+
```

这里我们通过 `catalog.database.table` 这种全限定的方式标识一张表，如：`internal.db1.part`。

其中 `catalog` 和 `database` 可以省略，缺省使用当前 SWITCH 和 USE 后切换的 catalog 和 database。

可以通过 INSERT INTO 命令，将 hive catalog 中的表数据，插入到 interal catalog 中的内部表，从而达到**导入外部数据目录数据**的效果：

```
mysql> SWITCH internal;
Query OK, 0 rows affected (0.00 sec)

mysql> USE db1;
Reading table information for completion of table and column names
You can turn off this feature to get a quicker startup with -A

Database changed
mysql> INSERT INTO part SELECT * FROM hive.tpch100.part limit 1000;
Query OK, 1000 rows affected (0.28 sec)
{'label':'insert_212f67420c6444d5_9bfc184bf2e7edb8', 'status':'VISIBLE', 'txnId':'4'}
```

### 连接 Elasticsearch

> 1. 支持 5.x 及以上版本。
> 2. 5.x 和 6.x 中一个 index 中的多个 type 默认取第一个

以下示例，用于创建一个名为 es 的 Catalog 连接指定的 ES，并关闭节点发现功能。

```
CREATE CATALOG es PROPERTIES (
<<<<<<< HEAD
	"type"="es",
	"elasticsearch.hosts"="http://192.168.120.12:29200",
	"elasticsearch.nodes_discovery"="false"
=======
    "type"="es",
    "elasticsearch.hosts"="http://192.168.120.12:29200",
    "elasticsearch.nodes_discovery"="false"
>>>>>>> 6b773939
);
```

创建后，可以通过 `SHOW CATALOGS` 命令查看 catalog：

```
mysql> SHOW CATALOGS;
+-----------+-------------+----------+
| CatalogId | CatalogName | Type     |
+-----------+-------------+----------+
|         0 | internal    | internal |
|     11003 | es          | es       |
+-----------+-------------+----------+
2 rows in set (0.02 sec)
```

通过 `SWITCH` 命令切换到 es catalog，并查看其中的数据库(只有一个 default_db 关联所有 index)

```
mysql> SWITCH es;
Query OK, 0 rows affected (0.00 sec)

mysql> SHOW DATABASES;
+------------+
| Database   |
+------------+
| default_db |
+------------+

mysql> show tables;
+----------------------+
| Tables_in_default_db |
+----------------------+
| test                 |
| test2                |
+----------------------+
```

查询示例

```
mysql> select * from test;
+------------+-------------+--------+-------+
| test4      | test2       | test3  | test1 |
+------------+-------------+--------+-------+
| 2022-08-08 | hello world |  2.415 | test2 |
| 2022-08-08 | hello world | 3.1415 | test1 |
+------------+-------------+--------+-------+
```

#### 参数说明：

参数 | 说明
---|---
**elasticsearch.hosts** | ES 地址，可以是一个或多个，也可以是 ES 的负载均衡地址
**elasticsearch.username** | ES 用户名
**elasticsearch.password** | 对应用户的密码信息
<<<<<<< HEAD
**elasticsearch.doc_value_scan** | 是否开启通过 ES/Lucene 列式存储获取查询字段的值，默认为 false
=======
**elasticsearch.doc_value_scan** | 是否开启通过 ES/Lucene 列式存储获取查询字段的值，默认为 true
>>>>>>> 6b773939
**elasticsearch.keyword_sniff** | 是否对 ES 中字符串分词类型 text.fields 进行探测，通过 keyword 进行查询(默认为 true，设置为 false 会按照分词后的内容匹配)
**elasticsearch.nodes_discovery** | 是否开启 ES 节点发现，默认为 true，在网络隔离环境下设置为 false，只连接指定节点
**elasticsearch.ssl** | ES 是否开启 https 访问模式，目前在 fe/be 实现方式为信任所有

### 连接阿里云 Data Lake Formation

> [什么是 Data Lake Formation](https://www.aliyun.com/product/bigdata/dlf)

1. 创建 hive-site.xml

<<<<<<< HEAD
	创建 hive-site.xml 文件，并将其放置在 `fe/conf` 和 `be/conf` 目录下。
	
	```
	<?xml version="1.0"?>
	<configuration>
	    <!--Set to use dlf client-->
	    <property>
	        <name>hive.metastore.type</name>
	        <value>dlf</value>
	    </property>
	    <property>
	        <name>dlf.catalog.endpoint</name>
	        <value>dlf-vpc.cn-beijing.aliyuncs.com</value>
	    </property>
	    <property>
	        <name>dlf.catalog.region</name>
	        <value>cn-beijing</value>
	    </property>
	    <property>
	        <name>dlf.catalog.proxyMode</name>
	        <value>DLF_ONLY</value>
	    </property>
	    <property>
	        <name>dlf.catalog.uid</name>
	        <value>20000000000000000</value>
	    </property>
	    <property>
	        <name>dlf.catalog.accessKeyId</name>
	        <value>XXXXXXXXXXXXXXX</value>
	    </property>
	    <property>
	        <name>dlf.catalog.accessKeySecret</name>
	        <value>XXXXXXXXXXXXXXXXX</value>
	    </property>
	</configuration>
	```

	* `dlf.catalog.endpoint`：DLF Endpoint，参阅：[DLF Region和Endpoint对照表](https://www.alibabacloud.com/help/zh/data-lake-formation/latest/regions-and-endpoints)
	* `dlf.catalog.region`：DLF Region，参阅：[DLF Region和Endpoint对照表](https://www.alibabacloud.com/help/zh/data-lake-formation/latest/regions-and-endpoints)
	* `dlf.catalog.uid`：阿里云账号。即阿里云控制台右上角个人信息的“云账号ID”。
	* `dlf.catalog.accessKeyId`：AccessKey。可以在 [阿里云控制台](https://ram.console.aliyun.com/manage/ak) 中创建和管理。
	* `dlf.catalog.accessKeySecret`：SecretKey。可以在 [阿里云控制台](https://ram.console.aliyun.com/manage/ak) 中创建和管理。

	其他配置项为固定值，无需改动。

2. 重启 FE，并通过 `CREATE CATALOG` 语句创建 catalog。

	```
	CREATE CATALOG dlf PROPERTIES (
	    "type"="hms",
	    "hive.metastore.uris" = "thrift://127.0.0.1:9083"
	);
	```
	
	其中 `type` 固定为 `hms`。 `hive.metastore.uris` 的值随意填写即可，实际不会使用。但需要按照标准 hive metastore thrift uri 格式填写。
	
=======
    创建 hive-site.xml 文件，并将其放置在 `fe/conf` 和 `be/conf` 目录下。
    
    ```
    <?xml version="1.0"?>
    <configuration>
        <!--Set to use dlf client-->
        <property>
            <name>hive.metastore.type</name>
            <value>dlf</value>
        </property>
        <property>
            <name>dlf.catalog.endpoint</name>
            <value>dlf-vpc.cn-beijing.aliyuncs.com</value>
        </property>
        <property>
            <name>dlf.catalog.region</name>
            <value>cn-beijing</value>
        </property>
        <property>
            <name>dlf.catalog.proxyMode</name>
            <value>DLF_ONLY</value>
        </property>
        <property>
            <name>dlf.catalog.uid</name>
            <value>20000000000000000</value>
        </property>
        <property>
            <name>dlf.catalog.accessKeyId</name>
            <value>XXXXXXXXXXXXXXX</value>
        </property>
        <property>
            <name>dlf.catalog.accessKeySecret</name>
            <value>XXXXXXXXXXXXXXXXX</value>
        </property>
    </configuration>
    ```

    * `dlf.catalog.endpoint`：DLF Endpoint，参阅：[DLF Region和Endpoint对照表](https://www.alibabacloud.com/help/zh/data-lake-formation/latest/regions-and-endpoints)
    * `dlf.catalog.region`：DLF Region，参阅：[DLF Region和Endpoint对照表](https://www.alibabacloud.com/help/zh/data-lake-formation/latest/regions-and-endpoints)
    * `dlf.catalog.uid`：阿里云账号。即阿里云控制台右上角个人信息的“云账号ID”。
    * `dlf.catalog.accessKeyId`：AccessKey。可以在 [阿里云控制台](https://ram.console.aliyun.com/manage/ak) 中创建和管理。
    * `dlf.catalog.accessKeySecret`：SecretKey。可以在 [阿里云控制台](https://ram.console.aliyun.com/manage/ak) 中创建和管理。

    其他配置项为固定值，无需改动。

2. 重启 FE，并通过 `CREATE CATALOG` 语句创建 catalog。

    ```
    CREATE CATALOG dlf PROPERTIES (
        "type"="hms",
        "hive.metastore.uris" = "thrift://127.0.0.1:9083"
    );
    ```
    
    其中 `type` 固定为 `hms`。 `hive.metastore.uris` 的值随意填写即可，实际不会使用。但需要按照标准 hive metastore thrift uri 格式填写。
    
>>>>>>> 6b773939
之后，可以像正常的 Hive MetaStore 一样，访问 DLF 下的元数据。 


## 列类型映射

用户创建 Catalog 后，Doris 会自动同步数据目录的数据库和表，针对不同的数据目录和数据表格式，Doris 会进行以下列映射关系。

### Hive MetaStore

适用于 Hive/Iceberge/Hudi

| HMS Type | Doris Type | Comment |
|---|---|---|
| boolean| boolean | |
| tinyint|tinyint | |
| smallint| smallint| |
| int| int | |
| bigint| bigint | |
| date| date| |
| timestamp| datetime| |
| float| float| |
| double| double| |
| `array<type>` | `array<type>`| 支持array嵌套，如 `array<array<int>>` |
| char| char | |
| varchar| varchar| |
| decimal| decimal | |
| other | string | 其余不支持类型统一按 string 处理 |

### Elasticsearch

| HMS Type | Doris Type | Comment |
|---|---|---|
| boolean | boolean | |
| byte| tinyint| |
| short| smallint| |
| integer| int| |
| long| bigint| |
| unsigned_long| largeint | |
| float| float| |
| half_float| float| |
| double | double | |
| scaled_float| double | |
| date | date | |
| keyword | string | |
| text |string | |
| ip |string | |
| nested |string | |
| object |string | |
| array | | 开发中 |
|other| string ||

## 权限管理

使用 Doris 对 External Catalog 中库表进行访问，并不受外部数据目录自身的权限控制，而是依赖 Doris 自身的权限访问管理功能。

Doris 的权限管理功能提供了对 Cataloig 层级的扩展，具体可参阅 [权限管理](../../admin-manual/privilege-ldap/user-privilege.md) 文档。

## 元数据更新

外部数据源的元数据变动，如创建、删除表，加减列等操作，不会同步给 Doris。

目前需要用户通过 [REFRESH CATALOG](../../sql-manual/sql-reference/Utility-Statements/REFRESH-CATALOG.md) 命令手动刷新元数据。

后续会支持元数据的自动同步。

</version><|MERGE_RESOLUTION|>--- conflicted
+++ resolved
@@ -66,15 +66,9 @@
     
 4. 删除 Catalog
 
-<<<<<<< HEAD
-	External Catalog 中的 Database 和 Table 都是只读的。但是可以删除 Catalog（Internal Catalog无法删除）。可以通过 [DROP CATALOG](../../../sql-manual/sql-reference/Data-Definition-Statements/Drop/DROP-CATALOG) 命令删除一个 External Catalog。
-	
-	该操作仅会删除 Doris 中该 Catalog 的映射信息，并不会修改或变更任何外部数据目录的内容。
-=======
     External Catalog 中的 Database 和 Table 都是只读的。但是可以删除 Catalog（Internal Catalog无法删除）。可以通过 [DROP CATALOG](../../../sql-manual/sql-reference/Data-Definition-Statements/Drop/DROP-CATALOG) 命令删除一个 External Catalog。
     
     该操作仅会删除 Doris 中该 Catalog 的映射信息，并不会修改或变更任何外部数据目录的内容。
->>>>>>> 6b773939
 
 ## 连接示例
 
@@ -248,15 +242,9 @@
 
 ```
 CREATE CATALOG es PROPERTIES (
-<<<<<<< HEAD
-	"type"="es",
-	"elasticsearch.hosts"="http://192.168.120.12:29200",
-	"elasticsearch.nodes_discovery"="false"
-=======
     "type"="es",
     "elasticsearch.hosts"="http://192.168.120.12:29200",
     "elasticsearch.nodes_discovery"="false"
->>>>>>> 6b773939
 );
 ```
 
@@ -314,11 +302,7 @@
 **elasticsearch.hosts** | ES 地址，可以是一个或多个，也可以是 ES 的负载均衡地址
 **elasticsearch.username** | ES 用户名
 **elasticsearch.password** | 对应用户的密码信息
-<<<<<<< HEAD
-**elasticsearch.doc_value_scan** | 是否开启通过 ES/Lucene 列式存储获取查询字段的值，默认为 false
-=======
 **elasticsearch.doc_value_scan** | 是否开启通过 ES/Lucene 列式存储获取查询字段的值，默认为 true
->>>>>>> 6b773939
 **elasticsearch.keyword_sniff** | 是否对 ES 中字符串分词类型 text.fields 进行探测，通过 keyword 进行查询(默认为 true，设置为 false 会按照分词后的内容匹配)
 **elasticsearch.nodes_discovery** | 是否开启 ES 节点发现，默认为 true，在网络隔离环境下设置为 false，只连接指定节点
 **elasticsearch.ssl** | ES 是否开启 https 访问模式，目前在 fe/be 实现方式为信任所有
@@ -329,64 +313,6 @@
 
 1. 创建 hive-site.xml
 
-<<<<<<< HEAD
-	创建 hive-site.xml 文件，并将其放置在 `fe/conf` 和 `be/conf` 目录下。
-	
-	```
-	<?xml version="1.0"?>
-	<configuration>
-	    <!--Set to use dlf client-->
-	    <property>
-	        <name>hive.metastore.type</name>
-	        <value>dlf</value>
-	    </property>
-	    <property>
-	        <name>dlf.catalog.endpoint</name>
-	        <value>dlf-vpc.cn-beijing.aliyuncs.com</value>
-	    </property>
-	    <property>
-	        <name>dlf.catalog.region</name>
-	        <value>cn-beijing</value>
-	    </property>
-	    <property>
-	        <name>dlf.catalog.proxyMode</name>
-	        <value>DLF_ONLY</value>
-	    </property>
-	    <property>
-	        <name>dlf.catalog.uid</name>
-	        <value>20000000000000000</value>
-	    </property>
-	    <property>
-	        <name>dlf.catalog.accessKeyId</name>
-	        <value>XXXXXXXXXXXXXXX</value>
-	    </property>
-	    <property>
-	        <name>dlf.catalog.accessKeySecret</name>
-	        <value>XXXXXXXXXXXXXXXXX</value>
-	    </property>
-	</configuration>
-	```
-
-	* `dlf.catalog.endpoint`：DLF Endpoint，参阅：[DLF Region和Endpoint对照表](https://www.alibabacloud.com/help/zh/data-lake-formation/latest/regions-and-endpoints)
-	* `dlf.catalog.region`：DLF Region，参阅：[DLF Region和Endpoint对照表](https://www.alibabacloud.com/help/zh/data-lake-formation/latest/regions-and-endpoints)
-	* `dlf.catalog.uid`：阿里云账号。即阿里云控制台右上角个人信息的“云账号ID”。
-	* `dlf.catalog.accessKeyId`：AccessKey。可以在 [阿里云控制台](https://ram.console.aliyun.com/manage/ak) 中创建和管理。
-	* `dlf.catalog.accessKeySecret`：SecretKey。可以在 [阿里云控制台](https://ram.console.aliyun.com/manage/ak) 中创建和管理。
-
-	其他配置项为固定值，无需改动。
-
-2. 重启 FE，并通过 `CREATE CATALOG` 语句创建 catalog。
-
-	```
-	CREATE CATALOG dlf PROPERTIES (
-	    "type"="hms",
-	    "hive.metastore.uris" = "thrift://127.0.0.1:9083"
-	);
-	```
-	
-	其中 `type` 固定为 `hms`。 `hive.metastore.uris` 的值随意填写即可，实际不会使用。但需要按照标准 hive metastore thrift uri 格式填写。
-	
-=======
     创建 hive-site.xml 文件，并将其放置在 `fe/conf` 和 `be/conf` 目录下。
     
     ```
@@ -443,7 +369,6 @@
     
     其中 `type` 固定为 `hms`。 `hive.metastore.uris` 的值随意填写即可，实际不会使用。但需要按照标准 hive metastore thrift uri 格式填写。
     
->>>>>>> 6b773939
 之后，可以像正常的 Hive MetaStore 一样，访问 DLF 下的元数据。 
 
 
