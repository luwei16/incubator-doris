---
{
    "title": "FE 配置项",
    "language": "zh-CN"
}

---

<!-- 
Licensed to the Apache Software Foundation (ASF) under one
or more contributor license agreements.  See the NOTICE file
distributed with this work for additional information
regarding copyright ownership.  The ASF licenses this file
to you under the Apache License, Version 2.0 (the
"License"); you may not use this file except in compliance
with the License.  You may obtain a copy of the License at

  http://www.apache.org/licenses/LICENSE-2.0

Unless required by applicable law or agreed to in writing,
software distributed under the License is distributed on an
"AS IS" BASIS, WITHOUT WARRANTIES OR CONDITIONS OF ANY
KIND, either express or implied.  See the License for the
specific language governing permissions and limitations
under the License.
-->

# Doris FE配置参数

该文档主要介绍 FE 的相关配置项。

FE 的配置文件 `fe.conf` 通常存放在 FE 部署路径的 `conf/` 目录下。 而在 0.14 版本中会引入另一个配置文件 `fe_custom.conf`。该配置文件用于记录用户在运行时动态配置并持久化的配置项。

FE 进程启动后，会先读取 `fe.conf` 中的配置项，之后再读取 `fe_custom.conf` 中的配置项。`fe_custom.conf` 中的配置项会覆盖 `fe.conf` 中相同的配置项。

`fe_custom.conf` 文件的位置可以在 `fe.conf` 通过 `custom_config_dir` 配置项配置。

## 查看配置项

FE 的配置项有两种方式进行查看：

1. FE 前端页面查看

   在浏览器中打开 FE 前端页面 `http://fe_host:fe_http_port/variable`。在 `Configure Info` 中可以看到当前生效的 FE 配置项。

2. 通过命令查看

   FE 启动后，可以在 MySQL 客户端中，通过以下命令查看 FE 的配置项：

   `ADMIN SHOW FRONTEND CONFIG;`

   结果中各列含义如下：

   - Key：配置项名称。
   - Value：当前配置项的值。
   - Type：配置项值类型，如果整型、字符串。
   - IsMutable：是否可以动态配置。如果为 true，表示该配置项可以在运行时进行动态配置。如果false，则表示该配置项只能在 `fe.conf` 中配置并且重启 FE 后生效。
   - MasterOnly：是否为 Master FE 节点独有的配置项。如果为 true，则表示该配置项仅在 Master FE 节点有意义，对其他类型的 FE 节点无意义。如果为 false，则表示该配置项在所有 FE 节点中均有意义。
   - Comment：配置项的描述。

## 设置配置项

FE 的配置项有两种方式进行配置：

1. 静态配置

   在 `conf/fe.conf` 文件中添加和设置配置项。`fe.conf` 中的配置项会在 FE 进程启动时被读取。没有在 `fe.conf` 中的配置项将使用默认值。

2. 通过 MySQL 协议动态配置

   FE 启动后，可以通过以下命令动态设置配置项。该命令需要管理员权限。

   `ADMIN SET FRONTEND CONFIG ("fe_config_name" = "fe_config_value");`

   不是所有配置项都支持动态配置。可以通过 `ADMIN SHOW FRONTEND CONFIG;` 命令结果中的 `IsMutable` 列查看是否支持动态配置。

   如果是修改 `MasterOnly` 的配置项，则该命令会直接转发给 Master FE 并且仅修改 Master FE 中对应的配置项。

   **通过该方式修改的配置项将在 FE 进程重启后失效。**

   更多该命令的帮助，可以通过 `HELP ADMIN SET CONFIG;` 命令查看。

3. 通过 HTTP 协议动态配置

   具体请参阅 [Set Config Action](../http-actions/fe/set-config-action.md)

   该方式也可以持久化修改后的配置项。配置项将持久化在 `fe_custom.conf` 文件中，在 FE 重启后仍会生效。

## 应用举例

1. 修改 `async_pending_load_task_pool_size`

   通过 `ADMIN SHOW FRONTEND CONFIG;` 可以查看到该配置项不能动态配置（`IsMutable` 为 false）。则需要在 `fe.conf` 中添加：

   `async_pending_load_task_pool_size=20`

   之后重启 FE 进程以生效该配置。

2. 修改 `dynamic_partition_enable`

   通过 `ADMIN SHOW FRONTEND CONFIG;` 可以查看到该配置项可以动态配置（`IsMutable` 为 true）。并且是 Master FE 独有配置。则首先我们可以连接到任意 FE，执行如下命令修改配置：

   ```text
   ADMIN SET FRONTEND CONFIG ("dynamic_partition_enable" = "true");`
   ```

   之后可以通过如下命令查看修改后的值：

   ```text
   set forward_to_master=true;
   ADMIN SHOW FRONTEND CONFIG;
   ```

   通过以上方式修改后，如果 Master FE 重启或进行了 Master 切换，则配置将失效。可以通过在 `fe.conf` 中直接添加配置项，并重启 FE 后，永久生效该配置项。

3. 修改 `max_distribution_pruner_recursion_depth`

   通过 `ADMIN SHOW FRONTEND CONFIG;` 可以查看到该配置项可以动态配置（`IsMutable` 为 true）。并且不是 Master FE 独有配置。

   同样，我们可以通过动态修改配置的命令修改该配置。因为该配置不是 Master FE 独有配置，所以需要单独连接到不同的 FE，进行动态修改配置的操作，这样才能保证所有 FE 都使用了修改后的配置值

## 配置项列表

### `max_dynamic_partition_num`

默认值：500

是否可以动态配置：true

是否为 Master FE 节点独有的配置项：true

用于限制创建动态分区表时可以创建的最大分区数，避免一次创建过多分区。 数量由动态分区参数中的“开始”和“结束”决定。

<version since="1.2.0">

### `max_multi_partition_num`

默认值：4096

是否可以动态配置：false

是否为 Master FE 节点独有的配置项：true

用于限制批量创建分区表时可以创建的最大分区数，避免一次创建过多分区。

</version>

### `grpc_max_message_size_bytes`

默认值：1G

用于设置 GRPC 客户端通道的初始流窗口大小，也用于设置最大消息大小。当结果集较大时，可能需要增大该值。

### `min_replication_num_per_tablet`

默认值：1

用于设置单个tablet的最小replication数量。

### `max_replication_num_per_tablet`

默认值：32767

用于设置单个 tablet 的最大 replication 数量。

### `enable_outfile_to_local`

默认值：false

是否允许 outfile 函数将结果导出到本地磁盘

### `enable_access_file_without_broker`

默认值：false

是否可以动态配置：true

是否为 Master FE 节点独有的配置项：true

此配置用于在通过代理访问 bos 或其他云存储时尝试跳过代理

### `enable_bdbje_debug_mode`

默认值：false

如果设置为 true，FE 将在 BDBJE 调试模式下启动，在 Web 页面 `System->bdbje` 可以查看相关信息，否则不可以查看

### `enable_http_server_v2`

默认值：从官方 0.14.0 release 版之后默认是 true，之前默认 false

HTTP Server V2 由 SpringBoot 实现, 并采用前后端分离的架构。只有启用 httpv2，用户才能使用新的前端 UI 界面

### `jetty_server_acceptors`

默认值：2

### `jetty_server_selectors`

默认值：4

### `jetty_server_workers`

默认值：0

Jetty 的线程数量由以上三个参数控制。Jetty的线程架构模型非常简单，分为 acceptors、selectors 和 workers 三个线程池。acceptors 负责接受新连接，然后交给 selectors 处理HTTP消息协议的解包，最后由 workers 处理请求。前两个线程池采用非阻塞模型，一个线程可以处理很多 socket 的读写，所以线程池数量较小。

大多数项目，acceptors 线程只需要1～2个，selectors 线程配置2～4个足矣。workers 是阻塞性的业务逻辑，往往有较多的数据库操作，需要的线程数量较多，具体数量随应用程序的 QPS 和 IO 事件占比而定。QPS 越高，需要的线程数量越多，IO 占比越高，等待的线程数越多，需要的总线程数也越多。

workers 线程池默认不做设置，根据自己需要进行设置

### `jetty_server_max_http_post_size`

默认值：`100 * 1024 * 1024`  （100MB）

这个是 put 或 post 方法上传文件的最大字节数，默认值：100MB

### jetty_server_max_http_header_size

默认值：10240  （10K）

http header size 配置参数

### `default_max_filter_ratio`

默认值：0

是否可以动态配置：true

是否为 Master FE 节点独有的配置项：true

可过滤数据（由于数据不规则等原因）的最大百分比。默认值为0，表示严格模式，只要数据有一条被过滤掉整个导入失败

### `default_db_data_quota_bytes`

默认值：1PB

是否可以动态配置：true

是否为 Master FE 节点独有的配置项：true

用于设置默认数据库数据配额大小，设置单个数据库的配额大小可以使用：

```
设置数据库数据量配额，单位为B/K/KB/M/MB/G/GB/T/TB/P/PB
ALTER DATABASE db_name SET DATA QUOTA quota;
查看配置
show data （其他用法：HELP SHOW DATA）
```

### `default_db_replica_quota_size`

默认值：1073741824

是否可以动态配置：true

是否为 Master FE 节点独有的配置项：true

用于设置默认数据库Replica数量配额大小，设置单个数据库配额大小可以使用：

```
设置数据库Replica数量配额
ALTER DATABASE db_name SET REPLICA QUOTA quota;
查看配置
show data （其他用法：HELP SHOW DATA）
```

### `enable_batch_delete_by_default`

默认值：false

是否可以动态配置：true

是否为 Master FE 节点独有的配置项：true

创建唯一表时是否添加删除标志列，具体原理参照官方文档：操作手册->数据导入->批量删除

### `recover_with_empty_tablet`

默认值：false

是否可以动态配置：true

是否为 Master FE 节点独有的配置项：true

在某些情况下，某些 tablet 可能会损坏或丢失所有副本。 此时数据已经丢失，损坏的 tablet 会导致整个查询失败，无法查询剩余的健康 tablet。 在这种情况下，您可以将此配置设置为 true。 系统会将损坏的 tablet 替换为空 tablet，以确保查询可以执行。 （但此时数据已经丢失，所以查询结果可能不准确）

### `max_allowed_in_element_num_of_delete`

默认值：1024

是否可以动态配置：true

是否为 Master FE 节点独有的配置项：true

用于限制 delete 语句中 Predicate 的元素个数

### `cache_result_max_row_count`

默认值：3000

是否可以动态配置：true

是否为 Master FE 节点独有的配置项：false

设置可以缓存的最大行数，详细的原理可以参考官方文档：操作手册->分区缓存

### `cache_last_version_interval_second`

默认值：900

是否可以动态配置：true

是否为 Master FE 节点独有的配置项：false

缓存结果时上一版本的最小间隔，该参数区分离线更新和实时更新

### `cache_enable_partition_mode`

默认值：true

是否可以动态配置：true

是否为 Master FE 节点独有的配置项：false

如果设置为 true，FE 将从 BE cache 中获取数据，该选项适用于部分分区的实时更新。

### `cache_enable_sql_mode`

默认值：true

是否可以动态配置：true

是否为 Master FE 节点独有的配置项：false

如果设置为 true，FE 会启用 sql 结果缓存，该选项适用于离线数据更新场景

|                        | case1 | case2 | case3 | case4 |
| ---------------------- | ----- | ----- | ----- | ----- |
| enable_sql_cache       | false | true  | true  | false |
| enable_partition_cache | false | false | true  | true  |

### `min_clone_task_timeout_sec`  和 `max_clone_task_timeout_sec`

默认值：最小3分钟，最大两小时

是否可以动态配置：true

是否为 Master FE 节点独有的配置项：true

`min_clone_task_timeout_sec` 和 `max_clone_task_timeout_sec` 用于限制克隆任务的最小和最大超时间。 一般情况下，克隆任务的超时时间是通过数据量和最小传输速度（5MB/s）来估计的。 但在特殊情况下，您可能需要手动设置这两个配置，以确保克隆任务不会因超时而失败。

### `agent_task_resend_wait_time_ms`

默认值：5000

是否可以动态配置：true

是否为 Master FE 节点独有的配置项：true

当代理任务的创建时间被设置的时候，此配置将决定是否重新发送代理任务， 当且仅当当前时间减去创建时间大于 `agent_task_task_resend_wait_time_ms` 时，ReportHandler可以重新发送代理任务。

该配置目前主要用来解决 `PUBLISH_VERSION` 代理任务的重复发送问题, 目前该配置的默认值是5000，是个实验值，由于把代理任务提交到代理任务队列和提交到 BE 存在一定的时间延迟，所以调大该配置的值可以有效解决代理任务的重复发送问题，

但同时会导致提交失败或者执行失败的代理任务再次被执行的时间延长。

### `enable_odbc_table`

默认值：false

是否可以动态配置：true

是否为 Master FE 节点独有的配置项：true

是否启用 ODBC 表，默认不启用，在使用的时候需要手动配置启用，该参数可以通过：

`ADMIN SET FRONTEND CONFIG("key"="value") `方式进行设置

### `enable_spark_load`

默认值：false

是否可以动态配置：true

是否为 Master FE 节点独有的配置项：true

是否临时启用 spark load，默认不启用

### `disable_storage_medium_check`

默认值：false

是否可以动态配置：true

是否为 Master FE 节点独有的配置项：true

如果 disable_storage_medium_check 为true， ReportHandler 将不会检查 tablet 的存储介质， 并使得存储冷却功能失效，默认值为false。当您不关心 tablet 的存储介质是什么时，可以将值设置为true 。

### `drop_backend_after_decommission`

默认值：false

是否可以动态配置：true

是否为 Master FE 节点独有的配置项：true

该配置用于控制系统在成功下线（Decommission） BE 后，是否 Drop 该 BE。如果为 true，则在 BE 成功下线后，会删除掉该 BE 节点。如果为 false，则在 BE 成功下线后，该 BE 会一直处于 DECOMMISSION 状态，但不会被删除。

该配置在某些场景下可以发挥作用。假设一个 Doris 集群的初始状态为每个 BE 节点有一块磁盘。运行一段时间后，系统进行了纵向扩容，即每个 BE 节点新增2块磁盘。因为 Doris 当前还不支持 BE 内部各磁盘间的数据均衡，所以会导致初始磁盘的数据量可能一直远高于新增磁盘的数据量。此时我们可以通过以下操作进行人工的磁盘间均衡：

1. 将该配置项置为 false。
2. 对某一个 BE 节点，执行 decommission 操作，该操作会将该 BE 上的数据全部迁移到其他节点中。
3. decommission 操作完成后，该 BE 不会被删除。此时，取消掉该 BE 的 decommission 状态。则数据会开始从其他 BE 节点均衡回这个节点。此时，数据将会均匀的分布到该 BE 的所有磁盘上。
4. 对所有 BE 节点依次执行 2，3 两个步骤，最终达到所有节点磁盘均衡的目的。

### `decommission_tablet_check_threshold`

默认值: 5000

是否可以动态配置: true

是否为 Master FE 节点独有的配置项：true

该配置用于控制FE是否执行检测（Decommission）BE上Tablets状态的阈值。如果（Decommission）BE上的Tablets个数大于0但小于该阈值，FE会定时对该BE开启一项检测，

如果该BE上的Tablets数量大于0但是所有Tablets均处于被回收的状态，那么FE会立即下线该（Decommission）BE。注意，不要把该值配置的太大，不然在Decommission阶段可能会对FE造成性能压力。

### `period_of_auto_resume_min`

默认值：5 （s）

是否可以动态配置：true

是否为 Master FE 节点独有的配置项：true

自动恢复 Routine load 的周期

### `max_tolerable_backend_down_num`

默认值：0

是否可以动态配置：true

是否为 Master FE 节点独有的配置项：true

只要有一个BE宕机，Routine Load 就无法自动恢复

### `check_java_version`

默认值：true

Doris 将检查已编译和运行的 Java 版本是否兼容，如果不兼容将抛出Java版本不匹配的异常信息，并终止启动

### `max_running_rollup_job_num_per_table`

默认值：1

是否可以动态配置：true

是否为 Master FE 节点独有的配置项：true

控制 Rollup 作业并发限制

### `dynamic_partition_enable`

默认值：true

是否可以动态配置：true

是否为 Master FE 节点独有的配置项：true

是否启用动态分区调度，默认启用

### `dynamic_partition_check_interval_seconds`

默认值：600秒，10分钟

是否可以动态配置：true

是否为 Master FE 节点独有的配置项：true

检查动态分区的频率

### `disable_cluster_feature`

默认值：true

是否可以动态配置：true

多集群功能将在 0.12 版本中弃用 ，将此配置设置为 true 将禁用与集群功能相关的所有操作，包括：

1. 创建/删除集群
2. 添加、释放BE/将BE添加到集群/停用集群balance
3. 更改集群的后端数量
4. 链接/迁移数据库

### `force_do_metadata_checkpoint`

默认值：false

是否可以动态配置：true

是否为 Master FE 节点独有的配置项：true

如果设置为 true，则无论 jvm 内存使用百分比如何，检查点线程都会创建检查点

### `metadata_checkpoint_memory_threshold`

默认值：60  （60%）

是否可以动态配置：true

是否为 Master FE 节点独有的配置项：true

如果 jvm 内存使用百分比（堆或旧内存池）超过此阈值，则检查点线程将无法工作以避免 OOM。

### `max_distribution_pruner_recursion_depth`

默认值：100

是否可以动态配置：true

是否为 Master FE 节点独有的配置项：false

这将限制哈希分布修剪器的最大递归深度。 例如：其中 a  in（5 个元素）和 b in（4 个元素）和 c in（3 个元素）和 d in（2 个元素）。 a/b/c/d 是分布式列，所以递归深度为 5 * 4 * 3 * 2 = 120，大于 100， 因此该分发修剪器将不起作用，只会返回所有 buckets。  增加深度可以支持更多元素的分布修剪，但可能会消耗更多的 CPU

通过 `ADMIN SHOW FRONTEND CONFIG;` 可以查看到该配置项可以动态配置（`IsMutable` 为 true）。并且不是 Master FE 独有配置。

同样，我们可以通过动态修改配置的命令修改该配置。因为该配置不是 Master FE 独有配置，所以需要单独连接到不同的 FE，进行动态修改配置的操作，这样才能保证所有 FE 都使用了修改后的配置值


### `using_old_load_usage_pattern`

默认值：false

是否可以动态配置：true

是否为 Master FE 节点独有的配置项：true

如果设置为 true，处理错误的 insert stmt  仍将返回一个标签给用户。 用户可以使用此标签来检查加载作业的状态。 默认值为 false，表示插入操作遇到错误，不带加载标签，直接抛出异常给用户客户端。

### `small_file_dir`

默认值：DORIS_HOME_DIR + “/small_files”

保存小文件的目录

### `max_small_file_size_bytes`

默认值：1M

是否可以动态配置：true

是否为 Master FE 节点独有的配置项：true

SmallFileMgr 中单个文件存储的最大大小

### `max_small_file_number`

默认值：100

是否可以动态配置：true

是否为 Master FE 节点独有的配置项：true

SmallFileMgr 中存储的最大文件数

### `max_routine_load_task_num_per_be`

默认值：5

是否可以动态配置：true

是否为 Master FE 节点独有的配置项：true

每个 BE 的最大并发例 Routine Load 任务数。 这是为了限制发送到 BE 的 Routine Load 任务的数量，并且它也应该小于 BE config `routine_load_thread_pool_size`（默认 10），这是 BE 上的 Routine Load 任务线程池大小。

### `max_routine_load_task_concurrent_num`

默认值：5

是否可以动态配置：true

是否为 Master FE 节点独有的配置项：true

单个 Routine Load 作业的最大并发任务数

### `max_routine_load_job_num`

默认值：100

最大 Routine Load 作业数，包括 NEED_SCHEDULED, RUNNING, PAUSE

### `max_backup_restore_job_num_per_db`

默认值：10

此配置用于控制每个 DB 能够记录的 backup/restore 任务的数量

### `max_running_txn_num_per_db`

默认值：100

是否可以动态配置：true

是否为 Master FE 节点独有的配置项：true

这个配置主要是用来控制同一个 DB 的并发导入个数的。

当集群中有过多的导入任务正在运行时，新提交的导入任务可能会报错：

```text
current running txns on db xxx is xx, larger than limit xx
```

该遇到该错误时，说明当前集群内正在运行的导入任务超过了该配置值。此时建议在业务侧进行等待并重试导入任务。

一般来说不推荐增大这个配置值。过高的并发数可能导致系统负载过大

### `enable_metric_calculator`

默认值：true

如果设置为 true，指标收集器将作为守护程序计时器运行，以固定间隔收集指标

### `report_queue_size`

默认值： 100

是否可以动态配置：true

是否为  Master FE  节点独有的配置项：true

这个阈值是为了避免在 FE 中堆积过多的报告任务，可能会导致 OOM 异常等问题。 并且每个 BE 每 1 分钟会报告一次 tablet 信息，因此无限制接收报告是不可接受的。以后我们会优化 tablet 报告的处理速度

**不建议修改这个值**

### `partition_rebalance_max_moves_num_per_selection`

默认值：10

是否可以动态配置：true

是否为 Master FE 节点独有的配置项：true

仅在使用  PartitionRebalancer  时有效 ，

### `partition_rebalance_move_expire_after_access`

默认值：600   (s)

是否可以动态配置：true

是否为 Master FE 节点独有的配置项：true

仅在使用  PartitionRebalancer  时有效。 如果更改，缓存的移动将被清除

### tablet_rebalancer_type

默认值：BeLoad

是否为 Master FE 节点独有的配置项：true

rebalancer 类型（忽略大小写）：BeLoad、Partition。 如果类型解析失败，默认使用 BeLoad

### `max_balancing_tablets`

默认值：100

是否可以动态配置：true

是否为 Master FE 节点独有的配置项：true

如果 TabletScheduler 中的 balance tablet 数量超过 `max_balancing_tablets`，则不再进行 balance 检查

### `max_scheduling_tablets`

默认值：2000

是否可以动态配置：true

是否为 Master FE 节点独有的配置项：true

如果 TabletScheduler 中调度的 tablet 数量超过 `max_scheduling_tablets`， 则跳过检查。

### `disable_balance`

默认值：false

是否可以动态配置：true

是否为 Master FE 节点独有的配置项：true

如果设置为 true，TabletScheduler 将不会做 balance

### `balance_load_score_threshold`

默认值：0.1 (10%)

是否可以动态配置：true

是否为 Master FE 节点独有的配置项：true

集群 balance 百分比的阈值，如果一个BE的负载分数比平均分数低10%，这个后端将被标记为低负载，如果负载分数比平均分数高10%，将被标记为高负载。

### `schedule_slot_num_per_path`

默认值：2

tablet 调度程序中每个路径的默认 slot 数量

### `tablet_repair_delay_factor_second`

默认值：60 （s）

是否可以动态配置：true

是否为 Master FE 节点独有的配置项：true

决定修复 tablet 前的延迟时间因素。

1. 如果优先级为 VERY_HIGH，请立即修复。
2. HIGH，延迟 tablet_repair_delay_factor_second  * 1；
3. 正常：延迟 tablet_repair_delay_factor_second * 2；
4. 低：延迟 tablet_repair_delay_factor_second * 3；

### `es_state_sync_interval_second`

默认值：10

FE 会在每隔 es_state_sync_interval_secs 调用 es api 获取 es 索引分片信息

### `disable_hadoop_load`

默认值：false

是否可以动态配置：true

是否为 Master FE 节点独有的配置项：true

默认不禁用，将来不推荐使用 hadoop 集群 load。 设置为 true 以禁用这种 load 方式。

### `db_used_data_quota_update_interval_secs`

默认值：300 (s)

是否可以动态配置：true

是否为 Master FE 节点独有的配置项：true

一个主守护线程将每 `db_used_data_quota_update_interval_secs` 更新数据库 txn 管理器的数据库使用数据配额

为了更好的数据导入性能，在数据导入之前的数据库已使用的数据量是否超出配额的检查中，我们并不实时计算数据库已经使用的数据量，而是获取后台线程周期性更新的值。

该配置用于设置更新数据库使用的数据量的值的时间间隔

### `disable_load_job`

默认值：false

是否可以动态配置：true

是否为 Master FE 节点独有的配置项：true

不禁用，如果这设置为 true

- 调用开始 txn api 时，所有挂起的加载作业都将失败
- 调用 commit txn api 时，所有准备加载作业都将失败
- 所有提交的加载作业将等待发布

### `catalog_try_lock_timeout_ms`

默认值：5000  （ms）

是否可以动态配置：true

元数据锁的 tryLock 超时配置。 通常它不需要改变，除非你需要测试一些东西。

### `max_query_retry_time`

默认值：1

是否可以动态配置：true

查询重试次数。 如果我们遇到 RPC 异常并且没有将结果发送给用户，则可能会重试查询。 您可以减少此数字以避免雪崩灾难。

### `remote_fragment_exec_timeout_ms`

默认值：5000  （ms）

是否可以动态配置：true

异步执行远程 fragment 的超时时间。 在正常情况下，异步远程 fragment 将在短时间内执行。 如果系统处于高负载状态，请尝试将此超时设置更长的时间。

### `enable_local_replica_selection`

默认值：false

是否可以动态配置：true

如果设置为 true，Planner 将尝试在与此前端相同的主机上选择 tablet 的副本。
在以下情况下，这可能会减少网络传输：

1. N 个主机，部署了 N 个 BE 和 N 个 FE。

2. 数据有N个副本。

3. 高并发查询均匀发送到所有 Frontends

在这种情况下，所有 Frontends 只能使用本地副本进行查询。如果想当本地副本不可用时，使用非本地副本服务查询，请将 enable_local_replica_selection_fallback 设置为 true

### `enable_local_replica_selection_fallback`

默认值：false

是否可以动态配置：true

与 enable_local_replica_selection 配合使用，当本地副本不可用时，使用非本地副本服务查询。

### `max_unfinished_load_job`

默认值：1000

是否可以动态配置：true

是否为 Master FE 节点独有的配置项：true

最大加载任务数，包括 PENDING、ETL、LOADING、QUORUM_FINISHED。 如果超过此数量，则不允许提交加载作业。

### `max_bytes_per_broker_scanner`

默认值：3 * 1024 * 1024 * 1024L  （3G）

是否可以动态配置：true

是否为 Master FE 节点独有的配置项：true

broker scanner 程序可以在一个 broker 加载作业中处理的最大字节数。 通常，每个 BE 都有一个 broker scanner 程序。

### `enable_auth_check`

默认值：true

如果设置为 false，则身份验证检查将被禁用，以防新权限系统出现问题。

### `tablet_stat_update_interval_second`

默认值：300，（5分钟）

tablet 状态更新间隔
所有 FE 将在每个时间间隔从所有 BE 获取 tablet 统计信息

### `storage_flood_stage_usage_percent `

默认值：95 （95%）

是否可以动态配置：true

是否为 Master FE 节点独有的配置项：true

### ` storage_flood_stage_left_capacity_bytes`

默认值：

  storage_flood_stage_usage_percent  : 95  (95%)

  storage_flood_stage_left_capacity_bytes :  1 * 1024 * 1024 * 1024 (1GB)

是否可以动态配置：true

是否为 Master FE 节点独有的配置项：true

如果磁盘容量达到 `storage_flood_stage_usage_percent` 和 `storage_flood_stage_left_capacity_bytes`      以下操作将被拒绝：

1. load 作业      
2. restore 工作 

### `storage_high_watermark_usage_percent`

默认值：85  (85%)

是否可以动态配置：true

是否为 Master FE 节点独有的配置项：true

### `storage_min_left_capacity_bytes`

默认值： `2 * 1024 * 1024 * 1024`  (2GB)

是否可以动态配置：true

是否为 Master FE 节点独有的配置项：true

`storage_high_watermark_usage_percent` 限制 BE 端存储路径使用最大容量百的分比。  `storage_min_left_capacity_bytes`限制 BE 端存储路径的最小剩余容量。  如果达到这两个限制，则不能选择此存储路径作为 tablet 存储目的地。 但是对于 tablet 恢复，我们可能会超过这些限制以尽可能保持数据完整性。

### `backup_job_default_timeout_ms`

默认值：86400 * 1000  (1天)

是否可以动态配置：true

是否为 Master FE 节点独有的配置项：true

备份作业的默认超时时间

### `with_k8s_certs`

默认值：false

如果在本地使用 k8s 部署管理器，请将其设置为 true 并准备证书文件

### `dpp_hadoop_client_path`

默认值：/lib/hadoop-client/hadoop/bin/hadoop

### `dpp_bytes_per_reduce`

默认值：100 * 1024 * 1024L (100M)

### `dpp_default_cluster`

默认值：palo-dpp

### `dpp_default_config_str`

默认值：{
            hadoop_configs : 'mapred.job.priority=NORMAL;mapred.job.map.capacity=50;mapred.job.reduce.capacity=50;mapred.hce.replace.streaming=false;abaci.long.stored.job=true;dce.shuffle.enable=false;dfs.client.authserver.force_stop=true;dfs.client.auth.method=0'
        } 

### dpp_config_str

默认值：{
            palo-dpp : {
                    hadoop_palo_path : '/dir',
                    hadoop_configs : 'fs.default.name=hdfs://host:port;mapred.job.tracker=host:port;hadoop.job.ugi=user,password'
                }
        }

### `enable_deploy_manager`

默认值：disable

如果使用第三方部署管理器部署 Doris，则设置为 true

有效的选项是：

- disable：没有部署管理器
- k8s：Kubernetes
- ambari：Ambari
- local：本地文件（用于测试或 Boxer2 BCC 版本）

### `enable_token_check`

默认值：true

为了向前兼容，稍后将被删除。 下载image文件时检查令牌。

### `expr_depth_limit`

默认值：3000

是否可以动态配置：true

限制 expr 树的深度。 超过此限制可能会导致在持有 db read lock 时分析时间过长。

### `expr_children_limit`

默认值：10000

是否可以动态配置：true

限制 expr 树的 expr 子节点的数量。 超过此限制可能会导致在持有数据库读锁时分析时间过长。

### `proxy_auth_magic_prefix`

默认值：x@8

### `proxy_auth_enable`

默认值：false

### `meta_publish_timeout_ms`

默认值：1000ms

默认元数据发布超时时间

### `disable_colocate_balance`

默认值：false

是否可以动态配置：true

是否为 Master FE 节点独有的配置项：true

此配置可以设置为 true 以禁用自动 colocate 表的重新定位和平衡。 如果 `disable_colocate_balance'`设置为 true，则 ColocateTableBalancer 将不会重新定位和平衡并置表。

**注意：**

1. 一般情况下，根本不需要关闭平衡。
2. 因为一旦关闭平衡，不稳定的 colocate 表可能无法恢复
3. 最终查询时无法使用 colocate 计划。

### `query_colocate_join_memory_limit_penalty_factor`

默认值：1

是否可以动态配置：true

colocote join PlanFragment instance 的 memory_limit = exec_mem_limit / min (query_colocate_join_memory_limit_penalty_factor, instance_num)

### `max_connection_scheduler_threads_num`

默认值：4096

查询请求调度器中的最大线程数。

前的策略是，有请求过来，就为其单独申请一个线程进行服务

### `qe_max_connection`

默认值：1024

每个 FE 的最大连接数

### `check_consistency_default_timeout_second`

默认值：600 （10分钟）

是否可以动态配置：true

是否为 Master FE 节点独有的配置项：true

单个一致性检查任务的默认超时。 设置足够长以适合您的tablet大小。

### `consistency_check_start_time`

默认值：23

是否可以动态配置：true

是否为 Master FE 节点独有的配置项：true

一致性检查开始时间

一致性检查器将从 `consistency_check_start_time` 运行到 `consistency_check_end_time`。

如果两个时间相同，则不会触发一致性检查。

### `consistency_check_end_time`

默认值：23

是否可以动态配置：true

是否为 Master FE 节点独有的配置项：true

一致性检查结束时间

一致性检查器将从 `consistency_check_start_time` 运行到 `consistency_check_end_time`。

如果两个时间相同，则不会触发一致性检查。

### `export_tablet_num_per_task`

默认值：5

是否可以动态配置：true

是否为 Master FE 节点独有的配置项：true

每个导出查询计划的 tablet 数量

### `export_task_default_timeout_second`

默认值：2 * 3600   （2小时）

是否可以动态配置：true

是否为 Master FE 节点独有的配置项：true

导出作业的默认超时时间

### `export_running_job_num_limit`

默认值：5

是否可以动态配置：true

是否为 Master FE 节点独有的配置项：true

运行导出作业的并发限制，默认值为 5，0 表示无限制

### `export_checker_interval_second`

默认值：5

导出检查器的运行间隔

### `default_load_parallelism`

默认值：1

是否可以动态配置：true

是否为 Master FE 节点独有的配置项：true

单个节点broker load导入的默认并发度。
如果用户在提交broker load任务时，在properties中自行指定了并发度，则采用用户自定义的并发度。
此参数将与`max_broker_concurrency`、`min_bytes_per_broker_scanner`等多个配置共同决定导入任务的并发度。

### `max_broker_concurrency`

默认值：10

是否可以动态配置：true

是否为 Master FE 节点独有的配置项：true

broker scanner 的最大并发数。

### `min_bytes_per_broker_scanner`

默认值：67108864L (64M)

是否可以动态配置：true

是否为 Master FE 节点独有的配置项：true

单个 broker scanner 将读取的最小字节数。

### `catalog_trash_expire_second`

默认值：86400L (1天)

是否可以动态配置：true

是否为 Master FE 节点独有的配置项：true

删除数据库（表/分区）后，您可以使用 RECOVER stmt 恢复它。 这指定了最大数据保留时间。 一段时间后，数据将被永久删除。

### `storage_cooldown_second`

默认值：`30 * 24 * 3600L`  （30天）

创建表（或分区）时，可以指定其存储介质（HDD 或 SSD）。 如果设置为 SSD，这将指定tablet在 SSD 上停留的默认时间。 之后，tablet将自动移动到 HDD。 您可以在 `CREATE TABLE stmt` 中设置存储冷却时间。

### `default_storage_medium`

默认值：HDD

创建表（或分区）时，可以指定其存储介质（HDD 或 SSD）。 如果未设置，则指定创建时的默认介质。

### `max_backend_down_time_second`

默认值：3600  （1小时）

是否可以动态配置：true

是否为 Master FE 节点独有的配置项：true

如果 BE 关闭了 `max_backend_down_time_second`，将触发 BACKEND_DOWN 事件。

### `alter_table_timeout_second`

默认值：86400   （1天）

是否可以动态配置：true

是否为 Master FE 节点独有的配置项：true

ALTER TABLE 请求的最大超时时间。 设置足够长以适合您的表格数据大小

### `capacity_used_percent_high_water`

默认值：0.75  （75%）

是否可以动态配置：true

是否为 Master FE 节点独有的配置项：true

磁盘容量的高水位使用百分比。 这用于计算后端的负载分数

### `clone_distribution_balance_threshold`

默认值：0.2

是否可以动态配置：true

是否为 Master FE 节点独有的配置项：true

BE副本数的平衡阈值。

### `clone_capacity_balance_threshold`

默认值：0.2

是否可以动态配置：true

是否为 Master FE 节点独有的配置项：true

* BE 中数据大小的平衡阈值。

  平衡算法为：

    1. 计算整个集群的平均使用容量（AUC）（总数据大小/BE数）

    2. 高水位为(AUC * (1 + clone_capacity_balance_threshold))

    3. 低水位为(AUC * (1 - clone_capacity_balance_threshold))

克隆检查器将尝试将副本从高水位 BE 移动到低水位 BE。

### `replica_delay_recovery_second`

默认值：0

是否可以动态配置：true

是否为 Master FE 节点独有的配置项：true

副本之间的最小延迟秒数失败，并且尝试使用克隆来恢复它。

### `clone_high_priority_delay_second`

默认值：0

是否可以动态配置：true

是否为 Master FE 节点独有的配置项：true

高优先级克隆作业的延迟触发时间

### `clone_normal_priority_delay_second`

默认值：300 （5分钟）

是否可以动态配置：true

是否为 Master FE 节点独有的配置项：true

正常优先级克隆作业的延迟触发时间

### `clone_low_priority_delay_second`

默认值：600 （10分钟）

是否可以动态配置：true

是否为 Master FE 节点独有的配置项：true

低优先级克隆作业的延迟触发时间。 克隆作业包含需要克隆（恢复或迁移）的tablet。 如果优先级为 LOW，则会延迟  `clone_low_priority_delay_second `，在作业创建之后然后被执行。 这是为了避免仅因为主机短时间停机而同时运行大量克隆作业。

注意这个配置（还有 `clone_normal_priority_delay_second`） 如果它小于 `clone_checker_interval_second` 将不起作用

### `clone_max_job_num`

默认值：100

是否可以动态配置：true

是否为 Master FE 节点独有的配置项：true

低优先级克隆作业的并发数。 高优先级克隆作业的并发性目前是无限的。

### `clone_job_timeout_second`

默认值：7200  (2小时)

是否可以动态配置：true

是否为 Master FE 节点独有的配置项：true

单个克隆作业的默认超时。 设置足够长以适合您的副本大小。 副本数据越大，完成克隆所需的时间就越多

### `clone_checker_interval_second`

默认值：300 （5分钟）

克隆检查器的运行间隔

### `tablet_delete_timeout_second`

默认值：2

是否可以动态配置：true

是否为 Master FE 节点独有的配置项：true

与 `tablet_create_timeout_second` 含义相同，但在删除 tablet 时使用

### `async_loading_load_task_pool_size`

默认值：10

是否可以动态配置：false

是否为 Master FE 节点独有的配置项：true

`loading_load`任务执行程序池大小。 该池大小限制了正在运行的最大 `loading_load`任务数。

当前，它仅限制 `broker load`的 `loading_load`任务的数量。

### `async_pending_load_task_pool_size`

默认值：10

是否可以动态配置：false

是否为 Master FE 节点独有的配置项：true

`pending_load`任务执行程序池大小。 该池大小限制了正在运行的最大 `pending_load`任务数。

当前，它仅限制 `broker load`和 `spark load`的 `pending_load`任务的数量。

它应该小于 `max_running_txn_num_per_db`的值

### `async_load_task_pool_size`

默认值：10

是否可以动态配置：false

是否为 Master FE 节点独有的配置项：true

此配置只是为了兼容旧版本，此配置已被 `async_loading_load_task_pool_size`取代，以后会被移除。

### `disable_show_stream_load`

默认值：false

是否可以动态配置：true

是否为 Master FE 节点独有的配置项：true

是否禁用显示 stream load 并清除内存中的 stream load 记录。

### `max_stream_load_record_size`

默认值：5000

是否可以动态配置：true

是否为 Master FE 节点独有的配置项：true

可以存储在内存中的最近 stream load 记录的默认最大数量

### `fetch_stream_load_record_interval_second`

默认值：120

是否可以动态配置：true

是否为 Master FE 节点独有的配置项：true

获取 stream load 记录间隔

### `enable_single_replica_stream_load`

默认值：false

是否可以动态配置：true

是否为 Master FE 节点独有的配置项：true

是否启动 stream load 的单副本数据导入功能。

### `enable_single_replica_broker_load`

默认值：false

是否可以动态配置：true

是否为 Master FE 节点独有的配置项：true

是否启动 broker load 的单副本数据导入功能。

### `enable_single_replica_insert`

默认值：false

是否可以动态配置：true

是否为 Master FE 节点独有的配置项：true

是否启动 insert 的单副本数据写入功能。

### `desired_max_waiting_jobs`

默认值：100

是否可以动态配置：true

是否为 Master FE 节点独有的配置项：true

routine load V2 版本加载的默认等待作业数 ，这是一个理想的数字。 在某些情况下，例如切换 master，当前数量可能超过` desired_max_waiting_jobs`

### `yarn_config_dir`

默认值：PaloFe.DORIS_HOME_DIR + "/lib/yarn-config"


默认的 Yarn 配置文件目录每次运行 Yarn 命令之前，我们需要检查一下这个路径下是否存在 config 文件，如果不存在，则创建它们。


### `yarn_client_path`

默认值：PaloFe.DORIS_HOME_DIR + "/lib/yarn-client/hadoop/bin/yarn"

默认 Yarn 客户端路径

### `spark_launcher_log_dir`

默认值： sys_log_dir + "/spark_launcher_log"

指定的 Spark 启动器日志目录

### `spark_resource_path`

默认值：空

默认值的 Spark 依赖路径

### `spark_home_default_dir`

默认值：PaloFe.DORIS_HOME_DIR + "/lib/spark2x"

默认的 Spark home 路径

### `spark_load_default_timeout_second`

默认值：86400  (1天)

是否可以动态配置：true

是否为 Master FE 节点独有的配置项：true

默认 Spark 加载超时时间

### `spark_dpp_version`

默认值：1.0.0

Spark 默认版本号

### `hadoop_load_default_timeout_second`

默认值：86400 * 3   (3天)

是否可以动态配置：true

是否为 Master FE 节点独有的配置项：true

Hadoop 加载超时时间

### `min_load_timeout_second`

默认值：1 （1秒）

是否可以动态配置：true

是否为 Master FE 节点独有的配置项：true

mini load 超时时间，适用于所有类型的加载

### `max_stream_load_timeout_second`

默认值：259200 （3天）

是否可以动态配置：true

是否为 Master FE 节点独有的配置项：true

stream load 和 mini load 最大超时时间

### `max_load_timeout_second`

默认值：259200 （3天）

是否可以动态配置：true

是否为 Master FE 节点独有的配置项：true

load 最大超时时间，适用于除 stream load 之外的所有类型的加载

### `stream_load_default_timeout_second`

默认值：600 （s）

是否可以动态配置：true

是否为 Master FE 节点独有的配置项：true

默认 stream load 和 mini load 超时时间

### `insert_load_default_timeout_second`

默认值：3600    （1小时）

是否可以动态配置：true

是否为 Master FE 节点独有的配置项：true

默认 insert load 超时时间

### `mini_load_default_timeout_second`

默认值：3600    （1小时）

是否可以动态配置：true

是否为 Master FE 节点独有的配置项：true

默认非 stream load 类型的 mini load 的超时时间

### `broker_load_default_timeout_second`

默认值：14400   （4小时）

是否可以动态配置：true

是否为 Master FE 节点独有的配置项：true

Broker load 的默认超时时间

### `broker_timeout_ms`

默认值：10000   （10秒）

Broker rpc 的默认超时时间

### `load_running_job_num_limit`

默认值：0

是否可以动态配置：true

是否为 Master FE 节点独有的配置项：true

Load 任务数量限制，默认0，无限制

### `load_input_size_limit_gb`

默认值：0

是否可以动态配置：true

是否为 Master FE 节点独有的配置项：true

Load 作业输入的数据大小，默认是0，无限制

### `delete_thread_num`

默认值：10

删除作业的并发线程数

### `load_etl_thread_num_normal_priority`

默认值：10

NORMAL 优先级 etl 加载作业的并发数。

### `load_etl_thread_num_high_priority`

默认值：3

高优先级 etl 加载作业的并发数。

### `load_pending_thread_num_normal_priority`

默认值：10

NORMAL 优先级挂起加载作业的并发数。

### `load_pending_thread_num_high_priority`

默认值：3

高优先级挂起加载作业的并发数。 加载作业优先级定义为 HIGH 或 NORMAL。 所有小批量加载作业都是 HIGH 优先级，其他类型的加载作业是 NORMAL 优先级。 设置优先级是为了避免慢加载作业长时间占用线程。 这只是内部优化的调度策略。 目前，您无法手动指定作业优先级。

### `load_checker_interval_second`

默认值：5 （s）

负载调度器运行间隔。 加载作业将其状态从 PENDING 转移到 LOADING 到 FINISHED。 加载调度程序将加载作业从 PENDING 转移到 LOADING  而 txn 回调会将加载作业从 LOADING 转移到 FINISHED。 因此，当并发未达到上限时，加载作业最多需要一个时间间隔才能完成。

### `max_layout_length_per_row`

默认值：100000

是否可以动态配置：true

是否为 Master FE 节点独有的配置项：true

一行的最大内存布局长度。 默认为 100 KB。
在 BE 中，RowBlock 的最大大小为 100MB（在 be.conf 中配置为  `max_unpacked_row_block_size `）。
每个 RowBlock 包含 1024 行。 因此，一行的最大大小约为 100 KB。

例如。
schema：k1(int), v1(decimal), v2(varchar(2000))
那么一行的内存布局长度为：4(int) + 16(decimal) + 2000(varchar) = 2020 (Bytes)

查看所有类型的内存布局长度，在 mysql-client 中运行 `help create table`。

如果要增加此数字以支持一行中的更多列，则还需要增加
be.conf 中的  `max_unpacked_row_block_size `，但性能影响未知。

### `load_straggler_wait_second`

默认值：300

是否可以动态配置：true

是否为 Master FE 节点独有的配置项：true

负载中落后节点的最大等待秒数
例如：有 3 个副本 A, B, C load 已经在 t1 时仲裁完成 (A,B) 并且 C 没有完成，如果 (current_time-t1)> 300s，那么 doris会将 C 视为故障节点，将调用事务管理器提交事务并告诉事务管理器 C 失败。

这也用于等待发布任务时

**注意：**这个参数是所有作业的默认值，DBA 可以为单独的作业指定它

### `thrift_server_type`

该配置表示FE的Thrift服务使用的服务模型, 类型为string, 大小写不敏感。

若该参数为 `SIMPLE`, 则使用 `TSimpleServer` 模型, 该模型一般不适用于生产环境，仅限于测试使用。

若该参数为 `THREADED`, 则使用 `TThreadedSelectorServer` 模型，该模型为非阻塞式I/O模型，即主从 Reactor 模型，该模型能及时响应大量的并发连接请求，在多数场景下有较好的表现。

若该参数为 `THREAD_POOL`, 则使用 `TThreadPoolServer` 模型，该模型为阻塞式I/O模型，使用线程池处理用户连接，并发连接数受限于线程池的数量，如果能提前预估并发请求的数量，并且能容忍足够多的线程资源开销，该模型会有较好的性能表现，默认使用该服务模型

### `thrift_server_max_worker_threads`

默认值：4096

Thrift Server最大工作线程数

### `publish_version_interval_ms`

默认值：10 （ms）

两个发布版本操作之间的最小间隔

### `publish_version_timeout_second`

默认值：30 （s）

是否可以动态配置：true

是否为 Master FE 节点独有的配置项：true

一个事务的所有发布版本任务完成的最大等待时间

### `max_create_table_timeout_second`

默认值：60 （s）

是否可以动态配置：true

是否为 Master FE 节点独有的配置项：true

为了在创建表（索引）不等待太久，设置一个最大超时时间

### `tablet_create_timeout_second`

默认值：1（s）

是否可以动态配置：true

是否为 Master FE 节点独有的配置项：true

创建单个副本的最长等待时间。
例如。
如果您为每个表创建一个包含 m 个 tablet 和 n 个副本的表，
创建表请求将在超时前最多运行 (m * n * tablet_create_timeout_second)。

### `max_mysql_service_task_threads_num`

默认值：4096

mysql 中处理任务的最大线程数。

### `cluster_id`

默认值：-1

如果节点（FE 或 BE）具有相同的集群 id，则将认为它们属于同一个Doris 集群。 Cluster id 通常是主 FE 首次启动时生成的随机整数。 您也可以指定一个。

### `auth_token`

默认值：空

用于内部身份验证的集群令牌。

### `cluster_name`

默认值： Apache doris

集群名称，将显示为网页标题

### `mysql_service_io_threads_num`

默认值：4

mysql 中处理 io 事件的线程数。

### `query_port`

默认值：9030

Doris FE 通过 mysql 协议查询连接端口

### `rewrite_count_distinct_to_bitmap_hll`

默认值：true

该变量为 session variable，session 级别生效。

- 类型：boolean
- 描述：**仅对于 AGG 模型的表来说**，当变量为 true 时，用户查询时包含 count(distinct c1) 这类聚合函数时，如果 c1 列本身类型为 bitmap，则 count distnct 会改写为 bitmap_union_count(c1)。 当 c1 列本身类型为 hll，则 count distinct 会改写为 hll_union_agg(c1) 如果变量为 false，则不发生任何改写。

### `rpc_port`

默认值：9020

FE Thrift Server的端口

### `thrift_backlog_num`

默认值：1024

thrift 服务器的 backlog_num 当你扩大这个 backlog_num 时，你应该确保它的值大于 linux `/proc/sys/net/core/somaxconn` 配置

### `thrift_client_timeout_ms`

默认值：0

thrift 服务器的连接超时和套接字超时配置 thrift_client_timeout_ms 的默认值设置为零以防止读取超时

### `mysql_nio_backlog_num`

默认值：1024

mysql nio server 的 backlog_num 当你放大这个 backlog_num 时，你应该同时放大 linux `/proc/sys/net/core/somaxconn`文件中的值

### `http_backlog_num`

默认值：1024

netty http server 的 backlog_num 当你放大这个 backlog_num 时，你应该同时放大 linux `/proc/sys/net/core/somaxconn`文件中的值

### `http_max_line_length`

默认值：4096

HTTP 服务允许接收请求的 URL 的最大长度，单位为比特

### `http_max_header_size`

默认值：8192

HTTP 服务允许接收请求的 Header 的最大长度，单位为比特

### `http_max_chunk_size`

默认值：8192

http 上下文 chunk 块的最大尺寸

### `http_port`

默认值：8030

FE http 端口，当前所有 FE http 端口都必须相同

### `max_bdbje_clock_delta_ms`

默认值：5000 （5秒）

设置非主 FE 到主 FE 主机之间的最大可接受时钟偏差。 每当非主 FE 通过 BDBJE 建立到主 FE 的连接时，都会检查该值。 如果时钟偏差大于此值，则放弃连接。

### `ignore_meta_check`

默认值：false

是否可以动态配置：true

如果为 true，非主 FE 将忽略主 FE 与其自身之间的元数据延迟间隙，即使元数据延迟间隙超过 `meta_delay_toleration_second`。 非主 FE 仍将提供读取服务。 当您出于某种原因尝试停止 Master FE 较长时间，但仍希望非 Master FE 可以提供读取服务时，这会很有帮助。

### `metadata_failure_recovery`

默认值：false

如果为 true，FE 将重置 bdbje 复制组（即删除所有可选节点信息）并应该作为 Master 启动。 如果所有可选节点都无法启动，我们可以将元数据复制到另一个节点并将此配置设置为 true 以尝试重新启动 FE。

### `priority_networks`

默认值：空

为那些有很多 ip 的服务器声明一个选择策略。 请注意，最多应该有一个 ip 与此列表匹配。 这是一个以分号分隔格式的列表，用 CIDR 表示法，例如 10.10.10.0/24。 如果没有匹配这条规则的ip，会随机选择一个。

### `txn_rollback_limit`

默认值：100

尝试重新加入组时 bdbje 可以回滚的最大 txn 数

### `max_agent_task_threads_num`

默认值：4096

是否为 Master FE 节点独有的配置项：true

代理任务线程池中处理代理任务的最大线程数。

### `heartbeat_mgr_blocking_queue_size`

默认值：1024

是否为 Master FE 节点独有的配置项：true

在 heartbeat_mgr 中存储心跳任务的阻塞队列大小。

### `heartbeat_mgr_threads_num`

默认值：8

是否为 Master FE 节点独有的配置项：true

heartbeat _mgr 中处理心跳事件的线程数。

### `bdbje_replica_ack_timeout_second`

默认值：10

元数据会同步写入到多个 Follower FE，这个参数用于控制 Master FE 等待 Follower FE 发送 ack 的超时时间。当写入的数据较大时，可能 ack 时间较长，如果超时，会导致写元数据失败，FE 进程退出。此时可以适当调大这个参数。

### `bdbje_lock_timeout_second`

默认值：1

bdbje 操作的 lock timeout  如果 FE WARN 日志中有很多 LockTimeoutException，可以尝试增加这个值

### `bdbje_heartbeat_timeout_second`

默认值：30

master 和 follower 之间 bdbje 的心跳超时。 默认为 30 秒，与 bdbje 中的默认值相同。 如果网络遇到暂时性问题，一些意外的长 Java GC 使您烦恼，您可以尝试增加此值以减少错误超时的机会

### `replica_ack_policy`

默认值：SIMPLE_MAJORITY

选项：ALL, NONE, SIMPLE_MAJORITY

bdbje 的副本 ack 策略。 更多信息，请参见：http://docs.oracle.com/cd/E17277_02/html/java/com/sleepycat/je/Durability.ReplicaAckPolicy.html

### `replica_sync_policy`

默认值：SYNC

选项：SYNC, NO_SYNC, WRITE_NO_SYNC

bdbje 的Follower FE 同步策略。

### `master_sync_policy`

默认值：SYNC

选项：SYNC, NO_SYNC, WRITE_NO_SYNC

Master FE 的 bdbje 同步策略。 如果您只部署一个 Follower FE，请将其设置为“SYNC”。 如果你部署了超过 3 个 Follower FE，你可以将这个和下面的 `replica_sync_policy ` 设置为 WRITE_NO_SYNC。 更多信息，参见：http://docs.oracle.com/cd/E17277_02/html/java/com/sleepycat/je/Durability.SyncPolicy.html

### `meta_delay_toleration_second`

默认值：300 （5分钟）

如果元数据延迟间隔超过  `meta_delay_toleration_second `，非主 FE 将停止提供服务

### `edit_log_roll_num`

默认值：50000

是否可以动态配置：true

是否为 Master FE 节点独有的配置项：true

Master FE will save image every  `edit_log_roll_num ` meta journals.。

### `edit_log_port`

默认值：9010

bdbje端口

### `edit_log_type`

默认值：BDB

编辑日志类型。
BDB：将日志写入 bdbje
LOCAL：已弃用。

### `tmp_dir`

默认值：PaloFe.DORIS_HOME_DIR + "/temp_dir"

temp dir 用于保存某些过程的中间结果，例如备份和恢复过程。 这些过程完成后，将清除此目录中的文件。

### `meta_dir`

默认值：PaloFe.DORIS_HOME_DIR + "/doris-meta"

Doris 元数据将保存在这里。 强烈建议将此目录的存储为：

1. 高写入性能（SSD）

2. 安全（RAID）

### `custom_config_dir`

默认值：PaloFe.DORIS_HOME_DIR + "/conf"

自定义配置文件目录

配置 `fe_custom.conf` 文件的位置。默认为 `conf/` 目录下。

在某些部署环境下，`conf/` 目录可能因为系统的版本升级被覆盖掉。这会导致用户在运行是持久化修改的配置项也被覆盖。这时，我们可以将 `fe_custom.conf` 存储在另一个指定的目录中，以防止配置文件被覆盖。

### `log_roll_size_mb`

默认值：1024  （1G）

一个系统日志和审计日志的最大大小

### `sys_log_dir`

默认值：PaloFe.DORIS_HOME_DIR + "/log"

sys_log_dir:

这指定了 FE 日志目录。 FE 将产生 2 个日志文件：

1. fe.log：FE进程的所有日志。
2. fe.warn.log FE 进程的所有警告和错误日志。

### `sys_log_level`

默认值：INFO

日志级别，可选项：INFO, WARNING, ERROR, FATAL

### `sys_log_roll_num`

默认值：10

要保存在  `sys_log_roll_interval ` 内的最大 FE 日志文件。 默认为 10，表示一天最多有 10 个日志文件

### `sys_log_verbose_modules`

默认值：{}

详细模块。 VERBOSE 级别由 log4j DEBUG 级别实现。

例如：
    sys_log_verbose_modules = org.apache.doris.catalog
    这只会打印包 org.apache.doris.catalog 及其所有子包中文件的调试日志。

### `sys_log_roll_interval`

默认值：DAY

可选项:

- DAY:  log 前缀是 yyyyMMdd
- HOUR: log 前缀是 yyyyMMddHH

### `sys_log_delete_age`

默认值：7d

默认为 7 天，如果日志的最后修改时间为 7 天前，则将其删除。

支持格式：

- 7d: 7 天
- 10h: 10 小时
- 60m: 60 分钟
- 120s: 120 秒

### `audit_log_dir`

默认值：PaloFe.DORIS_HOME_DIR + "/log"

审计日志目录：
这指定了 FE 审计日志目录。
审计日志 fe.audit.log 包含所有请求以及相关信息，如  `user, host, cost, status ` 等。

### `audit_log_roll_num`

默认值：90

保留在  `audit_log_roll_interval ` 内的最大 FE 审计日志文件。

### `audit_log_modules`

默认值：{"slow_query", "query", "load", "stream_load"}

慢查询包含所有开销超过 *qe_slow_log_ms* 的查询

### `qe_slow_log_ms`

默认值：5000 （5秒）

如果查询的响应时间超过此阈值，则会在审计日志中记录为 slow_query。

### `audit_log_roll_interval`

默认值：DAY

DAY:  log前缀是：yyyyMMdd
HOUR: log前缀是：yyyyMMddHH

### `audit_log_delete_age`

默认值：30d

默认为 30 天，如果日志的最后修改时间为 30 天前，则将其删除。
支持格式：
7d 7 天
10 小时 10 小时
60m 60 分钟
120s    120 秒

### `plugin_dir`

默认值：DORIS_HOME + "/plugins

插件安装目录

### `plugin_enable`

默认值:true

是否可以动态配置：true

是否为 Master FE 节点独有的配置项：true

插件是否启用，默认启用

### `label_keep_max_second`

默认值：3 * 24 * 3600  (3天)

是否可以动态配置：true

是否为 Master FE 节点独有的配置项：true

`label_keep_max_second  `后将删除已完成或取消的加载作业的标签，

1. 去除的标签可以重复使用。
2. 设置较短的时间会降低 FE 内存使用量 （因为所有加载作业的信息在被删除之前都保存在内存中）

在高并发写的情况下，如果出现大量作业积压，出现 `call frontend service failed`的情况，查看日志如果是元数据写占用锁的时间太长，可以将这个值调成12小时，或者更小6小时

### `streaming_label_keep_max_second`

默认值：43200 （12小时）

是否可以动态配置：true

是否为 Master FE 节点独有的配置项：true

对于一些高频负载工作，例如：INSERT、STREAMING LOAD、ROUTINE_LOAD_TASK 。 如果过期，则删除已完成的作业或任务。

### `history_job_keep_max_second`

默认值：`7 * 24 * 3600`  （7天）

是否可以动态配置：true

是否为 Master FE 节点独有的配置项：true

某些作业的最大保留时间。 像 schema 更改和 Rollup 作业。

### `label_clean_interval_second`

默认值：4 * 3600  （4小时）

load 标签清理器将每隔 `label_clean_interval_second` 运行一次以清理过时的作业。

### `delete_info_keep_max_second`

默认值：`3 * 24 * 3600`  (3天)

是否可以动态配置：true

是否为 Master FE 节点独有的配置项：false

删除元数据中创建时间大于`delete_info_keep_max_second`的delete信息。

设置较短的时间将减少 FE 内存使用量和镜像文件大小。（因为所有的deleteInfo在被删除之前都存储在内存和镜像文件中）

### `transaction_clean_interval_second`

默认值：30

如果事务 visible 或者 aborted 状态，事务将在 `transaction_clean_interval_second` 秒后被清除 ，我们应该让这个间隔尽可能短，每个清洁周期都尽快


### `default_max_query_instances`

默认值：-1

用户属性max_query_instances小于等于0时，使用该配置，用来限制单个用户同一时刻可使用的查询instance个数。该参数小于等于0表示无限制。

### `use_compact_thrift_rpc`

默认值：true

是否使用压缩格式发送查询计划结构体。开启后，可以降低约50%的查询计划结构体大小，从而避免一些 "send fragment timeout" 错误。
但是在某些高并发小查询场景下，可能会降低约10%的并发度。

### `disable_tablet_scheduler`

默认值：false

是否可以动态配置：true

是否为 Master FE 节点独有的配置项：true

如果设置为true，将关闭副本修复和均衡逻辑。



### `enable_force_drop_redundant_replica`

默认值：false

是否可以动态配置：true

是否为 Master FE 节点独有的配置项：true

如果设置为 true，系统会在副本调度逻辑中，立即删除冗余副本。这可能导致部分正在对对应副本写入的导入作业失败，但是会加速副本的均衡和修复速度。
当集群中有大量等待被均衡或修复的副本时，可以尝试设置此参数，以牺牲部分导入成功率为代价，加速副本的均衡和修复。

### `repair_slow_replica`

默认值：false

是否可以动态配置：true

是否为 Master FE 节点独有的配置项：true

如果设置为 true，会自动检测compaction比较慢的副本，并将迁移到其他机器，检测条件是 最慢副本的版本计数超过 `min_version_count_indicate_replica_compaction_too_slow` 的值， 且与最快副本的版本计数差异所占比例超过 `valid_version_count_delta_ratio_between_replicas` 的值

### `colocate_group_relocate_delay_second`

默认值：1800

是否可以动态配置：true

是否为 Master FE 节点独有的配置项：true

重分布一个 Colocation Group 可能涉及大量的tablet迁移。因此，我们需要一个更保守的策略来避免不必要的 Colocation 重分布。
重分布通常发生在 Doris 检测到有 BE 节点宕机后。这个参数用于推迟对BE宕机的判断。如默认参数下，如果 BE 节点能够在 1800 秒内恢复，则不会触发 Colocation 重分布。

### `allow_replica_on_same_host`

默认值：false

是否可以动态配置：false

是否为 Master FE 节点独有的配置项：false

是否允许同一个 tablet 的多个副本分布在同一个 host 上。这个参数主要用于本地测试是，方便搭建多个 BE 已测试某些多副本情况。不要用于非测试环境。

### `min_version_count_indicate_replica_compaction_too_slow`

默认值：200

是否可以动态配置：true

是否为 Master FE 节点独有的配置项：false

版本计数阈值，用来判断副本做 compaction 的速度是否太慢

### `valid_version_count_delta_ratio_between_replicas`

默认值：0.5

是否可以动态配置：true

是否为 Master FE 节点独有的配置项：true

最慢副本的版本计数与最快副本的差异有效比率阈值，如果设置 `repair_slow_replica` 为 true，则用于判断是否修复最慢的副本

### `min_bytes_indicate_replica_too_large`

默认值：`2 * 1024 * 1024 * 1024` (2G)

是否可以动态配置：true

是否为 Master FE 节点独有的配置项：true

数据大小阈值，用来判断副本的数据量是否太大

### skip_compaction_slower_replica

默认值：true

是否可以动态配置：true

是否为 Master FE 节点独有的配置项：false

如果设置为true，则在选择可查询副本时，将跳过 compaction 较慢的副本

### sync_commit_interval_second

提交事务的最大时间间隔。若超过了这个时间 channel 中还有数据没有提交，consumer 会通知 channel 提交事务。

默认值：10（秒）

是否可以动态配置：true

是否为 Master FE 节点独有的配置项：true

### min_sync_commit_size

提交事务需满足的最小 event 数量。若 Fe 接收到的 event 数量小于它，会继续等待下一批数据直到时间超过了 `sync_commit_interval_second ` 为止。默认值是 10000 个 events，如果你想修改此配置，请确保此值小于 canal 端的 `canal.instance.memory.buffer.size` 配置（默认16384），否则在 ack 前Fe会尝试获取比 store 队列长度更多的 event，导致 store 队列阻塞至超时为止。

默认值：10000

是否可以动态配置：true

是否为 Master FE 节点独有的配置项：true

### min_bytes_sync_commit

提交事务需满足的最小数据大小。若 Fe 接收到的数据大小小于它，会继续等待下一批数据直到时间超过了 `sync_commit_interval_second` 为止。默认值是 15 MB，如果你想修改此配置，请确保此值小于 canal 端的 `canal.instance.memory.buffer.size` 和 `canal.instance.memory.buffer.memunit` 的乘积（默认 16 MB），否则在 ack 前 Fe 会尝试获取比 store 空间更大的数据，导致 store 队列阻塞至超时为止。

默认值：`15 * 1024 * 1024`（15M）

是否可以动态配置：true

是否为 Master FE 节点独有的配置项：true

### max_bytes_sync_commit

 数据同步作业线程池中的最大线程数量。此线程池整个FE中只有一个，用于处理FE中所有数据同步作业向BE发送数据的任务 task，线程池的实现在 `SyncTaskPool` 类。

默认值：10

是否可以动态配置：false

是否为 Master FE 节点独有的配置项：false

### backend_rpc_timeout_ms

 FE向BE的BackendService发送rpc请求时的超时时间，单位：毫秒。

默认值：60000

是否可以动态配置：false

是否为 Master FE 节点独有的配置项：true

### `bdbje_reserved_disk_bytes`

用于限制 bdbje 能够保留的文件的最大磁盘空间。

默认值：1073741824

是否可以动态配置：false

是否为 Master FE 节点独有的配置项：false



 FE向BE的BackendService发送rpc请求时的超时时间，单位：毫秒。

默认值：60000

是否可以动态配置：false

是否为 Master FE 节点独有的配置项：true

### `be_exec_version`

用于定义fragment之间传递block的序列化格式。

有时我们的一些代码改动会改变block的数据格式，为了使得BE在滚动升级的过程中能够相互兼容数据格式，我们需要从FE下发一个数据版本来决定以什么格式发送数据。

具体的来说，例如集群中有2个BE，其中一台经过升级能够支持最新的$v_1$，而另一台只支持$v_0$，此时由于FE还未升级，所以统一下发$v_0$，BE之间以旧的数据格式进行交互。待BE都升级完成，我们再升级FE，此时新的FE会下发$v_1$，集群统一切换到新的数据格式。


默认值为`max_be_exec_version`，如果有特殊需要，我们可以手动设置将格式版本降低，但不应低于`min_be_exec_version`。

需要注意的是，我们应该始终保持该变量的值处于**所有**BE的`BeExecVersionManager::min_be_exec_version`和`BeExecVersionManager::max_be_exec_version`之间。（也就是说如果一个已经完成更新的集群如果需要降级，应该保证先降级FE再降级BE的顺序，或者手动在设置中将该变量调低再降级BE）

### `max_be_exec_version`

目前支持的最新数据版本，不可修改，应与配套版本的BE中的`BeExecVersionManager::max_be_exec_version`一致。

### `min_be_exec_version`

目前支持的最旧数据版本，不可修改，应与配套版本的BE中的`BeExecVersionManager::min_be_exec_version`一致。

### `max_query_profile_num`

用于设置保存查询的 profile 的最大个数。

默认值：100

是否可以动态配置：true

是否为 Master FE 节点独有的配置项：false

### `disable_backend_black_list`

用于禁止BE黑名单功能。禁止该功能后，如果向BE发送查询请求失败，也不会将这个BE添加到黑名单。
该参数适用于回归测试环境，以减少偶发的错误导致大量回归测试失败。

默认值：false

是否可以动态配置：true

是否为 Master FE 节点独有的配置项：false

### `max_backend_heartbeat_failure_tolerance_count`

最大可容忍的BE节点心跳失败次数。如果连续心跳失败次数超过这个值，则会将BE状态置为 dead。
该参数适用于回归测试环境，以减少偶发的心跳失败导致大量回归测试失败。

默认值：1

是否可以动态配置：true

是否为 Master FE 节点独有的配置项：true


### `max_replica_count_when_schema_change`

OlapTable在做schema change时，允许的最大副本数，副本数过大会导致FE OOM。

默认值：100000

是否可以动态配置：true

是否为 Master FE 节点独有的配置项：true

### `max_hive_partition_cache_num`

hive partition 的最大缓存数量。

默认值：100000

是否可以动态配置：false

是否为 Master FE 节点独有的配置项：false

### `max_external_file_cache_num`

用于 external 外部表的最大文件缓存数量。

默认值：100000

是否可以动态配置：false

是否为 Master FE 节点独有的配置项：false

### `max_external_schema_cache_num`

用于 external 外部表的最大 schema 缓存数量。

默认值：10000

是否可以动态配置：false

是否为 Master FE 节点独有的配置项：false

### `external_cache_expire_time_minutes_after_access`

设置缓存中的数据，在最后一次访问后多久失效。单位为分钟。
适用于 External Schema Cache 以及 Hive Partition Cache.

默认值：1440

是否可以动态配置：false

<<<<<<< HEAD
是否为 Master FE 节点独有的配置项：false
=======
是否为 Master FE 节点独有的配置项：false

### `max_same_name_catalog_trash_num`

用于设置回收站中同名元数据的最大个数，超过最大值时，最早删除的元数据将被彻底删除，不能再恢复。0 表示不保留同名对象。< 0 表示不做限制。

注意：同名元数据的判断会局限在一定的范围内。比如同名database的判断会限定在相同cluster下，同名table的判断会限定在相同database（指相同database id）下，同名partition的判断会限定在相同database（指相同database id）并且相同table（指相同table id）下。

默认值：3

是否可以动态配置：true

是否为 Master FE 节点独有的配置项：true

### `enable_storage_policy`

是否开启 Storage Policy 功能。该功能用户冷热数据分离功能。该功能仍在开发中，不排除后续后功能修改或重构。仅建议测试环境使用。

默认值：false。即不开启

是否可以动态配置：true

是否为 Master FE 节点独有的配置项：true
>>>>>>> 6b773939
<|MERGE_RESOLUTION|>--- conflicted
+++ resolved
@@ -2390,10 +2390,7 @@
 
 是否可以动态配置：false
 
-<<<<<<< HEAD
 是否为 Master FE 节点独有的配置项：false
-=======
-是否为 Master FE 节点独有的配置项：false
 
 ### `max_same_name_catalog_trash_num`
 
@@ -2416,4 +2413,3 @@
 是否可以动态配置：true
 
 是否为 Master FE 节点独有的配置项：true
->>>>>>> 6b773939
