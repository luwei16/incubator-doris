---
{
    "title": "回归测试",
    "language": "zh-CN"
}

---

<!-- 
Licensed to the Apache Software Foundation (ASF) under one
or more contributor license agreements.  See the NOTICE file
distributed with this work for additional information
regarding copyright ownership.  The ASF licenses this file
to you under the Apache License, Version 2.0 (the
"License"); you may not use this file except in compliance
with the License.  You may obtain a copy of the License at

  http://www.apache.org/licenses/LICENSE-2.0

Unless required by applicable law or agreed to in writing,
software distributed under the License is distributed on an
"AS IS" BASIS, WITHOUT WARRANTIES OR CONDITIONS OF ANY
KIND, either express or implied.  See the License for the
specific language governing permissions and limitations
under the License.
-->

# 回归测试

## 概念
1. `Suite`: 一个测试用例，目前仅用来指代测试用例文件名
2. `Group`: 一个测试集，目前仅用于指代测试用例所属的目录
3. `Action`: 一个封装好的具体测试行为，比如用于执行sql的`sql` Action，用于校验结果的`test` Action，用于导入数据的`streamLoad` Action等

## 测试步骤
1. 需要预先安装好集群
2. 修改配置文件`${DORIS_HOME}/regression-test/conf/regression-conf.groovy`，设置jdbc url、用户等配置项
3. 创建测试用例文件并编写用例
4. 如果用例文件包含`qt` Action，则需要创建关联的data文件，比如`suites/demo/qt_action.groovy`这个例子，需要用到`data/demo/qt_action.out`这个TSV文件来校验输出是否一致
5. 运行`${DORIS_HOME}/run-regression-test.sh`测试全部用例,或运行`${DORIS_HOME}/run-regression-test.sh --run <suiteName>` 测试若干用例，更多例子见"启动脚本例子"章节

## 目录结构
开发时需要关注的重要文件/目录
1. `run-regression-test.sh`: 启动脚本
2. `regression-conf.groovy`: 回归测试的默认配置
3. `data`: 存放输入数据和输出校验数据
4. `suites`: 存放用例

```
./${DORIS_HOME}
    |-- **run-regression-test.sh**           回归测试启动脚本
    |-- regression-test
    |   |-- plugins                          插件目录
    |   |-- conf
    |   |   |-- logback.xml                  日志配置文件
    |   |   |-- **regression-conf.groovy**   默认配置文件
    |   |
    |   |-- framework                        回归测试框架源码
    |   |-- **data**                         用例的输入输出文件
    |   |   |-- demo                         存放demo的输入输出文件
    |   |   |-- correctness                  存放正确性测试用例的输入输出文件
    |   |   |-- performance                  存放性能测试用例的输入输出文件
    |   |   |-- utils                        存放其他工具的输入输出文件
    |   |
    |   |-- **suites**                       回归测试用例
    |       |-- demo                         存放测试用例的demo
    |       |-- correctness                  存放正确性测试用例
    |       |-- performance                  存放性能测试用例
    |       |-- utils                        其他工具
    |
    |-- output
        |-- regression-test
            |-- log                          回归测试日志
```


## 框架默认配置
测试时需要实际情况修改jdbc和fe的配置
```groovy

/* ============ 一般只需要关注下面这部分 ============ */
// 默认DB,如果未创建,则会尝试创建这个db
defaultDb = "regression_test"

// Jdbc配置
jdbcUrl = "jdbc:mysql://127.0.0.1:9030/?"
jdbcUser = "root"
jdbcPassword = ""

// fe地址配置, 用于stream load
feHttpAddress = "127.0.0.1:8030"
feHttpUser = "root"
feHttpPassword = ""

/* ============ 一般不需要修改下面的部分 ============ */

// DORIS_HOME变量是通过run-regression-test.sh传入的
// 即 java -DDORIS_HOME=./

// 设置回归测试用例的目录
suitePath = "${DORIS_HOME}/regression-test/suites"
// 设置输入输出数据的目录
dataPath = "${DORIS_HOME}/regression-test/data"
// 设置插件的目录
pluginPath = "${DORIS_HOME}/regression-test/plugins"

// 默认会读所有的组,读多个组可以用半角逗号隔开，如: "demo,performance"
// 一般不需要在配置文件中修改，而是通过run-regression-test.sh --run -g来动态指定和覆盖
testGroups = ""
// 默认会读所有的用例, 同样可以使用run-regression-test.sh --run -s来动态指定和覆盖
testSuites = ""
// 默认会加载的用例目录, 可以通过run-regression-test.sh --run -d来动态指定和覆盖
testDirectories = ""

// 排除这些组的用例，可通过run-regression-test.sh --run -xg来动态指定和覆盖
excludeGroups = ""
// 排除这些suite，可通过run-regression-test.sh --run -xs来动态指定和覆盖
excludeSuites = ""
// 排除这些目录，可通过run-regression-test.sh --run -xd来动态指定和覆盖
excludeDirectories = ""

// 其他自定义配置
customConf1 = "test_custom_conf_value"
```

## 编写用例的步骤
1. 进入`${DORIS_HOME}/regression-test`目录
2. 根据测试的目的来选择用例的目录，正确性测试存在`suites/correctness`，而性能测试存在`suites/performance`
3. 新建一个groovy用例文件，增加若干`Action`用于测试，Action将在后续章节具体说明

## Action
Action是一个测试框架默认提供的测试行为，使用DSL来定义。

### sql action
sql action用于提交sql并获取结果，如果查询失败则会抛出异常

参数如下
- String sql: 输入的sql字符串
- `return List<List<Object>>`: 查询结果，如果是DDL/DML，则返回一行一列，唯一的值是updateRowCount

下面的样例代码存放于`${DORIS_HOME}/regression-test/suites/demo/sql_action.groovy`:
```groovy
suite("sql_action", "demo") {
    // execute sql and ignore result
    sql "show databases"

    // execute sql and get result, outer List denote rows, inner List denote columns in a single row
    List<List<Object>> tables = sql "show tables"

    // assertXxx() will invoke junit5's Assertions.assertXxx() dynamically
    assertTrue(tables.size() >= 0) // test rowCount >= 0

    // syntax error
    try {
        sql "a b c d e"
        throw new IllegalStateException("Should be syntax error")
    } catch (java.sql.SQLException t) {
        assertTrue(true)
    }

    def testTable = "test_sql_action1"

    try {
        sql "DROP TABLE IF EXISTS ${testTable}"

        // multi-line sql
        def result1 = sql """
                        CREATE TABLE IF NOT EXISTS ${testTable} (
                            id int
                        )
                        DISTRIBUTED BY HASH(id) BUCKETS 1
                        PROPERTIES (
                          "replication_num" = "1"
                        ) 
                        """

        // DDL/DML return 1 row and 1 column, the only value is update row count
        assertTrue(result1.size() == 1)
        assertTrue(result1[0].size() == 1)
        assertTrue(result1[0][0] == 0, "Create table should update 0 rows")

        def result2 = sql "INSERT INTO test_sql_action1 values(1), (2), (3)"
        assertTrue(result2.size() == 1)
        assertTrue(result2[0].size() == 1)
        assertTrue(result2[0][0] == 3, "Insert should update 3 rows")
    } finally {
        /**
         * try_xxx(args) means:
         *
         * try {
         *    return xxx(args)
         * } catch (Throwable t) {
         *     // do nothing
         *     return null
         * }
         */
        try_sql("DROP TABLE IF EXISTS ${testTable}")

        // you can see the error sql will not throw exception and return
        try {
            def errorSqlResult = try_sql("a b c d e f g")
            assertTrue(errorSqlResult == null)
        } catch (Throwable t) {
            assertTrue(false, "Never catch exception")
        }
    }

    // order_sql(sqlStr) equals to sql(sqlStr, isOrder=true)
    // sort result by string dict
    def list = order_sql """
                select 2
                union all
                select 1
                union all
                select null
                union all
                select 15
                union all
                select 3
                """

    assertEquals(null, list[0][0])
    assertEquals(1, list[1][0])
    assertEquals(15, list[2][0])
    assertEquals(2, list[3][0])
    assertEquals(3, list[4][0])
}
```

### qt action
qt action用于提交sql，并使用对应的.out TSV文件来校验结果
- String sql: 输入sql字符串
- return void

下面的样例代码存放于`${DORIS_HOME}/regression-test/suites/demo/qt_action.groovy`:
```groovy
suite("qt_action", "demo") {
    /**
     * qt_xxx sql equals to quickTest(xxx, sql) witch xxx is tag.
     * the result will be compare to the relate file: ${DORIS_HOME}/regression_test/data/qt_action.out.
     *
     * if you want to generate .out tsv file for real execute result. you can run with -genOut or -forceGenOut option.
     * e.g
     *   ${DORIS_HOME}/run-regression-test.sh --run qt_action -genOut
     *   ${DORIS_HOME}/run-regression-test.sh --run qt_action -forceGenOut
     */
    qt_select "select 1, 'beijing' union all select 2, 'shanghai'"

    qt_select2 "select 2"

    // order result by string dict then compare to .out file.
    // order_qt_xxx sql equals to quickTest(xxx, sql, true).
    order_qt_union_all  """
                select 2
                union all
                select 1
                union all
                select null
                union all
                select 15
                union all
                select 3
                """
}
```

### test action
test action可以使用更复杂的校验规则来测试，比如验证行数、执行时间、是否抛出异常

可用参数
- String sql: 输入的sql字符串
- `List<List<Object>> result`: 提供一个List对象，用于比较真实查询结果与List对象是否相等
- `Iterator<Object> resultIterator`: 提供一个Iterator对象，用于比较真实查询结果与Iterator是否相等
- String resultFile: 提供一个文件Uri(可以是本地文件相对路径，或http(s)路径)，用于比较真实查询结果与http响应流是否相等，格式与.out文件格式类似，但没有块头和注释
- String exception: 校验抛出的异常是否包含某些字符串
- long rowNum: 验证结果行数
- long time: 验证执行时间是否小于这个值，单位是毫秒
- `Closure<List<List<Object>>, Throwable, Long, Long> check`: 自定义回调校验，可传入结果、异常、时间。存在回调函数时，其他校验方式会失效。

下面的样例代码存放于`${DORIS_HOME}/regression-test/suites/demo/test_action.groovy`:
```groovy
suite("test_action", "demo") {
    test {
        sql "abcdefg"
        // check exception message contains
        exception "errCode = 2, detailMessage = Syntax error"
    }

    test {
        sql """
            select *
            from (
                select 1 id
                union all
                select 2
            ) a
            order by id"""

        // multi check condition

        // check return 2 rows
        rowNum 2
        // execute time must <= 5000 millisecond
        time 5000
        // check result, must be 2 rows and 1 column, the first row is 1, second is 2
        result(
            [[1], [2]]
        )
    }

    test {
        sql "a b c d e f g"

        // other check will not work because already declared a check callback
        exception "aaaaaaaaa"

        // callback
        check { result, exception, startTime, endTime ->
            // assertXxx() will invoke junit5's Assertions.assertXxx() dynamically
            assertTrue(exception != null)
        }
    }

    test {
        sql  """
                select 2
                union all
                select 1
                union all
                select null
                union all
                select 15
                union all
                select 3
                """

        check { result, ex, startTime, endTime ->
            // same as order_sql(sqlStr)
            result = sortRows(result)

            assertEquals(null, result[0][0])
            assertEquals(1, result[1][0])
            assertEquals(15, result[2][0])
            assertEquals(2, result[3][0])
            assertEquals(3, result[4][0])
        }
    }

    // execute sql and order query result, then compare to iterator
    def selectValues = [1, 2, 3, 4]
    test {
        order true
        sql selectUnionAll(selectValues)
        resultIterator(selectValues.iterator())
    }

    // compare to data/demo/test_action.csv
    test {
        order true
        sql selectUnionAll(selectValues)

        // you can set to http://xxx or https://xxx
        // and compare to http response body
        resultFile "test_action.csv"
    }
}
```

### explain action
explain action用来校验explain返回的字符串是否包含某些字符串

可用参数:
- String sql: 查询的sql，需要去掉sql中的explain
- String contains: 校验explain是否包含某些字符串，可多次调用校验同时多个结果
- String notContains: 校验explain是否不含某些字符串，可多次调用校验同时多个结果
- `Closure<String> check`: 自定义校验回调函数，可以获取返回的字符串，存在校验函数时，其他校验方式会失效
- `Closure<String, Throwable, Long, Long> check`: 自定义校验回调函数，可以额外获取异常和时间

下面的样例代码存放于`${DORIS_HOME}/regression-test/suites/demo/explain_action.groovy`:
```groovy
suite("explain_action", "demo") {
    explain {
        sql("select 100")

        // contains("OUTPUT EXPRS:<slot 0> 100\n") && contains("PARTITION: UNPARTITIONED\n")
        contains "OUTPUT EXPRS:<slot 0> 100\n"
        contains "PARTITION: UNPARTITIONED\n"
    }

    explain {
        sql("select 100")

        // contains(" 100\n") && !contains("abcdefg") && !("1234567")
        contains " 100\n"
        notContains "abcdefg"
        notContains "1234567"
    }

    explain {
        sql("select 100")
        // simple callback
        check { explainStr -> explainStr.contains("abcdefg") || explainStr.contains(" 100\n") }
    }

    explain {
        sql("a b c d e")
        // callback with exception and time
        check { explainStr, exception, startTime, endTime ->
            // assertXxx() will invoke junit5's Assertions.assertXxx() dynamically
            assertTrue(exception != null)
        }
    }
}
```

### streamLoad action
streamLoad action用于导入数据
可用参数为
- String db: db，默认值为regression-conf.groovy中的defaultDb
- String table: 表名
- String file: 要导入的文件路径，可以写data目录下的相对路径，或者写http url来导入网络文件
- `Iterator<List<Object>> inputIterator`: 要导入的迭代器
- String inputText: 要导入的文本, 较为少用
- InputStream inputStream: 要导入的字节流，较为少用
- long time: 验证执行时间是否小于这个值，单位是毫秒
- void set(String key, String value): 设置stream load的http请求的header，如label、columnSeparator
- `Closure<String, Throwable, Long, Long> check`: 自定义校验回调函数，可以获取返回结果、异常和超时时间。当存在回调函数时，其他校验项会失效。

下面的样例代码存放于`${DORIS_HOME}/regression-test/suites/demo/streamLoad_action.groovy`:
```groovy
suite("streamLoad_action", "demo") {

    def tableName = "test_streamload_action1"

    sql """
            CREATE TABLE IF NOT EXISTS ${tableName} (
                id int,
                name varchar(255)
            )
            DISTRIBUTED BY HASH(id) BUCKETS 1
            PROPERTIES (
              "replication_num" = "1"
            ) 
        """

    streamLoad {
        // you can skip declare db, because a default db already specify in ${DORIS_HOME}/conf/regression-conf.groovy
        // db 'regression_test'
        table tableName

        // default label is UUID:
        // set 'label' UUID.randomUUID().toString()

        // default column_separator is specify in doris fe config, usually is '\t'.
        // this line change to ','
        set 'column_separator', ','

        // relate to ${DORIS_HOME}/regression-test/data/demo/streamload_input.csv.
        // also, you can stream load a http stream, e.g. http://xxx/some.csv
        file 'streamload_input.csv'

        time 10000 // limit inflight 10s

        // stream load action will check result, include Success status, and NumberTotalRows == NumberLoadedRows
    }


    // stream load 100 rows
    def rowCount = 100
    // range: [0, rowCount)
    // or rangeClosed: [0, rowCount]
    def rowIt = range(0, rowCount)
            .mapToObj({i -> [i, "a_" + i]}) // change Long to List<Long, String>
            .iterator()

    streamLoad {
        table tableName
        // also, you can upload a memory iterator
        inputIterator rowIt

        // if declared a check callback, the default check condition will ignore.
        // So you must check all condition
        check { result, exception, startTime, endTime ->
            if (exception != null) {
                throw exception
            }
            log.info("Stream load result: ${result}".toString())
            def json = parseJson(result)
            assertEquals("success", json.Status.toLowerCase())
            assertEquals(json.NumberTotalRows, json.NumberLoadedRows)
            assertTrue(json.NumberLoadedRows > 0 && json.LoadBytes > 0)
        }
    }
}
```

### 其他Action
thread, lazyCheck, events, connect, selectUnionAll
具体可以在这个目录找到例子: `${DORIS_HOME}/regression-test/suites/demo`

## 启动脚本例子
```shell
# 查看脚本参数说明
./run-regression-test.sh h

# 查看框架参数说明
./run-regression-test.sh --run -h

# 测试所有用例
./run-regression-test.sh 

# 删除测试框架编译结果和测试日志
./run-regression-test.sh --clean

# 测试suiteName为sql_action的用例, 目前suiteName等于文件名前缀，例子对应的用例文件是sql_action.groovy
./run-regression-test.sh --run sql_action 

# 测试suiteName包含'sql'的用例，**注意需要用单引号括起来**
./run-regression-test.sh --run '*sql*' 

# 测试demo和perfomance group
./run-regression-test.sh --run -g 'demo,performance'

# 测试demo group下的sql_action
./run-regression-test.sh --run -g demo -s sql_action

# 测试demo目录下的sql_action
./run-regression-test.sh --run -d demo -s sql_action

# 测试demo目录下用例，排除sql_action用例
./run-regression-test.sh --run -d demo -xs sql_action

# 排除demo目录的用例
./run-regression-test.sh --run -xd demo

# 排除demo group的用例
./run-regression-test.sh --run -xg demo

# 自定义配置
./run-regression-test.sh --run -conf a=b

# 并发执行
./run-regression-test.sh --run -parallel 5 -suiteParallel 10 -actionParallel 20
```

## 使用查询结果自动生成.out文件
```shell
# 使用查询结果自动生成sql_action用例的.out文件，如果.out文件存在则忽略
./run-regression-test.sh --run sql_action -genOut

# 使用查询结果自动生成sql_action用例的.out文件，如果.out文件存在则覆盖
./run-regression-test.sh --run sql_action -forceGenOut
```

## Suite插件
有的时候我们需要拓展Suite类，但不便于修改Suite类的源码，则可以通过插件来进行拓展。默认插件目录为`${DORIS_HOME}/regression-test/plugins`，在其中可以通过groovy脚本定义拓展方法，以`plugin_example.groovy`为例，为Suite类增加了testPlugin函数用于打印日志：
```groovy
import org.apache.doris.regression.suite.Suite

// register `testPlugin` function to Suite,
// and invoke in ${DORIS_HOME}/regression-test/suites/demo/test_plugin.groovy
Suite.metaClass.testPlugin = { String info /* param */ ->

    // which suite invoke current function?
    Suite suite = delegate as Suite

    // function body
    suite.getLogger().info("Test plugin: suiteName: ${suite.name}, info: ${info}".toString())

    // optional return value
    return "OK"
}

logger.info("Added 'testPlugin' function to Suite")
```

增加了testPlugin函数后，则可以在普通用例中使用它，以`${DORIS_HOME}/regression-test/suites/demo/test_plugin.groovy`为例:
```groovy
suite("test_plugin", "demo") {
    // register testPlugin function in ${DORIS_HOME}/regression-test/plugins/plugin_example.groovy
    def result = testPlugin("message from suite")
    assertEquals("OK", result)
}
```

## CI/CD的支持
### TeamCity
TeamCity可以通过stdout识别Service Message。当使用`--teamcity`参数启动回归测试框架时，回归测试框架就会在stdout打印TeamCity Service Message，TeamCity将会自动读取stdout中的事件日志，并在当前流水线中展示`Tests`，其中会展示测试的test及其日志。
因此只需要配置下面一行启动回归测试框架的命令即可。其中`-Dteamcity.enableStdErr=false`可以让错误日志也打印到stdout中，方便按时间顺序分析日志。
```shell
JAVA_OPTS="-Dteamcity.enableStdErr=${enableStdErr}" ./run-regression-test.sh --teamcity --run
```

## 外部数据源 e2e 测试

Doris 支持一些外部署数据源的查询。所以回归框架也提供了通过 Docker Compose 搭建外部数据源的功能，以提供 Doris 对外部数据源的 e2e 测试。

1. 启动 Container

    Doris 目前支持 es, mysql, pg, hive 等数据源的 Docker compose。相关文件存放在 `docker/thirdparties/docker-compose` 目录下。

    默认情况下，可以直接通过以下命令启动所有外部数据源的 Docker container：
    （注意，hive container 需要下载预制的数据文件，请参阅下面 hive 相关的文档。）

    ```
    cd docker/thirdparties && sh start-thirdparties-docker.sh
    ```

    该命令需要 root 或 sudo 权限。命令返回成功，则代表所有 container 启动完成。可以通过 `docker ps -a` 命令查看。

    可以通过以下命令停止所有 container：

    ```
    cd docker/thirdparties && sh stop-thirdparties-docker.sh
    ```
    
    1. MySQL

        MySQL 相关的 Docker compose 文件存放在 docker/thirdparties/docker-compose/mysql 下。

        * `mysql-5.7.yaml`：Docker compose 文件，无需修改。默认用户名密码为 root/123456
        * `mysql-5.7.env`：配置文件，其中可以配置 MySQL container 对外暴露的端口，默认为 3316。
        * `init/`：该目录存放的 sql 文件会在 container 创建后自动执行。目前默认会创建库、表并插入少量数据。
        * `data/`：container 启动后挂载的本地数据目录，`start-thirdparties-docker.sh` 脚本会在每次启动时，自动清空并重建这个目录。

    2. Postgresql

        Postgresql 相关的 Docker compose 文件存放在 docker/thirdparties/docker-compose/postgresql 下。

        * `postgresql-14.yaml`：Docker compose 文件，无需修改。默认用户名密码为 postgres/123456
        * `postgresql-14.env`：配置文件，其中可以配置 Postgresql container 对外暴露的端口，默认为 5442。
        * `init/`：该目录存放的 sql 文件会在 container 创建后自动执行。目前默认会创建库、表并插入少量数据。
        * `data/`：container 启动后挂载的本地数据目录，`start-thirdparties-docker.sh` 脚本会在每次启动时，自动清空并重建这个目录。

    3. Hive

        Hive 相关的 Docker compose 文件存放在 docker/thirdparties/docker-compose/hive 下。

        * `hive-2x.yaml`：Docker compose 文件，无需修改。
        * `hadoop-hive.env.tpl`：配置文件的模板，无需修改。
        * `gen_env.sh`：初始化配置文件的脚本，可以在其中修改：`FS_PORT` 和 `HMS_PORT` 两个对外端口，分别对应 defaultFs 和 Hive metastore 的端口。默认为 8120 和 9183。`start-thirdparties-docker.sh` 启动时会自动调用这个脚本。
        * `scripts/` 目录会在 container 启动后挂载到 container 中。其中的文件内容无需修改。但须注意，在启动 container 之前，需要先下载预制文件：

            将 `https://doris-build-hk-1308700295.cos.ap-hongkong.myqcloud.com/regression/load/tpch1_parquet/tpch1.db.tar.gz` 文件下载到 `scripts/` 目录并解压即可。 

    4. Elasticsearch

<<<<<<< HEAD
        TODO
=======
        包括 ES6，ES7，ES8 三个版本的 docker 镜像。docker/thirdparties/docker-compose/elasticsearch/ 下。

        * `es.yaml`：Docker compose文件。包括 ES6，ES7，ES8 三个版本。无需修改。
        * `es.env`：配置文件，需配置 ES 的端口号。
        * `scripts` 目录下存放了启动镜像后的初始化脚本。
>>>>>>> 6b773939

2. 运行回归测试

    外表相关的回归测试默认是关闭的，可以修改 `regression-test/conf/regression-conf.groovy` 中的以下配置来开启：

    * `enableJdbcTest`：开启 jdbc 外表测试，需要启动 MySQL 和 Postgresql 的 container。
    * `mysql_57_port` 和 `pg_14_port` 分别对应 MySQL 和 Postgresql 的对外端口，默认为 3316 和 5442。
    * `enableHiveTest`：开启 hive 外表测试，需要启动 hive 的 container。
    * `hms_port` 对应 hive metastore 的对外端口，默认为 9183。
<<<<<<< HEAD
=======
    * `enableEsTest`：开启 es 外表测试。需要启动 es 的 container。
    * `es_6_port`：ES6 的端口。
    * `es_7_port`：ES7 的端口。
    * `es_8_port`：ES8 的端口。
>>>>>>> 6b773939

3. 如何在同一台机器上启动多套 Container。

    如果需要在同一台机器上启动多套回归测试环境对应的 containers，除了修改上面所述的各种对外端口外，还需要修改 `start-thirdparties-docker.sh` 中的 `CONTAINER_UID` 配置。

    默认为 `doris--`，可以修改为如：`doris-10002-18sda1-`。

    修改后执行 `start-thirdparties-docker.sh`，脚本会将 docker compose 中对应的名称进行替换，这样可以保证多套 containers 环境的容器名称和网络不会冲突。






<|MERGE_RESOLUTION|>--- conflicted
+++ resolved
@@ -645,15 +645,11 @@
 
     4. Elasticsearch
 
-<<<<<<< HEAD
-        TODO
-=======
         包括 ES6，ES7，ES8 三个版本的 docker 镜像。docker/thirdparties/docker-compose/elasticsearch/ 下。
 
         * `es.yaml`：Docker compose文件。包括 ES6，ES7，ES8 三个版本。无需修改。
         * `es.env`：配置文件，需配置 ES 的端口号。
         * `scripts` 目录下存放了启动镜像后的初始化脚本。
->>>>>>> 6b773939
 
 2. 运行回归测试
 
@@ -663,13 +659,10 @@
     * `mysql_57_port` 和 `pg_14_port` 分别对应 MySQL 和 Postgresql 的对外端口，默认为 3316 和 5442。
     * `enableHiveTest`：开启 hive 外表测试，需要启动 hive 的 container。
     * `hms_port` 对应 hive metastore 的对外端口，默认为 9183。
-<<<<<<< HEAD
-=======
     * `enableEsTest`：开启 es 外表测试。需要启动 es 的 container。
     * `es_6_port`：ES6 的端口。
     * `es_7_port`：ES7 的端口。
     * `es_8_port`：ES8 的端口。
->>>>>>> 6b773939
 
 3. 如何在同一台机器上启动多套 Container。
 
