---
{
    "title": "CREATE-TABLE",
    "language": "en"
}
---

<!--
Licensed to the Apache Software Foundation (ASF) under one
or more contributor license agreements.  See the NOTICE file
distributed with this work for additional information
regarding copyright ownership.  The ASF licenses this file
to you under the Apache License, Version 2.0 (the
"License"); you may not use this file except in compliance
with the License.  You may obtain a copy of the License at

  http://www.apache.org/licenses/LICENSE-2.0

Unless required by applicable law or agreed to in writing,
software distributed under the License is distributed on an
"AS IS" BASIS, WITHOUT WARRANTIES OR CONDITIONS OF ANY
KIND, either express or implied.  See the License for the
specific language governing permissions and limitations
under the License.
-->

## CREATE-TABLE

### Description

This command is used to create a table. The subject of this document describes the syntax for creating Doris self-maintained tables. For external table syntax, please refer to the [CREATE-EXTERNAL-TABLE](./CREATE-EXTERNAL-TABLE.md) document.

```sql
CREATE TABLE [IF NOT EXISTS] [database.]table
(
    column_definition_list,
    [index_definition_list]
)
[engine_type]
[keys_type]
[table_comment]
[partition_info]
distribution_desc
[rollup_list]
[properties]
[extra_properties]
```

* `column_definition_list`

    Column definition list:

    `column_definition[, column_definition]`

    * `column_definition`

        Column definition:

        `column_name column_type [KEY] [aggr_type] [NULL] [default_value] [column_comment]`

        * `column_type`

            Column type, the following types are supported:

            ```
            TINYINT (1 byte)
                Range: -2^7 + 1 ~ 2^7-1
            SMALLINT (2 bytes)
                Range: -2^15 + 1 ~ 2^15-1
            INT (4 bytes)
                Range: -2^31 + 1 ~ 2^31-1
            BIGINT (8 bytes)
                Range: -2^63 + 1 ~ 2^63-1
            LARGEINT (16 bytes)
                Range: -2^127 + 1 ~ 2^127-1
            FLOAT (4 bytes)
                Support scientific notation
            DOUBLE (12 bytes)
                Support scientific notation
            DECIMAL[(precision, scale)] (16 bytes)
                The decimal type with guaranteed precision. The default is DECIMAL(10, 0)
                precision: 1 ~ 27
                scale: 0 ~ 9
                Where the integer part is 1 ~ 18
                Does not support scientific notation
            DATE (3 bytes)
                Range: 0000-01-01 ~ 9999-12-31
            DATETIME (8 bytes)
                Range: 0000-01-01 00:00:00 ~ 9999-12-31 23:59:59
            CHAR[(length)]
                Fixed-length character string. Length range: 1 ~ 255. Default is 1
            VARCHAR[(length)]
                Variable length character string. Length range: 1 ~ 65533. Default is 1
            HLL (1~16385 bytes)
                HyperLogLog column type, do not need to specify the length and default value. The length is controlled within the system according to the degree of data aggregation.
                Must be used with HLL_UNION aggregation type.
            BITMAP
                The bitmap column type does not need to specify the length and default value. Represents a collection of integers, and the maximum number of elements supported is 2^64-1.
                Must be used with BITMAP_UNION aggregation type.
            ```

        * `aggr_type`

            Aggregation type, the following aggregation types are supported:

            ```
            SUM: Sum. Applicable numeric types.
            MIN: Find the minimum value. Suitable for numeric types.
            MAX: Find the maximum value. Suitable for numeric types.
            REPLACE: Replace. For rows with the same dimension column, the index column will be imported in the order of import, and the last imported will replace the first imported.
            REPLACE_IF_NOT_NULL: non-null value replacement. The difference with REPLACE is that there is no replacement for null values. It should be noted here that the default value should be NULL, not an empty string. If it is an empty string, you should replace it with an empty string.
            HLL_UNION: The aggregation method of HLL type columns, aggregated by HyperLogLog algorithm.
            BITMAP_UNION: The aggregation mode of BIMTAP type columns, which performs the union aggregation of bitmaps.
            ```

        * `default_value`

            Default value of the column. If the load data does not specify a value for this column, the system will assign a default value to this column.
            
            The syntax is: `default default_value`。
            
            Currently, the default value supports two forms:

            1. The user specifies a fixed value, such as:

            ```SQL
            	k1 INT DEFAULT '1',
                k2 CHAR(10) DEFAULT 'aaaa'
            ```
            2. Keywords are provided by the system. Currently, the following keywords are supported: 
            
            ```SQL
                // This keyword is used only for DATETIME type. If the value is missing, the system assigns the current timestamp.
                dt DATETIME DEFAULT CURRENT_TIMESTAMP
            ```

        Example:

            ```
            k1 TINYINT,
            k2 DECIMAL(10,2) DEFAULT "10.5",
            k4 BIGINT NULL DEFAULT "1000" COMMENT "This is column k4",
            v1 VARCHAR(10) REPLACE NOT NULL,
            v2 BITMAP BITMAP_UNION,
            v3 HLL HLL_UNION,
            v4 INT SUM NOT NULL DEFAULT "1" COMMENT "This is column v4"
            ```

* `index_definition_list`

    Index list definition:

    `index_definition[, index_definition]`

    * `index_definition`

        Index definition:

        ```sql
        INDEX index_name (col_name) [USING BITMAP] COMMENT'xxxxxx'
        ```

        Example:

        ```sql
        INDEX idx1 (k1) USING BITMAP COMMENT "This is a bitmap index1",
        INDEX idx2 (k2) USING BITMAP COMMENT "This is a bitmap index2",
        ...
        ```

* `engine_type`

    Table engine type. All types in this document are OLAP. For other external table engine types, see [CREATE EXTERNAL TABLE](./CREATE-EXTERNAL-TABLE.md) document. Example:

    `ENGINE=olap`

* `key_desc`

    Data model.

    `key_type(col1, col2, ...)`

    `key_type` supports the following models:

    * DUPLICATE KEY (default): The subsequent specified column is the sorting column.
    * AGGREGATE KEY: The specified column is the dimension column.
    * UNIQUE KEY: The subsequent specified column is the primary key column.

    Example:

    ```
    DUPLICATE KEY(col1, col2),
    AGGREGATE KEY(k1, k2, k3),
    UNIQUE KEY(k1, k2)
    ```

* `table_comment`

    Table notes. Example:

    ```
    COMMENT "This is my first DORIS table"
    ```

* `partition_desc`

    Partition information supports three writing methods:

    1. LESS THAN: Only define the upper boundary of the partition. The lower bound is determined by the upper bound of the previous partition.

        ```
        PARTITION BY RANGE(col1[, col2, ...])
        (
            PARTITION partition_name1 VALUES LESS THAN MAXVALUE|("value1", "value2", ...),
            PARTITION partition_name2 VALUES LESS THAN MAXVALUE|("value1", "value2", ...)
        )
        ```

    2. FIXED RANGE: Define the left closed and right open interval of the zone.

        ```
        PARTITION BY RANGE(col1[, col2, ...])
        (
            PARTITION partition_name1 VALUES [("k1-lower1", "k2-lower1", "k3-lower1",...), ("k1-upper1", "k2-upper1", "k3-upper1", ... )),
            PARTITION partition_name2 VALUES [("k1-lower1-2", "k2-lower1-2", ...), ("k1-upper1-2", MAXVALUE, ))
        )
        ```
           
<version since="1.2.0">
    
    3. MULTI RANGE：Multi build RANGE partitions,Define the left closed and right open interval of the zone, Set the time unit and step size, the time unit supports year, month, day, week and hour.

        ```
        PARTITION BY RANGE(col)
        (
           FROM ("2000-11-14") TO ("2021-11-14") INTERVAL 1 YEAR,
           FROM ("2021-11-14") TO ("2022-11-14") INTERVAL 1 MONTH,
           FROM ("2022-11-14") TO ("2023-01-03") INTERVAL 1 WEEK,
           FROM ("2023-01-03") TO ("2023-01-14") INTERVAL 1 DAY
        )
        ```
    
</version>
    
* `distribution_desc`

    Define the data bucketing method.

    1) Hash
       Syntax:
       `DISTRIBUTED BY HASH (k1[,k2 ...]) [BUCKETS num]`
       Explain:
       Hash bucketing using the specified key column.
    2) Random
       Syntax:
       `DISTRIBUTED BY RANDOM [BUCKETS num]`
       Explain:
       Use random numbers for bucketing.

* `rollup_list`

    Multiple materialized views (ROLLUP) can be created at the same time as the table is built.

    `ROLLUP (rollup_definition[, rollup_definition, ...])`

    * `rollup_definition`

        `rollup_name (col1[, col2, ...]) [DUPLICATE KEY(col1[, col2, ...])] [PROPERTIES("key" = "value")]`

        Example:

        ```
        ROLLUP (
            r1 (k1, k3, v1, v2),
            r2 (k1, v1)
        )
        ```

* `properties`

    Set table properties. The following attributes are currently supported:

    * `replication_num`

        Number of copies. The default number of copies is 3. If the number of BE nodes is less than 3, you need to specify that the number of copies is less than or equal to the number of BE nodes.
        
        After version 0.15, this attribute will be automatically converted to the `replication_allocation` attribute, such as:

        `"replication_num" = "3"` will be automatically converted to `"replication_allocation" = "tag.location.default:3"`

    * `replication_allocation`

         Set the copy distribution according to Tag. This attribute can completely cover the function of the `replication_num` attribute.

    * `storage_medium/storage_cooldown_time`

        Data storage medium. `storage_medium` is used to declare the initial storage medium of the table data, and `storage_cooldown_time` is used to set the expiration time. Example:

        ```
        "storage_medium" = "SSD",
        "storage_cooldown_time" = "2020-11-20 00:00:00"
        ```

        This example indicates that the data is stored in the SSD and will be automatically migrated to the HDD storage after the expiration of 2020-11-20 00:00:00.

    * `colocate_with`

        When you need to use the Colocation Join function, use this parameter to set the Colocation Group.

        `"colocate_with" = "group1"`

    * `bloom_filter_columns`

        The user specifies the list of column names that need to be added to the Bloom Filter index. The Bloom Filter index of each column is independent, not a composite index.

        `"bloom_filter_columns" = "k1, k2, k3"`

    * `in_memory`

        Doris has no concept of memory tables.

        When this property is set to `true`, Doris will try to cache the data blocks of the table in the PageCache of the storage engine, which has reduced disk IO. But this property does not guarantee that the data block is resident in memory, it is only used as a best-effort identification.

        `"in_memory" = "true"`

    * `function_column.sequence_col`

        When using the UNIQUE KEY model, you can specify a sequence column. When the KEY columns are the same, REPLACE will be performed according to the sequence column (the larger value replaces the smaller value, otherwise it cannot be replaced)

       The `function_column.sequence_col` is used to specify the mapping of the sequence column to a column in the table, which can be integral and time (DATE, DATETIME). The type of this column cannot be changed after creation. If `function_column.sequence_col` is set, `function_column.sequence_type` is ignored.

        `"function_column.sequence_col" ='column_name'`

    * `function_column.sequence_type`

        When using the UNIQUE KEY model, you can specify a sequence column. When the KEY columns are the same, REPLACE will be performed according to the sequence column (the larger value replaces the smaller value, otherwise it cannot be replaced)

        Here we only need to specify the type of sequence column, support time type or integer type. Doris will create a hidden sequence column.

        `"function_column.sequence_type" ='Date'`

    * `compression`

        The default compression method for Doris tables is LZ4. After version 1.1, it is supported to specify the compression method as ZSTD to obtain a higher compression ratio.
    
        `"compression"="zstd"`

    * `light_schema_change`

        Whether to use the Light Schema Change optimization.
        
        If set to true, the addition and deletion of value columns can be done more quickly and synchronously.
    
        `"light_schema_change"="true"`
    
    * `disable_auto_compaction`

        Whether to disable automatic compaction for this table.

        If this property is set to 'true', the background automatic compaction process will skip all the tables of this table.

        `"disable_auto_compaction" = "false"`
    
    * Dynamic partition related
    
        The relevant parameters of dynamic partition are as follows:
    
        * `dynamic_partition.enable`: Used to specify whether the dynamic partition function at the table level is enabled. The default is true.
        * `dynamic_partition.time_unit:` is used to specify the time unit for dynamically adding partitions, which can be selected as DAY (day), WEEK (week), MONTH (month), HOUR (hour).
        * `dynamic_partition.start`: Used to specify how many partitions to delete forward. The value must be less than 0. The default is Integer.MIN_VALUE.
        * `dynamic_partition.end`: Used to specify the number of partitions created in advance. The value must be greater than 0.
        * `dynamic_partition.prefix`: Used to specify the partition name prefix to be created. For example, if the partition name prefix is ​​p, the partition name will be automatically created as p20200108.
        * `dynamic_partition.buckets`: Used to specify the number of partition buckets that are automatically created.
        * `dynamic_partition.create_history_partition`: Whether to create a history partition.
        * `dynamic_partition.history_partition_num`: Specify the number of historical partitions to be created.
        * `dynamic_partition.reserved_history_periods`: Used to specify the range of reserved history periods.
    
    * Data Sort Info
    
        The relevant parameters of data sort info are as follows:
    
        * `data_sort.sort_type`: the method of data sorting, options: z-order/lexical, default is lexical
        * `data_sort.col_num`:  the first few columns to sort, col_num muster less than total key counts
### Example

1. Create a detailed model table

    ```sql
    CREATE TABLE example_db.table_hash
    (
        k1 TINYINT,
        k2 DECIMAL(10, 2) DEFAULT "10.5",
        k3 CHAR(10) COMMENT "string column",
        k4 INT NOT NULL DEFAULT "1" COMMENT "int column"
    )
    COMMENT "my first table"
    DISTRIBUTED BY HASH(k1) BUCKETS 32
    ```

2. Create a detailed model table, partition, specify the sorting column, and set the number of copies to 1

    ```sql
    CREATE TABLE example_db.table_hash
    (
        k1 DATE,
        k2 DECIMAL(10, 2) DEFAULT "10.5",
        k3 CHAR(10) COMMENT "string column",
        k4 INT NOT NULL DEFAULT "1" COMMENT "int column"
    )
    DUPLICATE KEY(k1, k2)
    COMMENT "my first table"
    PARTITION BY RANGE(k1)
    (
        PARTITION p1 VALUES LESS THAN ("2020-02-01"),
        PARTITION p2 VALUES LESS THAN ("2020-03-01"),
        PARTITION p3 VALUES LESS THAN ("2020-04-01")
    )
    DISTRIBUTED BY HASH(k1) BUCKETS 32
    PROPERTIES (
        "replication_num" = "1"
    );
    ```

3. Create a table with a unique model of the primary key, set the initial storage medium and cooling time

    ```sql
    CREATE TABLE example_db.table_hash
    (
        k1 BIGINT,
        k2 LARGEINT,
        v1 VARCHAR(2048),
        v2 SMALLINT DEFAULT "10"
    )
    UNIQUE KEY(k1, k2)
    DISTRIBUTED BY HASH (k1, k2) BUCKETS 32
    PROPERTIES(
        "storage_medium" = "SSD",
        "storage_cooldown_time" = "2015-06-04 00:00:00"
    );
    ```

4. Create an aggregate model table, using a fixed range partition description

    ```sql
    CREATE TABLE table_range
    (
        k1 DATE,
        k2 INT,
        k3 SMALLINT,
        v1 VARCHAR(2048) REPLACE,
        v2 INT SUM DEFAULT "1"
    )
    AGGREGATE KEY(k1, k2, k3)
    PARTITION BY RANGE (k1, k2, k3)
    (
        PARTITION p1 VALUES [("2014-01-01", "10", "200"), ("2014-01-01", "20", "300")),
        PARTITION p2 VALUES [("2014-06-01", "100", "200"), ("2014-07-01", "100", "300"))
    )
    DISTRIBUTED BY HASH(k2) BUCKETS 32
    ```

5. Create an aggregate model table with HLL and BITMAP column types

    ```sql
    CREATE TABLE example_db.example_table
    (
        k1 TINYINT,
        k2 DECIMAL(10, 2) DEFAULT "10.5",
        v1 HLL HLL_UNION,
        v2 BITMAP BITMAP_UNION
    )
    ENGINE=olap
    AGGREGATE KEY(k1, k2)
    DISTRIBUTED BY HASH(k1) BUCKETS 32
    ```

6. Create two self-maintained tables of the same Colocation Group.

    ```sql
    CREATE TABLE t1 (
        id int(11) COMMENT "",
        value varchar(8) COMMENT ""
    )
    DUPLICATE KEY(id)
    DISTRIBUTED BY HASH(id) BUCKETS 10
    PROPERTIES (
        "colocate_with" = "group1"
    );

    CREATE TABLE t2 (
        id int(11) COMMENT "",
        value1 varchar(8) COMMENT "",
        value2 varchar(8) COMMENT ""
    )
    DUPLICATE KEY(`id`)
    DISTRIBUTED BY HASH(`id`) BUCKETS 10
    PROPERTIES (
        "colocate_with" = "group1"
    );
    ```

7. Create a memory table with bitmap index and bloom filter index

    ```sql
    CREATE TABLE example_db.table_hash
    (
        k1 TINYINT,
        k2 DECIMAL(10, 2) DEFAULT "10.5",
        v1 CHAR(10) REPLACE,
        v2 INT SUM,
        INDEX k1_idx (k1) USING BITMAP COMMENT'my first index'
    )
    AGGREGATE KEY(k1, k2)
    DISTRIBUTED BY HASH(k1) BUCKETS 32
    PROPERTIES (
        "bloom_filter_columns" = "k2",
        "in_memory" = "true"
    );
    ```

8. Create a dynamic partition table.

    The table creates partitions 3 days in advance every day, and deletes the partitions 3 days ago. For example, if today is `2020-01-08`, partitions named `p20200108`, `p20200109`, `p20200110`, `p20200111` will be created. The partition ranges are:

    ```
    [types: [DATE]; keys: [2020-01-08]; ‥types: [DATE]; keys: [2020-01-09];)
    [types: [DATE]; keys: [2020-01-09]; ‥types: [DATE]; keys: [2020-01-10];)
    [types: [DATE]; keys: [2020-01-10]; ‥types: [DATE]; keys: [2020-01-11];)
    [types: [DATE]; keys: [2020-01-11]; ‥types: [DATE]; keys: [2020-01-12];)
    ```

    ```sql
    CREATE TABLE example_db.dynamic_partition
    (
        k1 DATE,
        k2 INT,
        k3 SMALLINT,
        v1 VARCHAR(2048),
        v2 DATETIME DEFAULT "2014-02-04 15:36:00"
    )
    DUPLICATE KEY(k1, k2, k3)
    PARTITION BY RANGE (k1) ()
    DISTRIBUTED BY HASH(k2) BUCKETS 32
    PROPERTIES(
        "dynamic_partition.time_unit" = "DAY",
        "dynamic_partition.start" = "-3",
        "dynamic_partition.end" = "3",
        "dynamic_partition.prefix" = "p",
        "dynamic_partition.buckets" = "32"
    );
    ```

9. Create a table with a materialized view (ROLLUP).

    ```sql
    CREATE TABLE example_db.rolup_index_table
    (
        event_day DATE,
        siteid INT DEFAULT '10',
        citycode SMALLINT,
        username VARCHAR(32) DEFAULT'',
        pv BIGINT SUM DEFAULT '0'
    )
    AGGREGATE KEY(event_day, siteid, citycode, username)
    DISTRIBUTED BY HASH(siteid) BUCKETS 10
    ROLLUP (
        r1(event_day,siteid),
        r2(event_day,citycode),
        r3(event_day)
    )
    PROPERTIES("replication_num" = "3");
    ```

10. Set the replica of the table through the `replication_allocation` property.

    ```sql
    CREATE TABLE example_db.table_hash
    (
      k1 TINYINT,
    	k2 DECIMAL(10, 2) DEFAULT "10.5"
    )
    DISTRIBUTED BY HASH(k1) BUCKETS 32
    PROPERTIES (
        "replication_allocation"="tag.location.group_a:1, tag.location.group_b:2"
    );
    ```
    ```sql
    CREATE TABLE example_db.dynamic_partition
    (
    	k1 DATE,
    	k2 INT,
    	k3 SMALLINT,
    	v1 VARCHAR(2048),
    	v2 DATETIME DEFAULT "2014-02-04 15:36:00"
    )
    PARTITION BY RANGE (k1) ()
    DISTRIBUTED BY HASH(k2) BUCKETS 32
    PROPERTIES(
        "dynamic_partition.time_unit" = "DAY",
        "dynamic_partition.start" = "-3",
        "dynamic_partition.end" = "3",
        "dynamic_partition.prefix" = "p",
        "dynamic_partition.buckets" = "32",
        "dynamic_partition.replication_allocation" = "tag.location.group_a:3"
     );
    ```

11. Set the table hot and cold separation policy through the `storage_policy` property.
```
        CREATE TABLE IF NOT EXISTS create_table_use_created_policy 
        (
            k1 BIGINT,
            k2 LARGEINT,
            v1 VARCHAR(2048)
        )
        UNIQUE KEY(k1)
        DISTRIBUTED BY HASH (k1) BUCKETS 3
        PROPERTIES(
            "storage_policy" = "test_create_table_use_policy",
            "replication_num" = "1"
        );
```
NOTE: Need to create the s3 resource and storage policy before the table can be successfully associated with the migration policy 

12. Add a hot and cold data migration strategy for the table partition
```
        CREATE TABLE create_table_partion_use_created_policy
        (
            k1 DATE,
            k2 INT,
            V1 VARCHAR(2048) REPLACE
        ) PARTITION BY RANGE (k1) (
            PARTITION p1 VALUES LESS THAN ("2022-01-01") ("storage_policy" = "test_create_table_partition_use_policy_1" ,"replication_num"="1"),
            PARTITION p2 VALUES LESS THAN ("2022-02-01") ("storage_policy" = "test_create_table_partition_use_policy_2" ,"replication_num"="1")
        ) DISTRIBUTED BY HASH(k2) BUCKETS 1;
```
NOTE: Need to create the s3 resource and storage policy before the table can be successfully associated with the migration policy 

<<<<<<< HEAD
=======
<version since="1.2.0">

13. Multi Partition by a partition desc
```
        CREATE TABLE create_table_multi_partion_date
        (
            k1 DATE,
            k2 INT,
            V1 VARCHAR(20)
        ) PARTITION BY RANGE (k1) (
            FROM ("2000-11-14") TO ("2021-11-14") INTERVAL 1 YEAR,
            FROM ("2021-11-14") TO ("2022-11-14") INTERVAL 1 MONTH,
            FROM ("2022-11-14") TO ("2023-01-03") INTERVAL 1 WEEK,
            FROM ("2023-01-03") TO ("2023-01-14") INTERVAL 1 DAY,
            PARTITION p_20230114 VALUES [('2023-01-14'), ('2023-01-15'))
        ) DISTRIBUTED BY HASH(k2) BUCKETS 1
        PROPERTIES(
            "replication_num" = "1"
        );
```
```
        CREATE TABLE create_table_multi_partion_date_hour
        (
            k1 DATETIME,
            k2 INT,
            V1 VARCHAR(20)
        ) PARTITION BY RANGE (k1) (
            FROM ("2023-01-03 12") TO ("2023-01-14 22") INTERVAL 1 HOUR
        ) DISTRIBUTED BY HASH(k2) BUCKETS 1
        PROPERTIES(
            "replication_num" = "1"
        );
```

NOTE: Multi Partition can be mixed with conventional manual creation of partitions. When using, you need to limit the partition column to only one, The default maximum number of partitions created in multi partition is 4096, This parameter can be adjusted in fe configuration `max_multi_partition_num`.

</version>

>>>>>>> 6b773939
### Keywords

    CREATE, TABLE

### Best Practice

#### Partitioning and bucketing

A table must specify the bucket column, but it does not need to specify the partition. For the specific introduction of partitioning and bucketing, please refer to the [Data Division](../../../../data-table/data-partition.md) document.

Tables in Doris can be divided into partitioned tables and non-partitioned tables. This attribute is determined when the table is created and cannot be changed afterwards. That is, for partitioned tables, you can add or delete partitions in the subsequent use process, and for non-partitioned tables, you can no longer perform operations such as adding partitions afterwards.

At the same time, partitioning columns and bucketing columns cannot be changed after the table is created. You can neither change the types of partitioning and bucketing columns, nor do any additions or deletions to these columns.

Therefore, it is recommended to confirm the usage method to build the table reasonably before building the table.

#### Dynamic Partition

The dynamic partition function is mainly used to help users automatically manage partitions. By setting certain rules, the Doris system regularly adds new partitions or deletes historical partitions. Please refer to [Dynamic Partition](../../../../advanced/partition/dynamic-partition.md) document for more help.

#### Materialized View

Users can create multiple materialized views (ROLLUP) while building a table. Materialized views can also be added after the table is built. It is convenient for users to create all materialized views at one time by writing in the table creation statement.

If the materialized view is created when the table is created, all subsequent data import operations will synchronize the data of the materialized view to be generated. The number of materialized views may affect the efficiency of data import.

If you add a materialized view in the subsequent use process, if there is data in the table, the creation time of the materialized view depends on the current amount of data.

For the introduction of materialized views, please refer to the document [materialized views](../../../../advanced/materialized-view.md).

#### Index

Users can create indexes on multiple columns while building a table. Indexes can also be added after the table is built.

If you add an index in the subsequent use process, if there is data in the table, you need to rewrite all the data, so the creation time of the index depends on the current data volume.

#### in_memory property

The `"in_memory" = "true"` attribute was specified when the table was created. Doris will try to cache the data blocks of the table in the PageCache of the storage engine, which has reduced disk IO. However, this attribute does not guarantee that the data block is permanently resident in memory, and is only used as a best-effort identification.<|MERGE_RESOLUTION|>--- conflicted
+++ resolved
@@ -636,8 +636,6 @@
 ```
 NOTE: Need to create the s3 resource and storage policy before the table can be successfully associated with the migration policy 
 
-<<<<<<< HEAD
-=======
 <version since="1.2.0">
 
 13. Multi Partition by a partition desc
@@ -676,7 +674,6 @@
 
 </version>
 
->>>>>>> 6b773939
 ### Keywords
 
     CREATE, TABLE
