--- conflicted
+++ resolved
@@ -459,8 +459,6 @@
     "max_filter_ratio"="0.1"
     );
     ```
-<<<<<<< HEAD
-=======
 
 11. Load data in csv format from cos(Tencent Cloud Object Storage).
 
@@ -479,7 +477,6 @@
     )
     ```
 
->>>>>>> 6b773939
 ### Keywords
 
     BROKER, LOAD
